--- conflicted
+++ resolved
@@ -21,88 +21,8 @@
 
 
 jobs:
-<<<<<<< HEAD
-  test:
-    name: Testing the Ansible Module
-    env:
-        python-version: 3.8.0
-        ANSIBLE_LIBRARY: /home/runner/work/module-ansible/module-ansible/plugins/modules
-        IONOS_USERNAME: ${{ secrets.IONOS_VDC_USER }}
-        IONOS_PASSWORD: ${{ secrets.IONOS_VDC_PASSWORD }}
-
-    # The type of runner that the job will run on
-    runs-on: ubuntu-latest
-    outputs:
-        python-version: ${{ env.python-version }}
-
-    # Steps represent a sequence of tasks that will be executed as part of the job
-    steps:
-
-      - name: Checkout
-        uses: actions/checkout@v2
-
-      - name: Setup Python ${{ env.python-version }}
-        uses: actions/setup-python@v2
-        with:
-          python-version: ${{ env.python-version }}
-
-      - name: Setup pip, virtualenv, ionoscloud
-        run: |
-         python3 -m pip install --upgrade pip
-         python3 -m pip install ionoscloud
-         python3 -m pip install ionoscloud-dbaas-postgres
-
-      - name: Install Ansible
-        run: |
-           python3 -m pip install ansible
-
-      - name: Debug pip packages
-        run: |
-         python3 -m pip list
-
-      - name: Run Application Loadbalancers tests
-        run: |
-          ansible-playbook /home/runner/work/module-ansible/module-ansible/tests/application-loadbalancers/all-tests.yml
-
-      - name: Run DBaaS Postgres tests
-        if: github.event.inputs.test == 'yes'
-        run: |
-          ansible-playbook /home/runner/work/module-ansible/module-ansible/tests/dbaas-postgres/all-tests.yml
-
-      - name: Run Managed Kubernetes tests
-        if: github.event.inputs.test == 'yes'
-        run: |
-          ansible-playbook /home/runner/work/module-ansible/module-ansible/tests/managed-kubernetes/all-tests.yml
-
-      - name: Run Compute Engine tests
-        if: github.event.inputs.test == 'yes'
-        run: |
-          ansible-playbook /home/runner/work/module-ansible/module-ansible/tests/compute-engine/all-tests.yml
-
-      - name: Run Managed Backup tests
-        if: github.event.inputs.test == 'yes'
-        run: |
-          ansible-playbook /home/runner/work/module-ansible/module-ansible/tests/managed-backup/all-tests.yml
-
-#      - name: Run NAT Gateway tests
-#        if: github.event.inputs.test == 'yes'
-#        run: |
-#          ansible-playbook /home/runner/work/module-ansible/module-ansible/tests/natgateway/all-tests.yml
-
-      - name: Run Network Load Balancer tests
-        if: github.event.inputs.test == 'yes'
-        run: |
-          ansible-playbook /home/runner/work/module-ansible/module-ansible/tests/networkloadbalancer/all-tests.yml
-
-      - name: Run User Management tests
-        if: github.event.inputs.test == 'yes'
-        run: |
-          ansible-playbook /home/runner/work/module-ansible/module-ansible/tests/user-management/all-tests.yml
-
-=======
   call-ci-workflow:
     uses: ./.github/workflows/CI.yml
->>>>>>> bad8acb6
 
   publish:
       name: Publishing the Module
