--- conflicted
+++ resolved
@@ -110,17 +110,10 @@
             keywords: "postgres"
           - namespace: dbaas-mongo
             keywords: "mongo"
-<<<<<<< HEAD
           - namespace: managed-kubernetes
             keywords: "k8s, k8s-cluster-nodepool, k8s_nodepool"
-=======
           - namespace: dbaas-mariadb
             keywords: "mariadb"
-          - namespace: managed-kubernetes/cluster
-            keywords: "k8s"
-          - namespace: managed-kubernetes/nodepool
-            keywords: "k8s-cluster-nodepool, k8s_nodepool"
->>>>>>> c858f309
           - namespace: natgateway
             keywords: "nat"
           - namespace: networkloadbalancer
