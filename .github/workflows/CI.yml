--- conflicted
+++ resolved
@@ -104,6 +104,7 @@
       - name: Run Managed Backup tests
         run: |
           ansible-playbook /home/runner/work/module-ansible/module-ansible/tests/managed-backup/all-tests.yml
+
 #      - name: Run NAT Gateway tests
 #        run: |
 #          ansible-playbook /home/runner/work/module-ansible/module-ansible/tests/natgateway/all-tests.yml
@@ -111,14 +112,11 @@
       - name: Run Network Load Balancer tests
         run: |
           ansible-playbook /home/runner/work/module-ansible/module-ansible/tests/networkloadbalancer/all-tests.yml
+
       - name: Run User Management tests
         run: |
-<<<<<<< HEAD
-          ansible-playbook /home/runner/work/module-ansible/module-ansible/tests/private-k8s-cluster-test.yml
+          ansible-playbook /home/runner/work/module-ansible/module-ansible/tests/user-management/all-tests.yml
 
       - name: Run Target Group test
         run: |
-          ansible-playbook /home/runner/work/module-ansible/module-ansible/tests/target-group-test.yml
-=======
-          ansible-playbook /home/runner/work/module-ansible/module-ansible/tests/user-management/all-tests.yml
->>>>>>> 78c91129
+          ansible-playbook /home/runner/work/module-ansible/module-ansible/tests/target-group-test.yml