# vim: ts=2: sw=2: ai: si
# CI workflow

name: CI

on:
    workflow_dispatch:
    workflow_call:
    pull_request:
        types: [ opened, synchronize, reopened, ready_for_review ]
        paths:
          - 'plugins/**/*'
          - 'tests/**/*'
          - '.github/workflows/CI.yml'

    push:
      branches: [ master ]
      paths:
          - 'plugins/**/*'
          - 'tests/**/*'
          - '.github/workflows/CI.yml'

jobs:
  check_runs:
    if: github.event.pull_request.draft == false
    name: Making sure no other CI is running
    env:
      # Workflow names that cannot run in parallel with this workflow, separated by spaces
      # Example: incompatible_parallel_workflows: 'CI Build Name OtherName Foo Bar FooBar'
      incompatible_parallel_workflows: 'CI'

    runs-on: ubuntu-latest
    outputs:
      runs: ${{ steps.get-runs_in_progress.outputs.runs }}
    steps:
      - name: Checkout
        uses: actions/checkout@v2

      - name: Setup Python ${{ env.python-version }}
        uses: actions/setup-python@v2
        with:
          python-version: ${{ env.python-version }}

      - name: Wait for Github API to register this as a running workflow
        run: sleep 10s
        shell: bash

      - name: Checking no other incompatible workflow is running
        id: runs_in_progress
        run: |
          bash .github/scripts/get_in_progress_ci.sh ${{ env.incompatible_parallel_workflows }}

      - name: Assert that this is the only running CI
        uses: nick-fields/assert-action@v1
        with:
          expected: false
          actual: ${{ steps.runs_in_progress.outputs.is_banned_running }}


  cleanup_test_account:
    needs: check_runs
    name: Cleanup test account
    runs-on: ubuntu-latest
    env:
      IONOS_USERNAME: ${{ secrets.IONOS_USER_V6 }}
      IONOS_PASSWORD: ${{ secrets.IONOS_PASSWORD_V6 }}
      IONOSCTL_VERSION: 6.1.7
    steps:
      - name: Checking out module-ansible
        uses: actions/checkout@v2

      - name: Setup ionosctl
        run: |
          curl -sL https://github.com/ionos-cloud/ionosctl/releases/download/v${{ env.IONOSCTL_VERSION }}/ionosctl-${{ env.IONOSCTL_VERSION }}-linux-amd64.tar.gz | tar -xzv > /dev/null
          mv ionosctl /usr/local/bin

#     Temporarily skipped
#      - name: Perform cleanup
#        working-directory: /home/runner/work/module-ansible/module-ansible/.github/scripts/cleanup
#        run: |
#          ./delete-all-resources.sh &> output.log || true
#          cat output.log

      # Upload the output as an artifact
      - name: Create an artifact with the output logs file
        uses: actions/upload-artifact@v2
        if: always()
        with:
          name: cleanup.log
          path: |
            /home/runner/work/module-ansible/module-ansible/.github/cleanup/scripts/cleanup/output.log


  test:
    needs: cleanup_test_account
    name: Testing the ${{ matrix.namespace }} modules
    strategy:
      matrix:
        include:
          - namespace: user-management
            keywords: "user, group, s3key, share"
          - namespace: managed-backup
            keywords: "backupunit"
          - namespace: compute-engine
            keywords: "datacenter, server, firewall, volume, image, cube, lan, nic, pcc, snapshot, ipblock"
          - namespace: dbaas-postgres
            keywords: "postgres"
          - namespace: managed-kubernetes/cluster
            keywords: "k8s"
          - namespace: managed-kubernetes/nodepool
            keywords: "nodepool"
          - namespace: natgateway
            keywords: "nat"
          - namespace: networkloadbalancer
            keywords: "network_load_balancer, network"

    env:
      python-version: 3.8.0
      ANSIBLE_LIBRARY: /home/runner/work/module-ansible/module-ansible/plugins/modules
      IONOS_USERNAME: ${{ secrets.IONOS_USER_V6 }}
      IONOS_PASSWORD: ${{ secrets.IONOS_PASSWORD_V6 }}

    # The type of runner that the job will run on
    runs-on: ubuntu-latest
    outputs:
      python-version: ${{ env.python-version }}

    # Steps represent a sequence of tasks that will be executed as part of the job
    steps:
      - name: Checkout
        uses: actions/checkout@v2

      - name: Setup Python ${{ env.python-version }}
        uses: actions/setup-python@v2
        with:
          python-version: ${{ env.python-version }}

      - name: Setup pip, virtualenv, ionoscloud
        run: |
          python3 -m pip install --upgrade pip
          python3 -m pip install ionoscloud
          python3 -m pip install ionoscloud-dbaas-postgres

      - name: Install Ansible
        run: |
          python3 -m pip install ansible

      - name: Debug pip packages
        run: |
          python3 -m pip list

      - id: files
        name: Get changed files
        uses: jitterbit/get-changed-files@v1
        if: github.event_name == 'pull_request'

<<<<<<< HEAD
      - name: Run Application Loadbalancers tests
        run: |
          ansible-playbook /home/runner/work/module-ansible/module-ansible/tests/application-loadbalancers/all-tests.yml

      - name: Run Managed Kubernetes tests
=======
      - name: Run ${{ matrix.namespace }} tests with files diff check
>>>>>>> bad8acb6
        run: |
          if [[ $(bash .github/scripts/check_keywords.sh  "${{ matrix.keywords }}" ${{ steps.files.outputs.all }}) == true ]]; then
            echo "Changed files in ${{ matrix.namespace }}."
            ansible-playbook /home/runner/work/module-ansible/module-ansible/tests/${{ matrix.namespace }}/all-tests.yml
          else
            echo "no changed ${{ matrix.namespace }} files!"
          fi
        if: github.event_name == 'pull_request'

<<<<<<< HEAD
      - name: Run DBaaS Postgres tests
        run: |
          ansible-playbook /home/runner/work/module-ansible/module-ansible/tests/dbaas-postgres/all-tests.yml

      - name: Run Compute Engine tests
        run: |
          ansible-playbook /home/runner/work/module-ansible/module-ansible/tests/compute-engine/all-tests.yml
      - name: Run Managed Backup tests
        run: |
          ansible-playbook /home/runner/work/module-ansible/module-ansible/tests/managed-backup/all-tests.yml

#      - name: Run NAT Gateway tests
#        run: |
#          ansible-playbook /home/runner/work/module-ansible/module-ansible/tests/natgateway/all-tests.yml
      - name: Run Network Load Balancer tests
        run: |
          ansible-playbook /home/runner/work/module-ansible/module-ansible/tests/networkloadbalancer/all-tests.yml

      - name: Run User Management tests
=======
      - name: Run ${{ matrix.namespace }} tests
>>>>>>> bad8acb6
        run: |
          ansible-playbook /home/runner/work/module-ansible/module-ansible/tests/${{ matrix.namespace }}/all-tests.yml
        if: github.event_name == 'workflow_dispatch'<|MERGE_RESOLUTION|>--- conflicted
+++ resolved
@@ -97,6 +97,8 @@
     strategy:
       matrix:
         include:
+          - namespace: application-loadbalancers
+            keywords: "application_load_balancer", target_group"
           - namespace: user-management
             keywords: "user, group, s3key, share"
           - namespace: managed-backup
@@ -154,15 +156,7 @@
         uses: jitterbit/get-changed-files@v1
         if: github.event_name == 'pull_request'
 
-<<<<<<< HEAD
-      - name: Run Application Loadbalancers tests
-        run: |
-          ansible-playbook /home/runner/work/module-ansible/module-ansible/tests/application-loadbalancers/all-tests.yml
-
-      - name: Run Managed Kubernetes tests
-=======
       - name: Run ${{ matrix.namespace }} tests with files diff check
->>>>>>> bad8acb6
         run: |
           if [[ $(bash .github/scripts/check_keywords.sh  "${{ matrix.keywords }}" ${{ steps.files.outputs.all }}) == true ]]; then
             echo "Changed files in ${{ matrix.namespace }}."
@@ -172,29 +166,7 @@
           fi
         if: github.event_name == 'pull_request'
 
-<<<<<<< HEAD
-      - name: Run DBaaS Postgres tests
-        run: |
-          ansible-playbook /home/runner/work/module-ansible/module-ansible/tests/dbaas-postgres/all-tests.yml
-
-      - name: Run Compute Engine tests
-        run: |
-          ansible-playbook /home/runner/work/module-ansible/module-ansible/tests/compute-engine/all-tests.yml
-      - name: Run Managed Backup tests
-        run: |
-          ansible-playbook /home/runner/work/module-ansible/module-ansible/tests/managed-backup/all-tests.yml
-
-#      - name: Run NAT Gateway tests
-#        run: |
-#          ansible-playbook /home/runner/work/module-ansible/module-ansible/tests/natgateway/all-tests.yml
-      - name: Run Network Load Balancer tests
-        run: |
-          ansible-playbook /home/runner/work/module-ansible/module-ansible/tests/networkloadbalancer/all-tests.yml
-
-      - name: Run User Management tests
-=======
       - name: Run ${{ matrix.namespace }} tests
->>>>>>> bad8acb6
         run: |
           ansible-playbook /home/runner/work/module-ansible/module-ansible/tests/${{ matrix.namespace }}/all-tests.yml
         if: github.event_name == 'workflow_dispatch'