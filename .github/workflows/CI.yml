--- conflicted
+++ resolved
@@ -91,19 +91,9 @@
         run: |
           ansible-playbook /home/runner/work/module-ansible/module-ansible/tests/postgres-cluster-test.yml
 
-<<<<<<< HEAD
       - name: Run Backupunit test
         run: |
           ansible-playbook /home/runner/work/module-ansible/module-ansible/tests/backupunit-test.yml
-=======
-      - name: Run Datacenter test
-        run: |
-          ansible-playbook /home/runner/work/module-ansible/module-ansible/tests/datacenter-test.yml
-
-#      - name: Run Backupunit test
-#        run: |
-#          ansible-playbook /home/runner/work/module-ansible/module-ansible/tests/backupunit-test.yml
->>>>>>> d8e0ed06
           
       - name: Run Nic Flowlog test
         run: |
