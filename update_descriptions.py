
import importlib
import os
import json
import subprocess
from pathlib import Path


MODULES_DIR = os.path.join('plugins', 'modules')
SWAGGER_CACHE = os.path.join('update_description_utils', 'swaggers')
SWAGGER_PARSER = os.path.join('update_description_utils', 'parse_swagger.rb')
CLOUDAPI_SWAGGER = {
    'url': 'https://ionos-cloud.github.io/rest-api/docs/public-cloud-v6.ga.json',
    'filename': 'cloudapi_swagger.json',
}
POSTGRES_SWAGGER = {
    'url': 'https://ionos-cloud.github.io/rest-api/docs/public-postgresql-v1.ga.yml',
    'filename': 'postgres_swagger.yml',
}
CONTAINTER_REGISTRY_SWAGGER = {
    'url': 'https://ionos-cloud.github.io/rest-api/docs/public-containerregistry-v1.ga.yml',
    'filename': 'container_registry_swagger.yml',
}
MONGODB_SWAGGER = {
    'url': 'https://ionos-cloud.github.io/rest-api/docs/public-mongodb-v1.ga.yml',
    'filename': 'mongodb_swagger.yml',
}
DATAPLATFORM_SWAGGER = {
    'url': 'https://ionos-cloud.github.io/rest-api/docs/public-dataplatform-v1.ga.yml',
    'filename': 'dataplatform_swagger.yml',
}
CERTIFICATE_MANAGER_SWAGGER = {
    'url': 'https://ionos-cloud.github.io/rest-api/docs/public-certificatemanager-v1.ga.json',
    'filename': 'certificatemanager_swagger.json',
}
<<<<<<< HEAD
LOGGING_SWAGGER = {
    'url': 'https://ionos-cloud.github.io/rest-api/docs/public-logging-v1.ea.yml',
    'filename': 'logging_swagger.json',
=======
DNS_SWAGGER = {
    'url': 'https://ionos-cloud.github.io/rest-api/docs/public-dns-v1.ga.yml',
    'filename': 'dns_swagger.json',
>>>>>>> de698cd2
}

OPTIONS_TO_IGNORE = [
    'allow_replace',
    'api_url',
    'certificate_fingerprint',
    'username',
    'password',
    'token',
    'wait',
    'wait_timeout',
    'state',
]


Path(SWAGGER_CACHE).mkdir(parents=True, exist_ok=True)


def to_camel_case(snake_str):
    aux = ''.join(x.capitalize() for x in snake_str.lower().split('_'))
    return aux[0].lower() + aux[1:]


def check_download_swagger(swagger):
    filename = os.path.join(SWAGGER_CACHE, swagger['filename'])
    if os.path.isfile(filename):
        return

    bashCommand = 'wget -q -O {destination_file} {url}'.format(
        destination_file=filename, url=swagger['url'],
    )
    process = subprocess.Popen(bashCommand.split(), stdout=subprocess.PIPE)
    _, error = process.communicate()

    if error:
        print(error)


def extract_endpoint_info(filename, resource_endpoint, verb):
    bashCommand = 'ruby {parser} {filename} {resource_endpoint} {verb}'.format(
        parser=SWAGGER_PARSER,
        filename=os.path.join(SWAGGER_CACHE, filename),
        resource_endpoint=resource_endpoint,
        verb=verb,
    )
    process = subprocess.Popen(bashCommand.split(), stdout=subprocess.PIPE)
    output, error = process.communicate()

    if error:
        print(error)

    return output


def update_module(module_name, to_change):
    with open(os.path.join(MODULES_DIR, module_name + '.py'), 'r') as f:
        module_content = f.read()

    for old_line, new_line in to_change:
        if type(old_line) == str:
            module_content = module_content.replace(
                old_line.replace('\n', ' ').replace('\'', '\\\'').strip(),
                new_line.replace('\n', ' ').replace('\'', '\\\'').strip(),
                1,
            )
        else:
            module_content = module_content.replace(str(old_line), str(new_line), 1)

    with open(os.path.join(MODULES_DIR, module_name + '.py'), 'w') as f:
        f.write(module_content)


def get_info_from_swagger(endpoint_info_dict, option):
    if '.' not in option:
        return endpoint_info_dict.get(option)

    endpoint_info_dict_for_option = endpoint_info_dict
    option_path = option.split('.')
    for path_part in option_path[:-1]:
        endpoint_info_dict_for_option = endpoint_info_dict[path_part]['properties']

    return endpoint_info_dict_for_option.get(option_path[-1])


def update_descriptions(module_name, swagger, resource_endpoint, verb, aliases):
    module = importlib.import_module('plugins.modules.' + module_name)

    check_download_swagger(swagger)
    endpoint_info = json.loads(extract_endpoint_info(swagger['filename'], resource_endpoint, verb))
    to_change = []
    for option_name, option_details in module.OPTIONS.items():
        if option_name in OPTIONS_TO_IGNORE:
            continue
        swagger_option = get_info_from_swagger(endpoint_info, aliases.get(option_name, to_camel_case(option_name)))
        if swagger_option:
            swagger_description = swagger_option.get('description')
            swagger_enum = swagger_option.get('enum')
            option_enum = option_details.get('choices')
            if swagger_enum and option_enum and swagger_enum != option_enum:
                print('Enum changes detected for {}'.format(option_name))
                to_change.append((option_enum, swagger_enum))
            if swagger_description and swagger_description.replace('\n', ' ').strip() != option_details['description'][0]:
                print('Description changes detected for {}'.format(option_name))
                to_change.append((option_details['description'][0], swagger_description))
    
    if len(to_change) > 0:
        print('Updating descriptions/enums in {}...\n'.format(module_name))
        update_module(module_name, to_change)


modules_to_generate = [
    ['application_load_balancer_flowlog', CLOUDAPI_SWAGGER, '/datacenters/{datacenterId}/applicationloadbalancers/{applicationLoadBalancerId}/flowlogs', 'post', {}],
    ['application_load_balancer_forwardingrule', CLOUDAPI_SWAGGER, '/datacenters/{datacenterId}/applicationloadbalancers/{applicationLoadBalancerId}/forwardingrules', 'post', {}],
    ['application_load_balancer', CLOUDAPI_SWAGGER, '/datacenters/{datacenterId}/applicationloadbalancers', 'post', {}],
    [
        'backupunit', CLOUDAPI_SWAGGER, '/backupunits', 'post', {
            'backupunit_password': 'password',
            'backupunit_email': 'email',
        },
    ],
    ['cube_server', CLOUDAPI_SWAGGER, '/datacenters/{datacenterId}/servers', 'post', {}],
    ['datacenter', CLOUDAPI_SWAGGER, '/datacenters', 'post', {}],
    [
        'firewall_rule', CLOUDAPI_SWAGGER,
        '/datacenters/{datacenterId}/servers/{serverId}/nics/{nicId}/firewallrules', 'post', {},
    ],
    ['group', CLOUDAPI_SWAGGER, '/um/groups', 'post', {}],
    ['image', CLOUDAPI_SWAGGER, '/images/{imageId}', 'put', {}],
    ['ipblock', CLOUDAPI_SWAGGER, '/ipblocks', 'post', {}],
    ['k8s_cluster', CLOUDAPI_SWAGGER, '/k8s', 'post', {'s3_buckets_param': 's3Buckets'}],
    ['k8s_nodepool', CLOUDAPI_SWAGGER, '/k8s/{k8sClusterId}/nodepools', 'post', {'datacenter': 'datacenterId'}],
    ['lan', CLOUDAPI_SWAGGER, '/datacenters/{datacenterId}/lans', 'post', {}],
    ['nat_gateway_flowlog', CLOUDAPI_SWAGGER, '/datacenters/{datacenterId}/natgateways/{natGatewayId}/flowlogs', 'post', {}],
    ['nat_gateway_rule', CLOUDAPI_SWAGGER, '/datacenters/{datacenterId}/natgateways/{natGatewayId}/rules', 'post', {}],
    ['nat_gateway', CLOUDAPI_SWAGGER, '/datacenters/{datacenterId}/natgateways', 'post', {}],
    ['network_load_balancer_flowlog', CLOUDAPI_SWAGGER, '/datacenters/{datacenterId}/networkloadbalancers/{networkLoadBalancerId}/flowlogs', 'post', {}],
    ['network_load_balancer_rule', CLOUDAPI_SWAGGER, '/datacenters/{datacenterId}/networkloadbalancers/{networkLoadBalancerId}/forwardingrules', 'post', {}],
    ['network_load_balancer', CLOUDAPI_SWAGGER, '/datacenters/{datacenterId}/networkloadbalancers', 'post', {}],
    ['nic_flowlog', CLOUDAPI_SWAGGER, '/datacenters/{datacenterId}/servers/{serverId}/nics/{nicId}/flowlogs', 'post', {}],
    ['nic', CLOUDAPI_SWAGGER, '/datacenters/{datacenterId}/servers/{serverId}/nics', 'post', {}],
    ['pcc', CLOUDAPI_SWAGGER, '/pccs', 'post', {}],
    ['s3key', CLOUDAPI_SWAGGER, '/um/users/{userId}/s3keys/{keyId}', 'put', {}],
    ['server', CLOUDAPI_SWAGGER, '/datacenters/{datacenterId}/servers', 'post', {}],
    ['share', CLOUDAPI_SWAGGER, '/um/groups/{groupId}/shares/{resourceId}', 'post', {}],
    ['snapshot', CLOUDAPI_SWAGGER, '/snapshots/{snapshotId}', 'put', {}],
    ['target_group', CLOUDAPI_SWAGGER, '/targetgroups', 'post', {}],
    ['user', CLOUDAPI_SWAGGER, '/um/users', 'post', {}],
    ['volume', CLOUDAPI_SWAGGER, '/datacenters/{datacenterId}/volumes', 'post', {'backupunit': 'backupunitId'}],
    [
        'postgres_cluster', POSTGRES_SWAGGER, '/clusters', 'post',
        {
            'db_username': 'credentials.username', 'db_password': 'credentials.password'
        },
    ],
    # ['registry', CONTAINTER_REGISTRY_SWAGGER, '/registries', 'post', {}],
    # ['registry_token', CONTAINTER_REGISTRY_SWAGGER, '/registries/{registryId}/tokens', 'post', {}],
    [
        'mongo_cluster', MONGODB_SWAGGER, '/clusters', 'post',
        {
            'mongo_db_version': 'mongoDBVersion',
            'template_id': 'templateID',
        },
    ],
    [
        'mongo_cluster_user', MONGODB_SWAGGER, '/clusters/{clusterId}/users', 'post',
        {
            'mongo_username': 'username',
            'mongo_password': 'password',
            'user_roles': 'roles',
        },
    ],
    [
        'dataplatform_cluster', DATAPLATFORM_SWAGGER, '/clusters', 'post',
        {
            'dataplatform_version': 'dataPlatformVersion',
            'datacenter': 'datacenterId',
        },
    ],
    ['dataplatform_nodepool', DATAPLATFORM_SWAGGER, '/clusters/{clusterId}/nodepools', 'post', {}],
    # ['certificate', CERTIFICATE_MANAGER_SWAGGER, '/certificatemanager/certificates', 'post', {}],
<<<<<<< HEAD
    ['pipeline', LOGGING_SWAGGER, '/pipelines', 'post', {}],
=======
    # ['dns_zone', DNS_SWAGGER, '/zones', 'post', {}],
>>>>>>> de698cd2
]

for module in modules_to_generate:
    update_descriptions(*module)<|MERGE_RESOLUTION|>--- conflicted
+++ resolved
@@ -33,15 +33,13 @@
     'url': 'https://ionos-cloud.github.io/rest-api/docs/public-certificatemanager-v1.ga.json',
     'filename': 'certificatemanager_swagger.json',
 }
-<<<<<<< HEAD
 LOGGING_SWAGGER = {
     'url': 'https://ionos-cloud.github.io/rest-api/docs/public-logging-v1.ea.yml',
     'filename': 'logging_swagger.json',
-=======
+}
 DNS_SWAGGER = {
     'url': 'https://ionos-cloud.github.io/rest-api/docs/public-dns-v1.ga.yml',
     'filename': 'dns_swagger.json',
->>>>>>> de698cd2
 }
 
 OPTIONS_TO_IGNORE = [
@@ -222,11 +220,8 @@
     ],
     ['dataplatform_nodepool', DATAPLATFORM_SWAGGER, '/clusters/{clusterId}/nodepools', 'post', {}],
     # ['certificate', CERTIFICATE_MANAGER_SWAGGER, '/certificatemanager/certificates', 'post', {}],
-<<<<<<< HEAD
     ['pipeline', LOGGING_SWAGGER, '/pipelines', 'post', {}],
-=======
     # ['dns_zone', DNS_SWAGGER, '/zones', 'post', {}],
->>>>>>> de698cd2
 ]
 
 for module in modules_to_generate:
