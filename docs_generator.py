import chevron
import copy
import importlib
import os
import yaml
from pathlib import Path


EXAMPLES_DIR = os.path.join('docs', 'returned_object_examples')
TEMPLATES_DIR = os.path.join('docs', 'templates')

DIRECTORY_TO_NAME = {
    'applicationloadbalancer': 'Application Load Balancer',
    'certificate': 'Certificate Manager',
    'dbaas-postgres': 'DBaaS Postgres',
    'dbaas-mongo': 'DBaaS Mongo',
    'natgateway': 'NAT Gateway',
    'networkloadbalancer': 'Network Load Balancer',
    'dataplatform': 'Data Platform',
}


def generate_doc_file(module, module_name, states_parameters, template_file):
    with open(os.path.join(TEMPLATES_DIR, template_file), 'r') as template_file:
        target_directory = os.path.join('docs', os.path.join('api', module.DOC_DIRECTORY))
        Path(target_directory).mkdir(parents=True, exist_ok=True)
        target_filename = os.path.join(target_directory, module_name + '.md')
        
        try:
            with open(os.path.join(EXAMPLES_DIR, '{}.json'.format(module_name)), 'r') as example_file:
                return_example = example_file.read()
        except Exception:
            return_example = None
            print('!!! No return example found for {}\n'.format(module_name))
        
        try:
            immutable_options = module.IMMUTABLE_OPTIONS
        except AttributeError:
            immutable_options = None

        with open(target_filename, 'w') as target_file:
            target_file.write(chevron.render(
                template_file,
                {
                    'module_name': module_name,
                    'description': '\n\n'.join(yaml.safe_load(module.DOCUMENTATION)['description']),
                    'example': module.EXAMPLES,
                    'states_parameters': states_parameters,
                    'has_immutable_parameters': immutable_options is not None,
                    'immutable_parameters': immutable_options,
                    'return_example': return_example,
                },
            ))
            print('Generated docs for <{}> in {}'.format(module_name, target_filename))
    return target_filename


def generate_module_docs(module_name):
    module = importlib.import_module('plugins.modules.' + module_name)

    if module_name.endswith('_info'):
        def available_in_state(option):
            return state in option[1]['available']
        state_parameters = []
        for el in list(module.OPTIONS.items()):
            el[1]['name'] = el[0]
            el[1]['description'] = ''.join(el[1]['description'])
            el[1]['required'] = el[1].get('required', []) != []
            el[1]['hasDefault'] = (el[1].get('default') is not None)
            el[1]['hasChoices'] = (el[1].get('choices') is not None)
            state_parameters.append(el[1])
        
        target_filename = generate_doc_file(module, module_name, state_parameters, 'info_module.mustache')
    else:
        parameters_per_state = []
        for state in module.STATES:
            def available_in_state(option):
                return state in option[1]['available']
            state_parameters = []
            for el in list(filter(available_in_state, copy.deepcopy(module.OPTIONS).items())):
                el[1]['name'] = el[0]
                el[1]['description'] = ''.join(el[1]['description'])
                el[1]['required'] = state in el[1].get('required', [])
                el[1]['hasDefault'] = (el[1].get('default') is not None)
                el[1]['hasChoices'] = (el[1].get('choices') is not None)
                state_parameters.append(el[1])
            parameters_per_state.append({
                'state': state,
                'parameters': state_parameters,
                'example': module.EXAMPLE_PER_STATE.get(state),
            })
        target_filename = generate_doc_file(module, module_name, parameters_per_state, 'module.mustache')
    return module.DOC_DIRECTORY, target_filename, module.OBJECT_NAME

modules_to_generate = [
    'application_load_balancer_flowlog_info',
    'application_load_balancer_flowlog',
    'application_load_balancer_forwardingrule_info',
    'application_load_balancer_forwardingrule',
    'application_load_balancer_info',
    'application_load_balancer',
    'target_group_info',
    'target_group',
    'cube_server',
    'cube_template_info',
    'datacenter_info',
    'datacenter',
    'firewall_rule_info',
    'firewall_rule',
    'image_info',
    'image',
    'ipblock_info',
    'ipblock',
    'lan_info',
    'lan',
    'nic_flowlog_info',
    'nic_flowlog',
    'nic_info',
    'nic',
    'pcc_info',
    'pcc',
    'server_info',
    'server',
    'snapshot_info',
    'snapshot',
    'volume_info',
    'volume',
    'registry',
    'registry_info',
    'registry_token',
    'registry_token_info',
    'postgres_cluster',
    'postgres_backup_info',
    'postgres_cluster_info',
    'mongo_cluster_info',
    'mongo_cluster_template_info',
    'mongo_cluster',
    'mongo_cluster_user',
    'mongo_cluster_user_info',
    'backupunit_info',
    'backupunit',
    'k8s_cluster_info',
    'k8s_cluster',
    'k8s_config',
    'k8s_nodepool_info',
    'k8s_nodepool',
    'nat_gateway_flowlog_info',
    'nat_gateway_flowlog',
    'nat_gateway_rule_info',
    'nat_gateway_rule',
    'nat_gateway_info',
    'nat_gateway',
    'network_load_balancer_flowlog_info',
    'network_load_balancer_flowlog',
    'network_load_balancer_rule_info',
    'network_load_balancer_rule',
    'network_load_balancer_info',
    'network_load_balancer',
    'group_info',
    'group',
    's3key_info',
    's3key',
    'share_info',
    'share',
    'user_info',
    'user',
    'vcpu_server',
    'dataplatform_cluster',
    'dataplatform_cluster_config',
    'dataplatform_cluster_info',
    'dataplatform_nodepool',
    'dataplatform_nodepool_info',
    'certificate',
    'certificate_info',
<<<<<<< HEAD
    'pipeline',
    'pipeline_info',
=======
    'dns_zone',
    'dns_zone_info',
    'dns_record',
    'dns_record_info',
    'dns_secondary_zone',
    'dns_secondary_zone_info'
>>>>>>> de698cd2
]

generated = {}

for module_name in modules_to_generate:
    docs_dir, file_name, object_name = generate_module_docs(module_name)

    generated_module = {
        'filename': file_name[5:],
        'object_name': object_name,
    }

    directory_name = DIRECTORY_TO_NAME.get(docs_dir, docs_dir.replace('-', ' ').title())
    if file_name.endswith('_info.md'):
        if generated.get(directory_name):
            generated[directory_name]['info_modules'].append(generated_module)
        else:
            generated[directory_name] = {
                'directory_name': directory_name,
                'info_modules': [generated_module],
                'modules': [],
        }
    else:
        if generated.get(directory_name):
            generated[directory_name]['modules'].append(generated_module)
        else:
            generated[directory_name] = {
                'directory_name': directory_name,
                'info_modules': [],
                'modules': [generated_module],
        }

with open(os.path.join('docs', 'summary.md'), 'w') as target_file:
    with open(os.path.join(TEMPLATES_DIR, 'summary.mustache'), 'r') as template_file:
        target_file.write(chevron.render(
            template_file,
            {
                'generated': list(generated.values()),
            },
        ))<|MERGE_RESOLUTION|>--- conflicted
+++ resolved
@@ -172,17 +172,14 @@
     'dataplatform_nodepool_info',
     'certificate',
     'certificate_info',
-<<<<<<< HEAD
     'pipeline',
     'pipeline_info',
-=======
     'dns_zone',
     'dns_zone_info',
     'dns_record',
     'dns_record_info',
     'dns_secondary_zone',
-    'dns_secondary_zone_info'
->>>>>>> de698cd2
+    'dns_secondary_zone_info',
 ]
 
 generated = {}
