--- conflicted
+++ resolved
@@ -510,14 +510,9 @@
         check_required_arguments(module, state, OBJECT_NAME)
 
         if state in ['absent', 'update'] and not module.params.get('name') and not module.params.get('flowlog_id'):
-<<<<<<< HEAD
-            module.fail_json(msg='either name or flowlog_id parameter is required for {object_name} state absent'.format(object_name=OBJECT_NAME))
-
-=======
             module.fail_json(msg='either name or flowlog_id parameter is required for {object_name} state {state}'.format(
                 object_name=OBJECT_NAME, state=state,
             ))
->>>>>>> 0b11421e
         try:
             if state == 'absent':
                 module.exit_json(**remove_nlb_flowlog(module, api_client))
