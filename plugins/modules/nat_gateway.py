#!/usr/bin/python
# Copyright: Ansible Project
# GNU General Public License v3.0+ (see COPYING or https://www.gnu.org/licenses/gpl-3.0.txt)

from __future__ import absolute_import, division, print_function

__metaclass__ = type

import re
import copy
import yaml

HAS_SDK = True

try:
    import ionoscloud
    from ionoscloud import __version__ as sdk_version
    from ionoscloud.models import NatGateway, NatGatewayProperties, NatGatewayLanProperties
    from ionoscloud.rest import ApiException
    from ionoscloud import ApiClient
except ImportError:
    HAS_SDK = False

from ansible import __version__
from ansible.module_utils.basic import AnsibleModule, env_fallback
from ansible.module_utils._text import to_native


ANSIBLE_METADATA = {
    'metadata_version': '1.1',
    'status': ['preview'],
    'supported_by': 'community',
}
USER_AGENT = 'ansible-module/%s_ionos-cloud-sdk-python/%s' % ( __version__, sdk_version)
DOC_DIRECTORY = 'natgateway'
STATES = ['present', 'absent', 'update']
OBJECT_NAME = 'NAT Gateway'
RETURNED_KEY = 'nat_gateway'

OPTIONS = {
    'name': {
        'description': ['Name of the NAT Gateway.'],
        'available': STATES,
        'required': ['present'],
        'type': 'str',
    },
    'public_ips': {
        'description': ['Collection of public IP addresses of the NAT Gateway. Should be customer reserved IP addresses in that location.'],
        'available': ['present', 'update'],
        'required': ['present'],
        'type': 'list',
    },
    'lans': {
        'description': ['Collection of LANs connected to the NAT Gateway. IPs must contain a valid subnet mask. If no IP is provided, the system will generate an IP with /24 subnet.'],
        'available': ['present', 'update'],
        'type': 'list',
    },
    'datacenter': {
        'description': ['The ID or name of the datacenter.'],
        'available': STATES,
        'required': STATES,
        'type': 'str',
    },
    'nat_gateway': {
        'description': ['The ID or name of the NAT Gateway.'],
        'available': ['update', 'absent'],
        'required': ['update', 'absent'],
        'type': 'str',
    },
<<<<<<< HEAD
    'do_not_replace': {
        'description': [
            'Boolean indincating if the resource should not be recreated when the state cannot be reached in '
            'another way. This may be used to prevent resources from being deleted from specifying a different'
=======
    'allow_replace': {
        'description': [
            'Boolean indincating if the resource should be recreated when the state cannot be reached in '
            'another way. This may be used to prevent resources from being deleted from specifying a different '
>>>>>>> c8bd2ff8
            'value to an immutable property. An error will be thrown instead',
        ],
        'available': ['present', 'update'],
        'default': False,
        'type': 'bool',
    },
    'api_url': {
        'description': ['The Ionos API base URL.'],
        'version_added': '2.4',
        'env_fallback': 'IONOS_API_URL',
        'available': STATES,
        'type': 'str',
    },
    'certificate_fingerprint': {
        'description': ['The Ionos API certificate fingerprint.'],
        'env_fallback': 'IONOS_CERTIFICATE_FINGERPRINT',
        'available': STATES,
        'type': 'str',
    },
    'username': {
        # Required if no token, checked manually
        'description': ['The Ionos username. Overrides the IONOS_USERNAME environment variable.'],
        'aliases': ['subscription_user'],
        'env_fallback': 'IONOS_USERNAME',
        'available': STATES,
        'type': 'str',
    },
    'password': {
        # Required if no token, checked manually
        'description': ['The Ionos password. Overrides the IONOS_PASSWORD environment variable.'],
        'aliases': ['subscription_password'],
        'available': STATES,
        'no_log': True,
        'env_fallback': 'IONOS_PASSWORD',
        'type': 'str',
    },
    'token': {
        # If provided, then username and password no longer required
        'description': ['The Ionos token. Overrides the IONOS_TOKEN environment variable.'],
        'available': STATES,
        'no_log': True,
        'env_fallback': 'IONOS_TOKEN',
        'type': 'str',
    },
    'wait': {
        'description': ['Wait for the resource to be created before returning.'],
        'default': True,
        'available': STATES,
        'choices': [True, False],
        'type': 'bool',
    },
    'wait_timeout': {
        'description': ['How long before wait gives up, in seconds.'],
        'default': 600,
        'available': STATES,
        'type': 'int',
    },
    'state': {
        'description': ['Indicate desired state of the resource.'],
        'default': 'present',
        'choices': STATES,
        'available': STATES,
        'type': 'str',
    },
}

def transform_for_documentation(val):
    val['required'] = len(val.get('required', [])) == len(STATES) 
    del val['available']
    del val['type']
    return val

DOCUMENTATION = '''
---
module: nat_gateway
short_description: Create or destroy a Ionos Cloud NATGateway.
description:
     - This is a simple module that supports creating or removing NATGateways.
       This module has a dependency on ionoscloud >= 6.0.2
version_added: "2.0"
options:
''' + '  ' + yaml.dump(yaml.safe_load(str({k: transform_for_documentation(v) for k, v in copy.deepcopy(OPTIONS).items()})), default_flow_style=False).replace('\n', '\n  ') + '''
requirements:
    - "python >= 2.6"
    - "ionoscloud >= 6.0.2"
author:
    - "IONOS Cloud SDK Team <sdk-tooling@ionos.com>"
'''

EXAMPLE_PER_STATE = {
  'present' : '''
  - name: Create NAT Gateway
    nat_gateway:
<<<<<<< HEAD
      datacenter: "{{ datacenter_response.datacenter.id }}"
      name: "{{ name }}"
      public_ips: "{{ ipblock_response_create.ipblock.properties.ips }}"
=======
      datacenter: DatacenterName
      name: NATGatewayName
      public_ips:
        - <ip1>
        - <ip2>
>>>>>>> c8bd2ff8
      lans:
        - id: 1
          gateway_ips: "10.11.2.5/24"
      wait: true
    register: nat_gateway_response
  ''',
  'update' : '''
  - name: Update NAT Gateway
    nat_gateway:
<<<<<<< HEAD
      datacenter: "{{ datacenter_response.datacenter.id }}"
      name: "{{ name }} - UPDATED"
      public_ips: "{{ ipblock_response_update.ipblock.properties.ips }}"
      nat_gateway: "{{ nat_gateway_response.nat_gateway.id }}"
=======
      datacenter: DatacenterName
      name: "NATGatewayName - UPDATED"
      public_ips:
        - <ip1>
        - <ip2>
      nat_gateway: NATGatewayName
>>>>>>> c8bd2ff8
      wait: true
      state: update
    register: nat_gateway_response_update
  ''',
  'absent' : '''
  - name: Remove NAT Gateway
    nat_gateway:
<<<<<<< HEAD
      nat_gateway: "{{ nat_gateway_response.nat_gateway.id }}"
      datacenter: "{{ datacenter_response.datacenter.id }}"
=======
      nat_gateway: NATGatewayName
      datacenter: DatacenterName
>>>>>>> c8bd2ff8
      wait: true
      wait_timeout: 2000
      state: absent
  ''',
}

EXAMPLES = '\n'.join(EXAMPLE_PER_STATE.values())

uuid_match = re.compile('[\w]{8}-[\w]{4}-[\w]{4}-[\w]{4}-[\w]{12}', re.I)


def _get_matched_resources(resource_list, identity, identity_paths=None):
    """
    Fetch and return a resource based on an identity supplied for it, if none or more than one matches 
    are found an error is printed and None is returned.
    """

    if identity_paths is None:
      identity_paths = [['id'], ['properties', 'name']]

    def check_identity_method(resource):
      resource_identity = []

      for identity_path in identity_paths:
        current = resource
        for el in identity_path:
          current = getattr(current, el)
        resource_identity.append(current)

      return identity in resource_identity

    return list(filter(check_identity_method, resource_list.items))


def get_resource(module, resource_list, identity, identity_paths=None):
    matched_resources = _get_matched_resources(resource_list, identity, identity_paths)

    if len(matched_resources) == 1:
        return matched_resources[0]
    elif len(matched_resources) > 1:
        module.fail_json(msg="found more resources of type {} for '{}'".format(resource_list.id, identity))
    else:
        return None


def get_resource_id(module, resource_list, identity, identity_paths=None):
    resource = get_resource(module, resource_list, identity, identity_paths)
    return resource.id if resource is not None else None


def _get_request_id(headers):
    match = re.search('/requests/([-A-Fa-f0-9]+)/', headers)
    if match:
        return match.group(1)
    else:
        raise Exception("Failed to extract request ID from response "
                        "header 'location': '{location}'".format(location=headers['location']))


def _should_replace_object(module, existing_object):
    return False


def _should_update_object(module, existing_object):
    if module.params.get('lans'):
        existing_lans = list(map(
            lambda x: { 'gateway_ips': sorted(x.gateway_ips), 'id': str(x.id) },
            existing_object.properties.lans
        ))
        new_lans = list(map(
            lambda x: { 'gateway_ips': sorted(x['gateway_ips']), 'id': x['id'] },
            module.params.get('lans')
        ))

    return (
        module.params.get('name') is not None
        and existing_object.properties.name != module.params.get('name')
        or module.params.get('public_ips') is not None
        and sorted(existing_object.properties.public_ips) != sorted(module.params.get('public_ips'))
        or module.params.get('lans') is not None
        and new_lans != existing_lans
    )


def _get_object_list(module, client):
    datacenter_id = get_resource_id(
        module, 
        ionoscloud.DataCentersApi(client).datacenters_get(depth=1),
        module.params.get('datacenter'),
    )
    return ionoscloud.NATGatewaysApi(client).datacenters_natgateways_get(datacenter_id, depth=1)


def _get_object_name(module):
    return module.params.get('name')


def _get_object_identifier(module):
    return module.params.get('nat_gateway')
<<<<<<< HEAD


=======


>>>>>>> c8bd2ff8
def _create_object(module, client, existing_object=None):
    name = module.params.get('name')
    public_ips = module.params.get('public_ips')
    lans = module.params.get('lans')
    datacenter_id = get_resource_id(
        module, 
        ionoscloud.DataCentersApi(client).datacenters_get(depth=1),
        module.params.get('datacenter'),
    )
    if existing_object is not None:
        name = existing_object.properties.name if name is None else name
        public_ips = existing_object.properties.public_ips if public_ips is None else public_ips
        lans = existing_object.properties.lans if lans is None else lans

    nat_gateways_api = ionoscloud.NATGatewaysApi(client)
    
    nat_gateway_lans = []
    if lans:
        for lan in lans:
            nat_gateway_lans.append(NatGatewayLanProperties(id=lan['id'], gateway_ips=lan['gateway_ips']))

    nat_gateway_properties = NatGatewayProperties(name=name, public_ips=public_ips, lans=nat_gateway_lans)
    nat_gateway = NatGateway(properties=nat_gateway_properties)

    try:
        nat_gateway_response, _, headers = nat_gateways_api.datacenters_natgateways_post_with_http_info(
            datacenter_id, nat_gateway,
        )
        if module.params.get('wait'):
            request_id = _get_request_id(headers['Location'])
            client.wait_for_completion(request_id=request_id, timeout=module.params.get('wait_timeout'))
    except ApiException as e:
        module.fail_json(msg="failed to create the new NAT Gateway: %s" % to_native(e))
    return nat_gateway_response


def _update_object(module, client, existing_object):
    name = module.params.get('name')
    public_ips = module.params.get('public_ips')
    lans = module.params.get('lans')
    datacenter_id = get_resource_id(
        module, 
        ionoscloud.DataCentersApi(client).datacenters_get(depth=1),
        module.params.get('datacenter'),
    )

    nat_gateways_api = ionoscloud.NATGatewaysApi(client)

    nat_gateway_lans = []
    if lans:
        for lan in lans:
            nat_gateway_lans.append(NatGatewayLanProperties(id=lan['id'], gateway_ips=lan['gateway_ips']))
    nat_gateway_properties = NatGatewayProperties(name=name, public_ips=public_ips, lans=nat_gateway_lans)

    try:
        nat_gateway_response, _, headers = nat_gateways_api.datacenters_natgateways_patch_with_http_info(
            datacenter_id, existing_object.id, nat_gateway_properties,
        )
        if module.params.get('wait'):
            request_id = _get_request_id(headers['Location'])
            client.wait_for_completion(request_id=request_id, timeout=module.params.get('wait_timeout'))

        return nat_gateway_response
    except ApiException as e:
        module.fail_json(msg="failed to update the NAT Gateway: %s" % to_native(e))


def _remove_object(module, client, existing_object):
    datacenter_id = get_resource_id(
        module, 
        ionoscloud.DataCentersApi(client).datacenters_get(depth=1),
        module.params.get('datacenter'),
    )

    nat_gateways_api = ionoscloud.NATGatewaysApi(client)

    try:
        _, _, headers = nat_gateways_api.datacenters_natgateways_delete_with_http_info(
            datacenter_id, existing_object.id,
        )
        if module.params.get('wait'):
            request_id = _get_request_id(headers['Location'])
            client.wait_for_completion(request_id=request_id, timeout=module.params.get('wait_timeout'))
    except ApiException as e:
        module.fail_json(msg="failed to remove the NAT Gateway: %s" % to_native(e))


def update_replace_object(module, client, existing_object):
    if _should_replace_object(module, existing_object):

<<<<<<< HEAD
        if module.params.get('do_not_replace'):
            module.fail_json(msg="{} should be replaced but do_not_replace is set to True.".format(OBJECT_NAME))
=======
        if not module.params.get('allow_replace'):
            module.fail_json(msg="{} should be replaced but allow_replace is set to False.".format(OBJECT_NAME))
>>>>>>> c8bd2ff8

        new_object = _create_object(module, client, existing_object).to_dict()
        _remove_object(module, client, existing_object)
        return {
            'changed': True,
            'failed': False,
            'action': 'create',
            RETURNED_KEY: new_object,
        }
    if _should_update_object(module, existing_object):
        # Update
        return {
            'changed': True,
            'failed': False,
            'action': 'update',
            RETURNED_KEY: _update_object(module, client, existing_object).to_dict()
        }

    # No action
    return {
        'changed': False,
        'failed': False,
        'action': 'create',
        RETURNED_KEY: existing_object.to_dict()
    }


def create_object(module, client):
    existing_object = get_resource(module, _get_object_list(module, client), _get_object_name(module))

    if existing_object:
        return update_replace_object(module, client, existing_object)

    return {
        'changed': True,
        'failed': False,
        'action': 'create',
        RETURNED_KEY: _create_object(module, client).to_dict()
    }


def update_object(module, client):
    object_name = _get_object_name(module)
    object_list = _get_object_list(module, client)

    existing_object = get_resource(module, object_list, _get_object_identifier(module))

    if existing_object is None:
        module.exit_json(changed=False)
<<<<<<< HEAD

    existing_object_id_by_new_name = get_resource_id(module, object_list, object_name)

    if (
        existing_object.id is not None
        and existing_object_id_by_new_name is not None
        and existing_object_id_by_new_name != existing_object.id
    ):
        module.fail_json(
            msg='failed to update the {}: Another resource with the desired name ({}) exists'.format(
                OBJECT_NAME, object_name,
            ),
        )

    return update_replace_object(module, client, existing_object)


def remove_object(module, client):
    existing_object = get_resource(module, _get_object_list(module, client), _get_object_identifier(module))

    if existing_object is None:
        module.exit_json(changed=False)

=======
        return

    existing_object_id_by_new_name = get_resource_id(module, object_list, object_name)

    if (
        existing_object.id is not None
        and existing_object_id_by_new_name is not None
        and existing_object_id_by_new_name != existing_object.id
    ):
        module.fail_json(
            msg='failed to update the {}: Another resource with the desired name ({}) exists'.format(
                OBJECT_NAME, object_name,
            ),
        )

    return update_replace_object(module, client, existing_object)


def remove_object(module, client):
    existing_object = get_resource(module, _get_object_list(module, client), _get_object_identifier(module))

    if existing_object is None:
        module.exit_json(changed=False)
        return

>>>>>>> c8bd2ff8
    _remove_object(module, client, existing_object)

    return {
        'action': 'delete',
        'changed': True,
        'id': existing_object.id,
    }


def get_module_arguments():
    arguments = {}

    for option_name, option in OPTIONS.items():
      arguments[option_name] = {
        'type': option['type'],
      }
      for key in ['choices', 'default', 'aliases', 'no_log', 'elements']:
        if option.get(key) is not None:
          arguments[option_name][key] = option.get(key)

      if option.get('env_fallback'):
        arguments[option_name]['fallback'] = (env_fallback, [option['env_fallback']])

      if len(option.get('required', [])) == len(STATES):
        arguments[option_name]['required'] = True

    return arguments


def get_sdk_config(module, sdk):
    username = module.params.get('username')
    password = module.params.get('password')
    token = module.params.get('token')
    api_url = module.params.get('api_url')
    certificate_fingerprint = module.params.get('certificate_fingerprint')

    if token is not None:
        # use the token instead of username & password
        conf = {
            'token': token
        }
    else:
        # use the username & password
        conf = {
            'username': username,
            'password': password,
        }

    if api_url is not None:
        conf['host'] = api_url
        conf['server_index'] = None

    if certificate_fingerprint is not None:
        conf['fingerprint'] = certificate_fingerprint

    return sdk.Configuration(**conf)


def check_required_arguments(module, state, object_name):
    # manually checking if token or username & password provided
    if (
        not module.params.get("token")
        and not (module.params.get("username") and module.params.get("password"))
    ):
        module.fail_json(
            msg='Token or username & password are required for {object_name} state {state}'.format(
                object_name=object_name,
                state=state,
            ),
        )

    for option_name, option in OPTIONS.items():
        if state in option.get('required', []) and not module.params.get(option_name):
            module.fail_json(
                msg='{option_name} parameter is required for {object_name} state {state}'.format(
                    option_name=option_name,
                    object_name=object_name,
                    state=state,
                ),
            )


def main():
    module = AnsibleModule(argument_spec=get_module_arguments(), supports_check_mode=True)

    if not HAS_SDK:
        module.fail_json(msg='ionoscloud is required for this module, run `pip install ionoscloud`')

    state = module.params.get('state')
    with ApiClient(get_sdk_config(module, ionoscloud)) as api_client:
        api_client.user_agent = USER_AGENT
        check_required_arguments(module, state, OBJECT_NAME)

        try:
            if state == 'absent':
                module.exit_json(**remove_object(module, api_client))
            elif state == 'present':
                module.exit_json(**create_object(module, api_client))
            elif state == 'update':
                module.exit_json(**update_object(module, api_client))
        except Exception as e:
            module.fail_json(msg='failed to set {object_name} state {state}: {error}'.format(object_name=OBJECT_NAME, error=to_native(e), state=state))

if __name__ == '__main__':
    main()<|MERGE_RESOLUTION|>--- conflicted
+++ resolved
@@ -67,17 +67,10 @@
         'required': ['update', 'absent'],
         'type': 'str',
     },
-<<<<<<< HEAD
-    'do_not_replace': {
-        'description': [
-            'Boolean indincating if the resource should not be recreated when the state cannot be reached in '
-            'another way. This may be used to prevent resources from being deleted from specifying a different'
-=======
     'allow_replace': {
         'description': [
             'Boolean indincating if the resource should be recreated when the state cannot be reached in '
             'another way. This may be used to prevent resources from being deleted from specifying a different '
->>>>>>> c8bd2ff8
             'value to an immutable property. An error will be thrown instead',
         ],
         'available': ['present', 'update'],
@@ -171,17 +164,11 @@
   'present' : '''
   - name: Create NAT Gateway
     nat_gateway:
-<<<<<<< HEAD
-      datacenter: "{{ datacenter_response.datacenter.id }}"
-      name: "{{ name }}"
-      public_ips: "{{ ipblock_response_create.ipblock.properties.ips }}"
-=======
       datacenter: DatacenterName
       name: NATGatewayName
       public_ips:
         - <ip1>
         - <ip2>
->>>>>>> c8bd2ff8
       lans:
         - id: 1
           gateway_ips: "10.11.2.5/24"
@@ -191,19 +178,12 @@
   'update' : '''
   - name: Update NAT Gateway
     nat_gateway:
-<<<<<<< HEAD
-      datacenter: "{{ datacenter_response.datacenter.id }}"
-      name: "{{ name }} - UPDATED"
-      public_ips: "{{ ipblock_response_update.ipblock.properties.ips }}"
-      nat_gateway: "{{ nat_gateway_response.nat_gateway.id }}"
-=======
       datacenter: DatacenterName
       name: "NATGatewayName - UPDATED"
       public_ips:
         - <ip1>
         - <ip2>
       nat_gateway: NATGatewayName
->>>>>>> c8bd2ff8
       wait: true
       state: update
     register: nat_gateway_response_update
@@ -211,13 +191,8 @@
   'absent' : '''
   - name: Remove NAT Gateway
     nat_gateway:
-<<<<<<< HEAD
-      nat_gateway: "{{ nat_gateway_response.nat_gateway.id }}"
-      datacenter: "{{ datacenter_response.datacenter.id }}"
-=======
       nat_gateway: NATGatewayName
       datacenter: DatacenterName
->>>>>>> c8bd2ff8
       wait: true
       wait_timeout: 2000
       state: absent
@@ -317,13 +292,8 @@
 
 def _get_object_identifier(module):
     return module.params.get('nat_gateway')
-<<<<<<< HEAD
-
-
-=======
-
-
->>>>>>> c8bd2ff8
+
+
 def _create_object(module, client, existing_object=None):
     name = module.params.get('name')
     public_ips = module.params.get('public_ips')
@@ -414,13 +384,8 @@
 def update_replace_object(module, client, existing_object):
     if _should_replace_object(module, existing_object):
 
-<<<<<<< HEAD
-        if module.params.get('do_not_replace'):
-            module.fail_json(msg="{} should be replaced but do_not_replace is set to True.".format(OBJECT_NAME))
-=======
         if not module.params.get('allow_replace'):
             module.fail_json(msg="{} should be replaced but allow_replace is set to False.".format(OBJECT_NAME))
->>>>>>> c8bd2ff8
 
         new_object = _create_object(module, client, existing_object).to_dict()
         _remove_object(module, client, existing_object)
@@ -470,7 +435,7 @@
 
     if existing_object is None:
         module.exit_json(changed=False)
-<<<<<<< HEAD
+        return
 
     existing_object_id_by_new_name = get_resource_id(module, object_list, object_name)
 
@@ -493,34 +458,8 @@
 
     if existing_object is None:
         module.exit_json(changed=False)
-
-=======
         return
 
-    existing_object_id_by_new_name = get_resource_id(module, object_list, object_name)
-
-    if (
-        existing_object.id is not None
-        and existing_object_id_by_new_name is not None
-        and existing_object_id_by_new_name != existing_object.id
-    ):
-        module.fail_json(
-            msg='failed to update the {}: Another resource with the desired name ({}) exists'.format(
-                OBJECT_NAME, object_name,
-            ),
-        )
-
-    return update_replace_object(module, client, existing_object)
-
-
-def remove_object(module, client):
-    existing_object = get_resource(module, _get_object_list(module, client), _get_object_identifier(module))
-
-    if existing_object is None:
-        module.exit_json(changed=False)
-        return
-
->>>>>>> c8bd2ff8
     _remove_object(module, client, existing_object)
 
     return {
