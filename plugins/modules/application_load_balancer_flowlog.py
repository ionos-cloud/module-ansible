#!/usr/bin/python
# Copyright: Ansible Project
# GNU General Public License v3.0+ (see COPYING or https://www.gnu.org/licenses/gpl-3.0.txt)

from __future__ import absolute_import, division, print_function

__metaclass__ = type

import re
import yaml
import copy

HAS_SDK = True

try:
    import ionoscloud
    from ionoscloud import __version__ as sdk_version
    from ionoscloud.models import FlowLog, FlowLogProperties, FlowLogPut
    from ionoscloud.rest import ApiException
    from ionoscloud import ApiClient
except ImportError:
    HAS_SDK = False

from ansible import __version__
from ansible.module_utils.basic import AnsibleModule, env_fallback
from ansible.module_utils._text import to_native

ANSIBLE_METADATA = {
    'metadata_version': '1.1',
    'status': ['preview'],
    'supported_by': 'community',
}
USER_AGENT = 'ansible-module/%s_ionos-cloud-sdk-python/%s' % ( __version__, sdk_version)
DOC_DIRECTORY = 'applicationloadbalancer'
STATES = ['present', 'absent', 'update']
OBJECT_NAME = 'Flowlog'
RETURNED_KEY = 'flowlog'

OPTIONS = {
    'name': {
        'description': ['The resource name.'],
        'available': STATES,
        'required': ['present'],
        'type': 'str',
    },
    'action': {
        'description': ['Specifies the traffic action pattern.'],
        'available': ['present', 'update'],
        'required': ['present'],
        'type': 'str',
    },
    'direction': {
        'description': ['Specifies the traffic direction pattern.'],
        'available': ['present', 'update'],
        'required': ['present'],
        'type': 'str',
    },
    'bucket': {
        'description': ['The S3 bucket name of an existing IONOS Cloud S3 bucket.'],
        'available': ['present', 'update'],
        'required': ['present'],
        'type': 'str',
    },
    'datacenter': {
        'description': ['The ID or name of the datacenter.'],
        'available': STATES,
        'required': STATES,
        'type': 'str',
    },
    'application_load_balancer': {
        'description': ['The ID or name of the Application Loadbalancer.'],
        'available': STATES,
        'required': STATES,
        'type': 'str',
    },
    'flowlog': {
        'description': ['The ID or name of the Flowlog.'],
        'available': ['update', 'absent'],
        'required': ['update', 'absent'],
        'type': 'str',
    },
<<<<<<< HEAD
    'do_not_replace': {
        'description': [
            'Boolean indincating if the resource should not be recreated when the state cannot be reached in '
            'another way. This may be used to prevent resources from being deleted from specifying a different'
=======
    'allow_replace': {
        'description': [
            'Boolean indincating if the resource should be recreated when the state cannot be reached in '
            'another way. This may be used to prevent resources from being deleted from specifying a different '
>>>>>>> c8bd2ff8
            'value to an immutable property. An error will be thrown instead',
        ],
        'available': ['present', 'update'],
        'default': False,
        'type': 'bool',
    },
    'api_url': {
        'description': ['The Ionos API base URL.'],
        'version_added': '2.4',
        'env_fallback': 'IONOS_API_URL',
        'available': STATES,
        'type': 'str',
    },
    'certificate_fingerprint': {
        'description': ['The Ionos API certificate fingerprint.'],
        'env_fallback': 'IONOS_CERTIFICATE_FINGERPRINT',
        'available': STATES,
        'type': 'str',
    },
    'username': {
        # Required if no token, checked manually
        'description': ['The Ionos username. Overrides the IONOS_USERNAME environment variable.'],
        'aliases': ['subscription_user'],
        'env_fallback': 'IONOS_USERNAME',
        'available': STATES,
        'type': 'str',
    },
    'password': {
        # Required if no token, checked manually
        'description': ['The Ionos password. Overrides the IONOS_PASSWORD environment variable.'],
        'aliases': ['subscription_password'],
        'available': STATES,
        'no_log': True,
        'env_fallback': 'IONOS_PASSWORD',
        'type': 'str',
    },
    'token': {
        # If provided, then username and password no longer required
        'description': ['The Ionos token. Overrides the IONOS_TOKEN environment variable.'],
        'available': STATES,
        'no_log': True,
        'env_fallback': 'IONOS_TOKEN',
        'type': 'str',
    },
    'wait': {
        'description': ['Wait for the resource to be created before returning.'],
        'default': True,
        'available': STATES,
        'choices': [True, False],
        'type': 'bool',
    },
    'wait_timeout': {
        'description': ['How long before wait gives up, in seconds.'],
        'default': 600,
        'available': STATES,
        'type': 'int',
    },
    'state': {
        'description': ['Indicate desired state of the resource.'],
        'default': 'present',
        'choices': STATES,
        'available': STATES,
        'type': 'str',
    },
}

def transform_for_documentation(val):
    val['required'] = len(val.get('required', [])) == len(STATES) 
    del val['available']
    del val['type']
    return val

DOCUMENTATION = '''
---
module: application_balancer_flowlog
short_description: Create or destroy a Ionos Cloud Application Loadbalancer Flowlog.
description:
     - This is a simple module that supports creating or removing Application Loadbalancer Flowlogs.
version_added: "2.0"
options:
''' + '  ' + yaml.dump(yaml.safe_load(str({k: transform_for_documentation(v) for k, v in copy.deepcopy(OPTIONS).items()})), default_flow_style=False).replace('\n', '\n  ') + '''
requirements:
    - "python >= 2.6"
    - "ionoscloud >= 6.0.0"
author:
    - "IONOS Cloud SDK Team <sdk-tooling@ionos.com>"
'''

EXAMPLE_PER_STATE = {
  'present' : '''
  - name: Create Application Load Balancer Flowlog
    application_load_balancer_flowlog:
      name: FlowlogName
      action: "ACCEPTED"
      direction: "INGRESS"
      bucket: "sdktest"
<<<<<<< HEAD
      datacenter: "{{ datacenter_response.datacenter.id }}"
      application_load_balancer: "{{ alb_response.application_load_balancer.id }}"
=======
      datacenter: DatacenterName
      application_load_balancer: AppLoadBalancerName
>>>>>>> c8bd2ff8
      wait: true
    register: alb_flowlog_response
  ''',
  'update' : '''
  - name: Update Application Load Balancer Flowlog
    application_load_balancer_flowlog:
<<<<<<< HEAD
      datacenter: "{{ datacenter_response.datacenter.id }}"
      application_load_balancer: "{{ alb_response.application_load_balancer.id }}"
      flowlog: "{{ alb_flowlog_response.flowlog.id }}"
      name: "{{ name }}"
=======
      datacenter: DatacenterName
      application_load_balancer: AppLoadBalancerName
      flowlog:FlowlogName
      name: FlowlogName
>>>>>>> c8bd2ff8
      action: "ALL"
      direction: "INGRESS"
      bucket: "sdktest"
      wait: true
      state: update
    register: alb_flowlog_update_response
  ''',
  'absent' : '''
  - name: Delete Application Load Balancer Flowlog
    application_load_balancer_flowlog:
<<<<<<< HEAD
      datacenter: "{{ datacenter_response.datacenter.id }}"
      application_load_balancer: "{{ alb_response.application_load_balancer.id }}"
      flowlog: "{{ alb_flowlog_response.flowlog.id }}"
=======
      datacenter: DatacenterName
      application_load_balancer: AppLoadBalancerName
      flowlog:FlowlogName
>>>>>>> c8bd2ff8
      state: absent
  ''',
}

EXAMPLES = '\n'.join(EXAMPLE_PER_STATE.values())

uuid_match = re.compile('[\w]{8}-[\w]{4}-[\w]{4}-[\w]{4}-[\w]{12}', re.I)


def _get_matched_resources(resource_list, identity, identity_paths=None):
    """
    Fetch and return a resource based on an identity supplied for it, if none or more than one matches 
    are found an error is printed and None is returned.
    """

    if identity_paths is None:
      identity_paths = [['id'], ['properties', 'name']]

    def check_identity_method(resource):
      resource_identity = []

      for identity_path in identity_paths:
        current = resource
        for el in identity_path:
          current = getattr(current, el)
        resource_identity.append(current)

      return identity in resource_identity

    return list(filter(check_identity_method, resource_list.items))


def get_resource(module, resource_list, identity, identity_paths=None):
    matched_resources = _get_matched_resources(resource_list, identity, identity_paths)

    if len(matched_resources) == 1:
        return matched_resources[0]
    elif len(matched_resources) > 1:
        module.fail_json(msg="found more resources of type {} for '{}'".format(resource_list.id, identity))
    else:
        return None


def get_resource_id(module, resource_list, identity, identity_paths=None):
    resource = get_resource(module, resource_list, identity, identity_paths)
    return resource.id if resource is not None else None


def _get_request_id(headers):
    match = re.search('/requests/([-A-Fa-f0-9]+)/', headers)
    if match:
        return match.group(1)
    else:
        raise Exception("Failed to extract request ID from response "
                        "header 'location': '{location}'".format(location=headers['location']))


def _should_replace_object(module, existing_object):
    return False


def _should_update_object(module, existing_object):
    return (
        module.params.get('name') is not None
        and existing_object.properties.name != module.params.get('name')
        or module.params.get('action') is not None
        and existing_object.properties.action != module.params.get('action')
        or module.params.get('direction') is not None
        and existing_object.properties.direction != module.params.get('direction')
        or module.params.get('bucket') is not None
        and existing_object.properties.bucket != module.params.get('bucket')
    )


def _get_object_list(module, client):
    datacenter_id = get_resource_id(
        module, 
        ionoscloud.DataCentersApi(client).datacenters_get(depth=1),
        module.params.get('datacenter'),
    )
    application_load_balancer_id = get_resource_id(
        module, 
        ionoscloud.ApplicationLoadBalancersApi(client).datacenters_applicationloadbalancers_get(
            datacenter_id, depth=1,
        ),
        module.params.get('application_load_balancer'),
    )

    return ionoscloud.ApplicationLoadBalancersApi(client).datacenters_applicationloadbalancers_flowlogs_get(
        datacenter_id, application_load_balancer_id, depth=1,
    )


def _get_object_name(module):
    return module.params.get('name')


def _get_object_identifier(module):
    return module.params.get('flowlog')


def _create_object(module, client, existing_object=None):
    name = module.params.get('name')
    action = module.params.get('action')
    direction = module.params.get('direction')
    bucket = module.params.get('bucket')
    datacenter_id = get_resource_id(
        module, 
        ionoscloud.DataCentersApi(client).datacenters_get(depth=1),
        module.params.get('datacenter'),
    )
    application_load_balancer_id = get_resource_id(
        module, 
        ionoscloud.ApplicationLoadBalancersApi(client).datacenters_applicationloadbalancers_get(
            datacenter_id, depth=1,
        ),
        module.params.get('application_load_balancer'),
    )

    if existing_object is not None:
        name = existing_object.properties.name if name is None else name
        action = existing_object.properties.type if action is None else action
        direction = existing_object.properties.direction if direction is None else direction
        bucket = existing_object.properties.bucket if bucket is None else bucket

    albs_api = ionoscloud.ApplicationLoadBalancersApi(client)
    
    nlb_flowlog_properties = FlowLogProperties(name=name, action=action, direction=direction, bucket=bucket)
    nlb_flowlog = FlowLog(properties=nlb_flowlog_properties)

    try:
        response, _, headers = albs_api.datacenters_applicationloadbalancers_flowlogs_post_with_http_info(
            datacenter_id, application_load_balancer_id, nlb_flowlog,
        )
        if module.params.get('wait'):
            request_id = _get_request_id(headers['Location'])
            client.wait_for_completion(request_id=request_id, timeout=int(module.params.get('wait_timeout')))
    except ApiException as e:
        module.fail_json(msg="failed to create the new Appication Loadbalancer Flowlog: %s" % to_native(e))
    return response


def _update_object(module, client, existing_object):
    name = module.params.get('name')
    action = module.params.get('action')
    direction = module.params.get('direction')
    bucket = module.params.get('bucket')
    datacenter_id = get_resource_id(
        module, 
        ionoscloud.DataCentersApi(client).datacenters_get(depth=1),
        module.params.get('datacenter'),
    )
    application_load_balancer_id = get_resource_id(
        module, 
        ionoscloud.ApplicationLoadBalancersApi(client).datacenters_applicationloadbalancers_get(
            datacenter_id, depth=1,
        ),
        module.params.get('application_load_balancer'),
    )

    albs_api = ionoscloud.ApplicationLoadBalancersApi(client)

    flowlog_properties = FlowLogProperties(name=name, action=action, direction=direction, bucket=bucket)

    try:
        response, _, headers = albs_api.datacenters_applicationloadbalancers_flowlogs_patch_with_http_info(
            datacenter_id, application_load_balancer_id, existing_object.id, flowlog_properties,
        )

        if module.params.get('wait'):
            request_id = _get_request_id(headers['Location'])
            client.wait_for_completion(request_id=request_id, timeout=module.params.get('wait_timeout'))

        return response
    except ApiException as e:
        module.fail_json(msg="failed to update the Aplication Loadbalancer Flowlog: %s" % to_native(e))


def _remove_object(module, client, existing_object):
    datacenter_id = get_resource_id(
        module, 
        ionoscloud.DataCentersApi(client).datacenters_get(depth=1),
        module.params.get('datacenter'),
    )
    application_load_balancer_id = get_resource_id(
        module, 
        ionoscloud.ApplicationLoadBalancersApi(client).datacenters_applicationloadbalancers_get(
            datacenter_id, depth=1,
        ),
        module.params.get('application_load_balancer'),
    )

    albs_api = ionoscloud.ApplicationLoadBalancersApi(client)

    try:
        _, _, headers = albs_api.datacenters_applicationloadbalancers_flowlogs_delete_with_http_info(
            datacenter_id, application_load_balancer_id, existing_object.id,
        )

        if module.params.get('wait'):
            request_id = _get_request_id(headers['Location'])
            client.wait_for_completion(request_id=request_id, timeout=module.params.get('wait_timeout'))
    except ApiException as e:
        module.fail_json(msg="failed to remove the Aplication Loadbalancer Flowlog: %s" % to_native(e))


def update_replace_object(module, client, existing_object):
    if _should_replace_object(module, existing_object):

<<<<<<< HEAD
        if module.params.get('do_not_replace'):
            module.fail_json(msg="{} should be replaced but do_not_replace is set to True.".format(OBJECT_NAME))
=======
        if not module.params.get('allow_replace'):
            module.fail_json(msg="{} should be replaced but allow_replace is set to False.".format(OBJECT_NAME))
>>>>>>> c8bd2ff8

        new_object = _create_object(module, client, existing_object).to_dict()
        _remove_object(module, client, existing_object)
        return {
            'changed': True,
            'failed': False,
            'action': 'create',
            RETURNED_KEY: new_object,
        }
    if _should_update_object(module, existing_object):
        # Update
        return {
            'changed': True,
            'failed': False,
            'action': 'update',
            RETURNED_KEY: _update_object(module, client, existing_object).to_dict()
        }

    # No action
    return {
        'changed': False,
        'failed': False,
        'action': 'create',
        RETURNED_KEY: existing_object.to_dict()
    }


def create_object(module, client):
    existing_object = get_resource(module, _get_object_list(module, client), _get_object_name(module))

    if existing_object:
        return update_replace_object(module, client, existing_object)

    return {
        'changed': True,
        'failed': False,
        'action': 'create',
        RETURNED_KEY: _create_object(module, client).to_dict()
    }


def update_object(module, client):
    object_name = _get_object_name(module)
    object_list = _get_object_list(module, client)

    existing_object = get_resource(module, object_list, _get_object_identifier(module))

    if existing_object is None:
        module.exit_json(changed=False)
<<<<<<< HEAD
=======
        return
>>>>>>> c8bd2ff8

    existing_object_id_by_new_name = get_resource_id(module, object_list, object_name)

    if (
        existing_object.id is not None
        and existing_object_id_by_new_name is not None
        and existing_object_id_by_new_name != existing_object.id
    ):
        module.fail_json(
            msg='failed to update the {}: Another resource with the desired name ({}) exists'.format(
                OBJECT_NAME, object_name,
            ),
        )

    return update_replace_object(module, client, existing_object)


def remove_object(module, client):
    existing_object = get_resource(module, _get_object_list(module, client), _get_object_identifier(module))

    if existing_object is None:
        module.exit_json(changed=False)
<<<<<<< HEAD
=======
        return
>>>>>>> c8bd2ff8

    _remove_object(module, client, existing_object)

    return {
        'action': 'delete',
        'changed': True,
        'id': existing_object.id,
    }


def get_module_arguments():
    arguments = {}

    for option_name, option in OPTIONS.items():
      arguments[option_name] = {
        'type': option['type'],
      }
      for key in ['choices', 'default', 'aliases', 'no_log', 'elements']:
        if option.get(key) is not None:
          arguments[option_name][key] = option.get(key)

      if option.get('env_fallback'):
        arguments[option_name]['fallback'] = (env_fallback, [option['env_fallback']])

      if len(option.get('required', [])) == len(STATES):
        arguments[option_name]['required'] = True

    return arguments


def get_sdk_config(module, sdk):
    username = module.params.get('username')
    password = module.params.get('password')
    token = module.params.get('token')
    api_url = module.params.get('api_url')
    certificate_fingerprint = module.params.get('certificate_fingerprint')

    if token is not None:
        # use the token instead of username & password
        conf = {
            'token': token
        }
    else:
        # use the username & password
        conf = {
            'username': username,
            'password': password,
        }

    if api_url is not None:
        conf['host'] = api_url
        conf['server_index'] = None

    if certificate_fingerprint is not None:
        conf['fingerprint'] = certificate_fingerprint

    return sdk.Configuration(**conf)


def check_required_arguments(module, state, object_name):
    # manually checking if token or username & password provided
    if (
        not module.params.get("token")
        and not (module.params.get("username") and module.params.get("password"))
    ):
        module.fail_json(
            msg='Token or username & password are required for {object_name} state {state}'.format(
                object_name=object_name,
                state=state,
            ),
        )

    for option_name, option in OPTIONS.items():
        if state in option.get('required', []) and not module.params.get(option_name):
            module.fail_json(
                msg='{option_name} parameter is required for {object_name} state {state}'.format(
                    option_name=option_name,
                    object_name=object_name,
                    state=state,
                ),
            )


def main():
    module = AnsibleModule(argument_spec=get_module_arguments(), supports_check_mode=True)

    if not HAS_SDK:
        module.fail_json(msg='ionoscloud is required for this module, run `pip install ionoscloud`')

    state = module.params.get('state')
    with ApiClient(get_sdk_config(module, ionoscloud)) as api_client:
        api_client.user_agent = USER_AGENT
        check_required_arguments(module, state, OBJECT_NAME)

        try:
            if state == 'absent':
                module.exit_json(**remove_object(module, api_client))
            elif state == 'present':
                module.exit_json(**create_object(module, api_client))
            elif state == 'update':
                module.exit_json(**update_object(module, api_client))
        except Exception as e:
            module.fail_json(msg='failed to set {object_name} state {state}: {error}'.format(object_name=OBJECT_NAME, error=to_native(e), state=state))


if __name__ == '__main__':
    main()<|MERGE_RESOLUTION|>--- conflicted
+++ resolved
@@ -79,17 +79,10 @@
         'required': ['update', 'absent'],
         'type': 'str',
     },
-<<<<<<< HEAD
-    'do_not_replace': {
-        'description': [
-            'Boolean indincating if the resource should not be recreated when the state cannot be reached in '
-            'another way. This may be used to prevent resources from being deleted from specifying a different'
-=======
     'allow_replace': {
         'description': [
             'Boolean indincating if the resource should be recreated when the state cannot be reached in '
             'another way. This may be used to prevent resources from being deleted from specifying a different '
->>>>>>> c8bd2ff8
             'value to an immutable property. An error will be thrown instead',
         ],
         'available': ['present', 'update'],
@@ -186,30 +179,18 @@
       action: "ACCEPTED"
       direction: "INGRESS"
       bucket: "sdktest"
-<<<<<<< HEAD
-      datacenter: "{{ datacenter_response.datacenter.id }}"
-      application_load_balancer: "{{ alb_response.application_load_balancer.id }}"
-=======
       datacenter: DatacenterName
       application_load_balancer: AppLoadBalancerName
->>>>>>> c8bd2ff8
       wait: true
     register: alb_flowlog_response
   ''',
   'update' : '''
   - name: Update Application Load Balancer Flowlog
     application_load_balancer_flowlog:
-<<<<<<< HEAD
-      datacenter: "{{ datacenter_response.datacenter.id }}"
-      application_load_balancer: "{{ alb_response.application_load_balancer.id }}"
-      flowlog: "{{ alb_flowlog_response.flowlog.id }}"
-      name: "{{ name }}"
-=======
       datacenter: DatacenterName
       application_load_balancer: AppLoadBalancerName
       flowlog:FlowlogName
       name: FlowlogName
->>>>>>> c8bd2ff8
       action: "ALL"
       direction: "INGRESS"
       bucket: "sdktest"
@@ -220,15 +201,9 @@
   'absent' : '''
   - name: Delete Application Load Balancer Flowlog
     application_load_balancer_flowlog:
-<<<<<<< HEAD
-      datacenter: "{{ datacenter_response.datacenter.id }}"
-      application_load_balancer: "{{ alb_response.application_load_balancer.id }}"
-      flowlog: "{{ alb_flowlog_response.flowlog.id }}"
-=======
       datacenter: DatacenterName
       application_load_balancer: AppLoadBalancerName
       flowlog:FlowlogName
->>>>>>> c8bd2ff8
       state: absent
   ''',
 }
@@ -438,13 +413,8 @@
 def update_replace_object(module, client, existing_object):
     if _should_replace_object(module, existing_object):
 
-<<<<<<< HEAD
-        if module.params.get('do_not_replace'):
-            module.fail_json(msg="{} should be replaced but do_not_replace is set to True.".format(OBJECT_NAME))
-=======
         if not module.params.get('allow_replace'):
             module.fail_json(msg="{} should be replaced but allow_replace is set to False.".format(OBJECT_NAME))
->>>>>>> c8bd2ff8
 
         new_object = _create_object(module, client, existing_object).to_dict()
         _remove_object(module, client, existing_object)
@@ -494,10 +464,7 @@
 
     if existing_object is None:
         module.exit_json(changed=False)
-<<<<<<< HEAD
-=======
         return
->>>>>>> c8bd2ff8
 
     existing_object_id_by_new_name = get_resource_id(module, object_list, object_name)
 
@@ -520,10 +487,7 @@
 
     if existing_object is None:
         module.exit_json(changed=False)
-<<<<<<< HEAD
-=======
         return
->>>>>>> c8bd2ff8
 
     _remove_object(module, client, existing_object)
 
