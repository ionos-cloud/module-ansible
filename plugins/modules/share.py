--- conflicted
+++ resolved
@@ -184,8 +184,6 @@
                         "header 'location': '{location}'".format(location=headers['location']))
 
 
-<<<<<<< HEAD
-=======
 def _get_matched_resources(resource_list, identity, identity_paths=None):
     """
     Fetch and return a resource based on an identity supplied for it, if none or more than one matches
@@ -209,7 +207,6 @@
     return list(filter(check_identity_method, resource_list.items))
 
 
->>>>>>> 54f8b98b
 def get_resource(module, resource_list, identity, identity_paths=None):
     matched_resources = _get_matched_resources(resource_list, identity, identity_paths)
 
