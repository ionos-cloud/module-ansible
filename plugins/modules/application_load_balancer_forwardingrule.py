--- conflicted
+++ resolved
@@ -119,17 +119,10 @@
         'required': ['update', 'absent'],
         'type': 'str',
     },
-<<<<<<< HEAD
-    'do_not_replace': {
-        'description': [
-            'Boolean indincating if the resource should not be recreated when the state cannot be reached in '
-            'another way. This may be used to prevent resources from being deleted from specifying a different'
-=======
     'allow_replace': {
         'description': [
             'Boolean indincating if the resource should be recreated when the state cannot be reached in '
             'another way. This may be used to prevent resources from being deleted from specifying a different '
->>>>>>> c8bd2ff8
             'value to an immutable property. An error will be thrown instead',
         ],
         'available': ['present', 'update'],
@@ -222,15 +215,9 @@
   'present' : '''
   - name: Create Application Load Balancer Forwarding Rule
     application_load_balancer_forwardingrule:
-<<<<<<< HEAD
-      datacenter: "{{ datacenter_response.datacenter.id }}"
-      application_load_balancer: "{{ alb_response.application_load_balancer.id }}"
-      name: "{{ name }}"
-=======
       datacenter: DatacenterName
       application_load_balancer: AppLoadBalancerName
       name: RuleName
->>>>>>> c8bd2ff8
       protocol: "HTTP"
       listener_ip: "10.12.118.224"
       listener_port: "8081"
@@ -251,17 +238,10 @@
   'update' : '''
   - name: Update Application Load Balancer Forwarding Rule
     application_load_balancer_forwardingrule:
-<<<<<<< HEAD
-      datacenter: "{{ datacenter_response.datacenter.id }}"
-      application_load_balancer: "{{ alb_response.application_load_balancer.id }}"
-      forwarding_rule: "{{ alb_forwarding_rule_response.forwarding_rule.id }}"
-      name: "{{ name }} - UPDATED"
-=======
       datacenter: DatacenterName
       application_load_balancer: AppLoadBalancerName
       forwarding_rule: RuleName
       name: "RuleName - UPDATED"
->>>>>>> c8bd2ff8
       protocol: "HTTP"
       wait: true
       state: update
@@ -270,15 +250,9 @@
   'absent' : '''
   - name: Delete Application Load Balancer Forwarding Rule
     application_load_balancer_forwardingrule:
-<<<<<<< HEAD
-      datacenter: "{{ datacenter_response.datacenter.id }}"
-      application_load_balancer: "{{ alb_response.application_load_balancer.id }}"
-      forwarding_rule: "{{ alb_forwarding_rule_response.forwarding_rule.id }}"
-=======
       datacenter: DatacenterName
       application_load_balancer: AppLoadBalancerName
       forwarding_rule: "RuleName - UPDATED"
->>>>>>> c8bd2ff8
       state: absent
   ''',
 }
@@ -563,7 +537,6 @@
         return response
     except ApiException as e:
         module.fail_json(msg="failed to update the Application Loadbalancer Rule: %s" % to_native(e))
-<<<<<<< HEAD
 
 
 def _remove_object(module, client, existing_object):
@@ -580,24 +553,6 @@
         module.params.get('application_load_balancer'),
     )
 
-=======
-
-
-def _remove_object(module, client, existing_object):
-    datacenter_id = get_resource_id(
-        module, 
-        ionoscloud.DataCentersApi(client).datacenters_get(depth=1),
-        module.params.get('datacenter'),
-    )
-    application_load_balancer_id = get_resource_id(
-        module, 
-        ionoscloud.ApplicationLoadBalancersApi(client).datacenters_applicationloadbalancers_get(
-            datacenter_id, depth=1,
-        ),
-        module.params.get('application_load_balancer'),
-    )
-
->>>>>>> c8bd2ff8
     albs_api = ionoscloud.ApplicationLoadBalancersApi(client)
 
     try:
@@ -614,13 +569,8 @@
 def update_replace_object(module, client, certificate_manager_api_client, existing_object):
     if _should_replace_object(module, existing_object):
 
-<<<<<<< HEAD
-        if module.params.get('do_not_replace'):
-            module.fail_json(msg="{} should be replaced but do_not_replace is set to True.".format(OBJECT_NAME))
-=======
         if not module.params.get('allow_replace'):
             module.fail_json(msg="{} should be replaced but allow_replace is set to False.".format(OBJECT_NAME))
->>>>>>> c8bd2ff8
 
         new_object = _create_object(module, client, certificate_manager_api_client, existing_object).to_dict()
         _remove_object(module, client, existing_object)
@@ -670,10 +620,7 @@
 
     if existing_object is None:
         module.exit_json(changed=False)
-<<<<<<< HEAD
-=======
         return
->>>>>>> c8bd2ff8
 
     existing_object_id_by_new_name = get_resource_id(module, object_list, object_name)
 
@@ -696,10 +643,7 @@
 
     if existing_object is None:
         module.exit_json(changed=False)
-<<<<<<< HEAD
-=======
         return
->>>>>>> c8bd2ff8
 
     _remove_object(module, client, existing_object)
 
