--- conflicted
+++ resolved
@@ -54,17 +54,10 @@
         'available': ['present'],
         'type': 'str',
     },
-<<<<<<< HEAD
-    'do_not_replace': {
-        'description': [
-            'Boolean indincating if the resource should not be recreated when the state cannot be reached in '
-            'another way. This may be used to prevent resources from being deleted from specifying a different'
-=======
     'allow_replace': {
         'description': [
             'Boolean indincating if the resource should be recreated when the state cannot be reached in '
             'another way. This may be used to prevent resources from being deleted from specifying a different '
->>>>>>> c8bd2ff8
             'value to an immutable property. An error will be thrown instead',
         ],
         'available': ['present', 'update'],
@@ -173,24 +166,15 @@
     'update': '''
     - name: Update Certificate
         certificate:
-<<<<<<< HEAD
-            certificate: "{{ certificate.certificate.id }}"
-            certificate_name: "{{ certificate_updated_name }}"
-=======
             certificate: CertificateName
             certificate_name: CertificateNewName
->>>>>>> c8bd2ff8
             state: update
         register: updated_certificate
   ''',
     'absent': '''
     - name: Delete Certificate
         certificate:
-<<<<<<< HEAD
-            certificate: "{{ certificate.certificate.id }}"
-=======
             certificate: CertificateNewName
->>>>>>> c8bd2ff8
             state: delete
   ''',
 }
@@ -259,19 +243,11 @@
         and existing_object.properties.name != module.params.get('certificate_name')
     )
 
-<<<<<<< HEAD
 
 def _get_object_list(module, client):
     return ionoscloud_cert_manager.CertificatesApi(client).certificates_get()
 
 
-=======
-
-def _get_object_list(module, client):
-    return ionoscloud_cert_manager.CertificatesApi(client).certificates_get()
-
-
->>>>>>> c8bd2ff8
 def _get_object_name(module):
     return module.params.get('certificate_name')
 
@@ -338,13 +314,8 @@
 def update_replace_object(module, client, existing_object):
     if _should_replace_object(module, existing_object):
 
-<<<<<<< HEAD
-        if module.params.get('do_not_replace'):
-            module.fail_json(msg="{} should be replaced but do_not_replace is set to True.".format(OBJECT_NAME))
-=======
         if not module.params.get('allow_replace'):
             module.fail_json(msg="{} should be replaced but allow_replace is set to False.".format(OBJECT_NAME))
->>>>>>> c8bd2ff8
 
         new_object = _create_object(module, client, existing_object).to_dict()
         _remove_object(module, client, existing_object)
@@ -394,10 +365,7 @@
 
     if existing_object is None:
         module.exit_json(changed=False)
-<<<<<<< HEAD
-=======
         return
->>>>>>> c8bd2ff8
 
     existing_object_id_by_new_name = get_resource_id(module, object_list, object_name)
 
@@ -420,10 +388,7 @@
 
     if existing_object is None:
         module.exit_json(changed=False)
-<<<<<<< HEAD
-=======
         return
->>>>>>> c8bd2ff8
 
     _remove_object(module, client, existing_object)
 
