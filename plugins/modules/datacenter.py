--- conflicted
+++ resolved
@@ -276,11 +276,7 @@
         datacenter_response, _, headers = datacenters_api.datacenters_post_with_http_info(datacenter=datacenter)
         if module.params.get('wait'):
             request_id = _get_request_id(headers['Location'])
-<<<<<<< HEAD
             client.wait_for_completion(request_id=request_id, timeout=int(module.params.get('wait_timeout')))
-=======
-            client.wait_for_completion(request_id=request_id, timeout=wait_timeout)
->>>>>>> 7287405b
             datacenter_response = datacenters_api.datacenters_find_by_id(datacenter_response.id)
     except ApiException as e:
         module.fail_json(msg="failed to create the new datacenter: %s" % to_native(e))
