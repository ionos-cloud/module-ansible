#!/usr/bin/python
# Copyright: Ansible Project
# GNU General Public License v3.0+ (see COPYING or https://www.gnu.org/licenses/gpl-3.0.txt)

from __future__ import absolute_import, division, print_function
import copy
from tabnanny import check
import yaml
import re

HAS_SDK = True

try:
    import ionoscloud
    from ionoscloud import __version__ as sdk_version
    from ionoscloud.models import Datacenter, DatacenterProperties
    from ionoscloud.rest import ApiException
    from ionoscloud import ApiClient
except ImportError:
    HAS_SDK = False

from ansible import __version__
from ansible.module_utils.basic import AnsibleModule, env_fallback
from ansible.module_utils._text import to_native

__metaclass__ = type

ANSIBLE_METADATA = {
    'metadata_version': '1.1',
    'status': ['preview'],
    'supported_by': 'community',
}
USER_AGENT = 'ansible-module/%s_ionos-cloud-sdk-python/%s' % ( __version__, sdk_version)
DOC_DIRECTORY = 'compute-engine'
STATES = ['present', 'absent', 'update']
OBJECT_NAME = 'Datacenter'
RETURNED_KEY = 'datacenter'

OPTIONS = {
    'name': {
        'description': ['The name of the  resource.'],
        'required': ['present'],
        'available': ['present', 'update'],
        'type': 'str',
    },
    'description': {
        'description': ['A description for the datacenter, such as staging, production.'],
        'available': ['present', 'update'],
        'type': 'str',
    },
    'location': {
        'description': ['The physical location where the datacenter will be created. This will be where all of your servers live. Property cannot be modified after datacenter creation (disallowed in update requests).'],
        'required': ['present'],
<<<<<<< HEAD
        'choices': ['us/las', 'us/ewr', 'de/fra', 'de/fkb', 'de/txl', 'gb/lhr', 'es/vit'],
        'available': ['present', 'update'],
        'type': 'str',
    },
    'datacenter': {
        'description': ['The ID or name of the virtual datacenter.'],
        'available': ['update', 'absent'],
        'required': ['update', 'absent'],
        'type': 'str',
    },
=======
        'choices': ['us/las', 'us/ewr', 'de/fra', 'de/fkb', 'de/txl', 'gb/lhr'],
        'available': ['present', 'update'],
        'type': 'str',
    },
    'datacenter': {
        'description': ['The ID or name of the virtual datacenter.'],
        'available': ['update', 'absent'],
        'required': ['update', 'absent'],
        'type': 'str',
    },
>>>>>>> c9f6524a
    'allow_replace': {
        'description': [
            'Boolean indincating if the resource should be recreated when the state cannot be reached in '
            'another way. This may be used to prevent resources from being deleted from specifying a different '
            'value to an immutable property. An error will be thrown instead',
        ],
        'available': ['present', 'update'],
        'default': False,
        'type': 'bool',
    },
    'api_url': {
        'description': ['The Ionos API base URL.'],
        'version_added': '2.4',
        'env_fallback': 'IONOS_API_URL',
        'available': STATES,
        'type': 'str',
    },
    'certificate_fingerprint': {
        'description': ['The Ionos API certificate fingerprint.'],
        'env_fallback': 'IONOS_CERTIFICATE_FINGERPRINT',
        'available': STATES,
        'type': 'str',
    },
    'username': {
        # Required if no token, checked manually
        'description': ['The Ionos username. Overrides the IONOS_USERNAME environment variable.'],
        'aliases': ['subscription_user'],
        'env_fallback': 'IONOS_USERNAME',
        'available': STATES,
        'type': 'str',
    },
    'password': {
        # Required if no token, checked manually
        'description': ['The Ionos password. Overrides the IONOS_PASSWORD environment variable.'],
        'aliases': ['subscription_password'],
        'available': STATES,
        'no_log': True,
        'env_fallback': 'IONOS_PASSWORD',
        'type': 'str',
    },
    'token': {
        # If provided, then username and password no longer required
        'description': ['The Ionos token. Overrides the IONOS_TOKEN environment variable.'],
        'available': STATES,
        'no_log': True,
        'env_fallback': 'IONOS_TOKEN',
        'type': 'str',
    },
    'wait': {
        'description': ['Wait for the resource to be created before returning.'],
        'default': True,
        'available': STATES,
        'choices': [True, False],
        'type': 'bool',
    },
    'wait_timeout': {
        'description': ['How long before wait gives up, in seconds.'],
        'default': 600,
        'available': STATES,
        'type': 'int',
    },
    'state': {
        'description': ['Indicate desired state of the resource.'],
        'default': 'present',
        'choices': STATES,
        'available': STATES,
        'type': 'str',
    },
}

IMMUTABLE_OPTIONS = [
    { "name": "location", "note": "" },
]

def transform_for_documentation(val):
    val['required'] = len(val.get('required', [])) == len(STATES) 
    del val['available']
    del val['type']
    return val

DOCUMENTATION = '''
---
module: datacenter
short_description: Create or destroy a Ionos Cloud Virtual Datacenter.
description:
     - This is a simple module that supports creating or removing datacenters. A datacenter is required before you can create servers.
       This module has a dependency on ionoscloud >= 6.0.2
version_added: "2.0"
options:
''' + '  ' + yaml.dump(yaml.safe_load(str({k: transform_for_documentation(v) for k, v in copy.deepcopy(OPTIONS).items()})), default_flow_style=False).replace('\n', '\n  ') + '''
requirements:
    - "python >= 2.6"
    - "ionoscloud >= 6.0.2"
author:
    - "IONOS Cloud SDK Team <sdk-tooling@ionos.com>"
'''

EXAMPLE_PER_STATE = {
  'present' : '''# Create a Datacenter
  - name: Create datacenter
    datacenter:
      name: "Example DC"
      description: "description"
      location: de/fra
    register: datacenter_response
  ''',
  'update' : '''# Update a datacenter description
  - name: Update datacenter
    datacenter:
      datacenter: "Example DC"
      description: "description - RENAMED"
      state: update
    register: updated_datacenter
  ''',
  'absent' : '''# Destroy a Datacenter. This will remove all servers, volumes, and other objects in the datacenter.
  - name: Remove datacenter
    datacenter:
      datacenter: "Example DC"
      state: absent
  ''',
}

EXAMPLES = '\n'.join(EXAMPLE_PER_STATE.values())


def _get_matched_resources(resource_list, identity, identity_paths=None):
    """
    Fetch and return a resource based on an identity supplied for it, if none or more than one matches 
    are found an error is printed and None is returned.
    """

    if identity_paths is None:
      identity_paths = [['id'], ['properties', 'name']]

    def check_identity_method(resource):
      resource_identity = []

      for identity_path in identity_paths:
        current = resource
        for el in identity_path:
          current = getattr(current, el)
        resource_identity.append(current)

      return identity in resource_identity

    return list(filter(check_identity_method, resource_list.items))


def get_resource(module, resource_list, identity, identity_paths=None):
    matched_resources = _get_matched_resources(resource_list, identity, identity_paths)

    if len(matched_resources) == 1:
        return matched_resources[0]
    elif len(matched_resources) > 1:
        module.fail_json(msg="found more resources of type {} for '{}'".format(resource_list.id, identity))
    else:
        return None


def get_resource_id(module, resource_list, identity, identity_paths=None):
    resource = get_resource(module, resource_list, identity, identity_paths)
    return resource.id if resource is not None else None


def _get_request_id(headers):
    match = re.search('/requests/([-A-Fa-f0-9]+)/', headers)
    if match:
        return match.group(1)
    else:
        raise Exception("Failed to extract request ID from response "
                        "header 'location': '{location}'".format(location=headers['location']))


def _should_replace_object(module, existing_object):
    return (
        module.params.get('location') is not None
        and existing_object.properties.location != module.params.get('location')
    )


def _should_update_object(module, existing_object):
    return (
        module.params.get('name') is not None
        and existing_object.properties.name != module.params.get('name')
        or module.params.get('description') is not None
        and existing_object.properties.description != module.params.get('description')
    )


def _get_object_list(module, client):
    return ionoscloud.DataCentersApi(client).datacenters_get(depth=1)


def _get_object_name(module):
    return module.params.get('name')


def _get_object_identifier(module):
    return module.params.get('datacenter')


def _create_object(module, client, existing_object=None):
    name = module.params.get('name')
    location = module.params.get('location')
    description = module.params.get('description')
    if existing_object is not None:
        name = existing_object.properties.name if name is None else name
        location = existing_object.properties.location if location is None else location
        description = existing_object.properties.description if description is None else description

<<<<<<< HEAD
=======
    wait = module.params.get('wait')
    wait_timeout = int(module.params.get('wait_timeout'))

>>>>>>> c9f6524a
    datacenters_api = ionoscloud.DataCentersApi(client)

    datacenter_properties = DatacenterProperties(name=name, description=description, location=location)
    datacenter = Datacenter(properties=datacenter_properties)

    try:
        datacenter_response, _, headers = datacenters_api.datacenters_post_with_http_info(datacenter=datacenter)
<<<<<<< HEAD
        if module.params.get('wait'):
            request_id = _get_request_id(headers['Location'])
            client.wait_for_completion(request_id=request_id, timeout=int(module.params.get('wait_timeout')))
=======
        if wait:
            request_id = _get_request_id(headers['Location'])
            client.wait_for_completion(request_id=request_id, timeout=wait_timeout)
>>>>>>> c9f6524a
            datacenter_response = datacenters_api.datacenters_find_by_id(datacenter_response.id)
    except ApiException as e:
        module.fail_json(msg="failed to create the new datacenter: %s" % to_native(e))
    return datacenter_response


def _update_object(module, client, existing_object):
    name = module.params.get('name')
    description = module.params.get('description')
<<<<<<< HEAD

    datacenters_api = ionoscloud.DataCentersApi(client)

    datacenter_properties=DatacenterProperties(name=name, description=description)

    try:
        datacenter_response, _, headers = datacenters_api.datacenters_patch_with_http_info(
            datacenter_id=existing_object.id,
            datacenter=datacenter_properties,
        )
        if module.params.get('wait'):
            request_id = _get_request_id(headers['Location'])
            client.wait_for_completion(request_id=request_id, timeout=module.params.get('wait_timeout'))

        return datacenter_response
    except ApiException as e:
        module.fail_json(msg="failed to update the datacenter: %s" % to_native(e))
=======
    wait = module.params.get('wait')
    wait_timeout = module.params.get('wait_timeout')

    datacenters_api = ionoscloud.DataCentersApi(client)
>>>>>>> c9f6524a

    datacenter_properties=DatacenterProperties(name=name, description=description)

<<<<<<< HEAD
def _remove_object(module, client, existing_object):
    datacenters_api = ionoscloud.DataCentersApi(client)

    try:
        _, _, headers = datacenters_api.datacenters_delete_with_http_info(
            datacenter_id=existing_object.id,
        )
        if module.params.get('wait'):
            request_id = _get_request_id(headers['Location'])
            client.wait_for_completion(request_id=request_id, timeout=module.params.get('wait_timeout'))
    except ApiException as e:
        module.fail_json(msg="failed to remove the datacenter: %s" % to_native(e))


def update_replace_object(module, client, existing_object):
    if _should_replace_object(module, existing_object):

        if not module.params.get('allow_replace'):
            module.fail_json(msg="{} should be replaced but allow_replace is set to False.".format(OBJECT_NAME))

=======
    try:
        datacenter_response, _, headers = datacenters_api.datacenters_patch_with_http_info(
            datacenter_id=existing_object.id,
            datacenter=datacenter_properties,
        )
        if wait:
            request_id = _get_request_id(headers['Location'])
            client.wait_for_completion(request_id=request_id, timeout=wait_timeout)

        return datacenter_response
    except ApiException as e:
        module.fail_json(msg="failed to update the datacenter: %s" % to_native(e))


def _remove_object(module, client, existing_object):
    wait = module.params.get('wait')
    wait_timeout = module.params.get('wait_timeout')

    datacenters_api = ionoscloud.DataCentersApi(client)

    try:
        _, _, headers = datacenters_api.datacenters_delete_with_http_info(
            datacenter_id=existing_object.id,
        )
        if wait:
            request_id = _get_request_id(headers['Location'])
            client.wait_for_completion(request_id=request_id, timeout=wait_timeout)
    except ApiException as e:
        module.fail_json(msg="failed to remove the datacenter: %s" % to_native(e))


def update_replace_object(module, client, existing_object):
    if _should_replace_object(module, existing_object):

        if not module.params.get('allow_replace'):
            module.fail_json(msg="{} should be replaced but allow_replace is set to False.".format(OBJECT_NAME))

>>>>>>> c9f6524a
        new_object = _create_object(module, client, existing_object).to_dict()
        _remove_object(module, client, existing_object)
        return {
            'changed': True,
            'failed': False,
            'action': 'create',
            RETURNED_KEY: new_object,
        }
    if _should_update_object(module, existing_object):
        # Update
        return {
            'changed': True,
            'failed': False,
            'action': 'update',
            RETURNED_KEY: _update_object(module, client, existing_object).to_dict()
        }

    # No action
    return {
        'changed': False,
        'failed': False,
        'action': 'create',
        RETURNED_KEY: existing_object.to_dict()
    }


def create_object(module, client):
    existing_object = get_resource(module, _get_object_list(module, client), _get_object_name(module))

    if existing_object:
        return update_replace_object(module, client, existing_object)

    return {
        'changed': True,
        'failed': False,
        'action': 'create',
        RETURNED_KEY: _create_object(module, client).to_dict()
    }


def update_object(module, client):
    object_name = _get_object_name(module)
    object_list = _get_object_list(module, client)

    existing_object = get_resource(module, object_list, _get_object_identifier(module))

    if existing_object is None:
        module.exit_json(changed=False)
        return

    existing_object_id_by_new_name = get_resource_id(module, object_list, object_name)

    if (
        existing_object.id is not None
        and existing_object_id_by_new_name is not None
        and existing_object_id_by_new_name != existing_object.id
    ):
        module.fail_json(
            msg='failed to update the {}: Another resource with the desired name ({}) exists'.format(
                OBJECT_NAME, object_name,
            ),
        )

    return update_replace_object(module, client, existing_object)


def remove_object(module, client):
    existing_object = get_resource(module, _get_object_list(module, client), _get_object_identifier(module))

    if existing_object is None:
        module.exit_json(changed=False)
        return

    _remove_object(module, client, existing_object)

    return {
        'action': 'delete',
        'changed': True,
        'id': existing_object.id,
    }


def get_module_arguments():
    arguments = {}

    for option_name, option in OPTIONS.items():
      arguments[option_name] = {
        'type': option['type'],
      }
      for key in ['choices', 'default', 'aliases', 'no_log', 'elements']:
        if option.get(key) is not None:
          arguments[option_name][key] = option.get(key)

      if option.get('env_fallback'):
        arguments[option_name]['fallback'] = (env_fallback, [option['env_fallback']])

      if len(option.get('required', [])) == len(STATES):
        arguments[option_name]['required'] = True

    return arguments


def get_sdk_config(module, sdk):
    username = module.params.get('username')
    password = module.params.get('password')
    token = module.params.get('token')
    api_url = module.params.get('api_url')
    certificate_fingerprint = module.params.get('certificate_fingerprint')

    if token is not None:
        # use the token instead of username & password
        conf = {
            'token': token
        }
    else:
        # use the username & password
        conf = {
            'username': username,
            'password': password,
        }

    if api_url is not None:
        conf['host'] = api_url
        conf['server_index'] = None

    if certificate_fingerprint is not None:
        conf['fingerprint'] = certificate_fingerprint

    return sdk.Configuration(**conf)


def check_required_arguments(module, state, object_name):
    # manually checking if token or username & password provided
    if (
        not module.params.get("token")
        and not (module.params.get("username") and module.params.get("password"))
    ):
        module.fail_json(
            msg='Token or username & password are required for {object_name} state {state}'.format(
                object_name=object_name,
                state=state,
            ),
        )

    for option_name, option in OPTIONS.items():
        if state in option.get('required', []) and not module.params.get(option_name):
            module.fail_json(
                msg='{option_name} parameter is required for {object_name} state {state}'.format(
                    option_name=option_name,
                    object_name=object_name,
                    state=state,
                ),
            )


def main():
    module = AnsibleModule(argument_spec=get_module_arguments())

    if not HAS_SDK:
        module.fail_json(msg='ionoscloud is required for this module, run `pip install ionoscloud`')

    state = module.params.get('state')
    with ApiClient(get_sdk_config(module, ionoscloud)) as api_client:
        api_client.user_agent = USER_AGENT
        check_required_arguments(module, state, OBJECT_NAME)

        try:
            if state == 'absent':
                module.exit_json(**remove_object(module, api_client))
            elif state == 'present':
                module.exit_json(**create_object(module, api_client))
            elif state == 'update':
                module.exit_json(**update_object(module, api_client))
        except Exception as e:
            module.fail_json(msg='failed to set {object_name} state {state}: {error}'.format(object_name=OBJECT_NAME, error=to_native(e), state=state))


if __name__ == '__main__':
    main()<|MERGE_RESOLUTION|>--- conflicted
+++ resolved
@@ -51,8 +51,7 @@
     'location': {
         'description': ['The physical location where the datacenter will be created. This will be where all of your servers live. Property cannot be modified after datacenter creation (disallowed in update requests).'],
         'required': ['present'],
-<<<<<<< HEAD
-        'choices': ['us/las', 'us/ewr', 'de/fra', 'de/fkb', 'de/txl', 'gb/lhr', 'es/vit'],
+        'choices': ['us/las', 'us/ewr', 'de/fra', 'de/fkb', 'de/txl', 'gb/lhr'],
         'available': ['present', 'update'],
         'type': 'str',
     },
@@ -62,18 +61,6 @@
         'required': ['update', 'absent'],
         'type': 'str',
     },
-=======
-        'choices': ['us/las', 'us/ewr', 'de/fra', 'de/fkb', 'de/txl', 'gb/lhr'],
-        'available': ['present', 'update'],
-        'type': 'str',
-    },
-    'datacenter': {
-        'description': ['The ID or name of the virtual datacenter.'],
-        'available': ['update', 'absent'],
-        'required': ['update', 'absent'],
-        'type': 'str',
-    },
->>>>>>> c9f6524a
     'allow_replace': {
         'description': [
             'Boolean indincating if the resource should be recreated when the state cannot be reached in '
@@ -284,12 +271,9 @@
         location = existing_object.properties.location if location is None else location
         description = existing_object.properties.description if description is None else description
 
-<<<<<<< HEAD
-=======
     wait = module.params.get('wait')
     wait_timeout = int(module.params.get('wait_timeout'))
 
->>>>>>> c9f6524a
     datacenters_api = ionoscloud.DataCentersApi(client)
 
     datacenter_properties = DatacenterProperties(name=name, description=description, location=location)
@@ -297,15 +281,9 @@
 
     try:
         datacenter_response, _, headers = datacenters_api.datacenters_post_with_http_info(datacenter=datacenter)
-<<<<<<< HEAD
-        if module.params.get('wait'):
-            request_id = _get_request_id(headers['Location'])
-            client.wait_for_completion(request_id=request_id, timeout=int(module.params.get('wait_timeout')))
-=======
         if wait:
             request_id = _get_request_id(headers['Location'])
             client.wait_for_completion(request_id=request_id, timeout=wait_timeout)
->>>>>>> c9f6524a
             datacenter_response = datacenters_api.datacenters_find_by_id(datacenter_response.id)
     except ApiException as e:
         module.fail_json(msg="failed to create the new datacenter: %s" % to_native(e))
@@ -315,55 +293,13 @@
 def _update_object(module, client, existing_object):
     name = module.params.get('name')
     description = module.params.get('description')
-<<<<<<< HEAD
-
-    datacenters_api = ionoscloud.DataCentersApi(client)
-
-    datacenter_properties=DatacenterProperties(name=name, description=description)
-
-    try:
-        datacenter_response, _, headers = datacenters_api.datacenters_patch_with_http_info(
-            datacenter_id=existing_object.id,
-            datacenter=datacenter_properties,
-        )
-        if module.params.get('wait'):
-            request_id = _get_request_id(headers['Location'])
-            client.wait_for_completion(request_id=request_id, timeout=module.params.get('wait_timeout'))
-
-        return datacenter_response
-    except ApiException as e:
-        module.fail_json(msg="failed to update the datacenter: %s" % to_native(e))
-=======
     wait = module.params.get('wait')
     wait_timeout = module.params.get('wait_timeout')
 
     datacenters_api = ionoscloud.DataCentersApi(client)
->>>>>>> c9f6524a
 
     datacenter_properties=DatacenterProperties(name=name, description=description)
 
-<<<<<<< HEAD
-def _remove_object(module, client, existing_object):
-    datacenters_api = ionoscloud.DataCentersApi(client)
-
-    try:
-        _, _, headers = datacenters_api.datacenters_delete_with_http_info(
-            datacenter_id=existing_object.id,
-        )
-        if module.params.get('wait'):
-            request_id = _get_request_id(headers['Location'])
-            client.wait_for_completion(request_id=request_id, timeout=module.params.get('wait_timeout'))
-    except ApiException as e:
-        module.fail_json(msg="failed to remove the datacenter: %s" % to_native(e))
-
-
-def update_replace_object(module, client, existing_object):
-    if _should_replace_object(module, existing_object):
-
-        if not module.params.get('allow_replace'):
-            module.fail_json(msg="{} should be replaced but allow_replace is set to False.".format(OBJECT_NAME))
-
-=======
     try:
         datacenter_response, _, headers = datacenters_api.datacenters_patch_with_http_info(
             datacenter_id=existing_object.id,
@@ -401,7 +337,6 @@
         if not module.params.get('allow_replace'):
             module.fail_json(msg="{} should be replaced but allow_replace is set to False.".format(OBJECT_NAME))
 
->>>>>>> c9f6524a
         new_object = _create_object(module, client, existing_object).to_dict()
         _remove_object(module, client, existing_object)
         return {
