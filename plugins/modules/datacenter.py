--- conflicted
+++ resolved
@@ -51,8 +51,7 @@
     'location': {
         'description': ['The physical location where the datacenter will be created. This will be where all of your servers live. Property cannot be modified after datacenter creation (disallowed in update requests).'],
         'required': ['present'],
-<<<<<<< HEAD
-        'choices': ['us/las', 'us/ewr', 'de/fra', 'de/fkb', 'de/txl', 'gb/lhr'],
+        'choices': ['us/las', 'us/ewr', 'de/fra', 'de/fkb', 'de/txl', 'gb/lhr', 'es/vit'],
         'available': ['present', 'update'],
         'type': 'str',
     },
@@ -62,26 +61,10 @@
         'required': ['update', 'absent'],
         'type': 'str',
     },
-    'do_not_replace': {
-        'description': [
-            'Boolean indincating if the resource should not be recreated when the state cannot be reached in '
-            'another way. This may be used to prevent resources from being deleted from specifying a different'
-=======
-        'choices': ['us/las', 'us/ewr', 'de/fra', 'de/fkb', 'de/txl', 'gb/lhr', 'es/vit'],
-        'available': ['present', 'update'],
-        'type': 'str',
-    },
-    'datacenter': {
-        'description': ['The ID or name of the virtual datacenter.'],
-        'available': ['update', 'absent'],
-        'required': ['update', 'absent'],
-        'type': 'str',
-    },
     'allow_replace': {
         'description': [
             'Boolean indincating if the resource should be recreated when the state cannot be reached in '
             'another way. This may be used to prevent resources from being deleted from specifying a different '
->>>>>>> c8bd2ff8
             'value to an immutable property. An error will be thrown instead',
         ],
         'available': ['present', 'update'],
@@ -301,10 +284,7 @@
         if wait:
             request_id = _get_request_id(headers['Location'])
             client.wait_for_completion(request_id=request_id, timeout=wait_timeout)
-<<<<<<< HEAD
-=======
             datacenter_response = datacenters_api.datacenters_find_by_id(datacenter_response.id)
->>>>>>> c8bd2ff8
     except ApiException as e:
         module.fail_json(msg="failed to create the new datacenter: %s" % to_native(e))
     return datacenter_response
@@ -350,21 +330,12 @@
     except ApiException as e:
         module.fail_json(msg="failed to remove the datacenter: %s" % to_native(e))
 
-<<<<<<< HEAD
 
 def update_replace_object(module, client, existing_object):
     if _should_replace_object(module, existing_object):
 
-        if module.params.get('do_not_replace'):
-            module.fail_json(msg="{} should be replaced but do_not_replace is set to True.".format(OBJECT_NAME))
-=======
-
-def update_replace_object(module, client, existing_object):
-    if _should_replace_object(module, existing_object):
-
         if not module.params.get('allow_replace'):
             module.fail_json(msg="{} should be replaced but allow_replace is set to False.".format(OBJECT_NAME))
->>>>>>> c8bd2ff8
 
         new_object = _create_object(module, client, existing_object).to_dict()
         _remove_object(module, client, existing_object)
@@ -414,10 +385,7 @@
 
     if existing_object is None:
         module.exit_json(changed=False)
-<<<<<<< HEAD
-=======
         return
->>>>>>> c8bd2ff8
 
     existing_object_id_by_new_name = get_resource_id(module, object_list, object_name)
 
@@ -440,10 +408,7 @@
 
     if existing_object is None:
         module.exit_json(changed=False)
-<<<<<<< HEAD
-=======
         return
->>>>>>> c8bd2ff8
 
     _remove_object(module, client, existing_object)
 
