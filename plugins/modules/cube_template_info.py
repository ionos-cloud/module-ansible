#!/usr/bin/python
# Copyright: Ansible Project
# GNU General Public License v3.0+ (see COPYING or https://www.gnu.org/licenses/gpl-3.0.txt)

from __future__ import absolute_import, division, print_function

__metaclass__ = type

HAS_SDK = True

try:
    import ionoscloud
    from ionoscloud import __version__ as sdk_version
except ImportError:
    HAS_SDK = False

from ansible import __version__

from ansible_collections.ionoscloudsdk.ionoscloud.plugins.module_utils.common_ionos_methods import default_main_info
from ansible_collections.ionoscloudsdk.ionoscloud.plugins.module_utils.common_ionos_options import get_info_default_options_with_depth



ANSIBLE_METADATA = {
    'metadata_version': '1.1',
    'status': ['preview'],
    'supported_by': 'community',
}
USER_AGENT = 'ansible-module/%s_ionos-cloud-sdk-python/%s' % ( __version__, sdk_version)
DOC_DIRECTORY = 'compute-engine'
STATES = ['info']
OBJECT_NAME = 'CUBE templates'
RETURNED_KEY = 'cube_templates'


OPTIONS = {
    'template_id': {
        'description': ['The ID of the template.'],
        'available': STATES,
        'type': 'str',
    },
    **get_info_default_options_with_depth(STATES),
}


DOCUMENTATION = """
module: cube_template
short_description: Retrieve one or more Cube templates.
description:
     - This is a simple module that supports retrieving one or more Cube templates
version_added: "2.0"
options:
    api_url:
        description:
        - The Ionos API base URL.
        env_fallback: IONOS_API_URL
        required: false
        version_added: '2.4'
    certificate_fingerprint:
        description:
        - The Ionos API certificate fingerprint.
        env_fallback: IONOS_CERTIFICATE_FINGERPRINT
        required: false
    depth:
        default: 1
        description:
        - The depth used when retrieving the items.
        required: false
    filters:
        description:
        - 'Filter that can be used to list only objects which have a certain set of propeties.
            Filters should be a dict with a key containing keys and value pair in the
            following format: ''properties.name'': ''server_name'''
        required: false
    password:
        aliases:
        - subscription_password
        description:
        - The Ionos password. Overrides the IONOS_PASSWORD environment variable.
        env_fallback: IONOS_PASSWORD
        no_log: true
        required: false
    template_id:
        description:
        - The ID of the template.
        required: false
    token:
        description:
        - The Ionos token. Overrides the IONOS_TOKEN environment variable.
        env_fallback: IONOS_TOKEN
        no_log: true
        required: false
    username:
        aliases:
        - subscription_user
        description:
        - The Ionos username. Overrides the IONOS_USERNAME environment variable.
        env_fallback: IONOS_USERNAME
        required: false
requirements:
    - "python >= 2.6"
    - "ionoscloud >= 6.0.2"
author:
    - "IONOS Cloud SDK Team <sdk-tooling@ionos.com>"
"""

EXAMPLE_PER_STATE = {
  'present' : '''
<<<<<<< HEAD


=======
>>>>>>> 8b853a2c
name: List templates
ionoscloudsdk.ionoscloud.cube_template_info: null
register: template_list
  ''',
}

EXAMPLES = """

name: List templates
ionoscloudsdk.ionoscloud.cube_template_info: null
register: template_list
"""



def get_objects(module, client):
    template_id = module.params.get('template_id')
    templates_api = ionoscloud.TemplatesApi(client)

    if template_id:
        templates = ionoscloud.Templates(
            items=[templates_api.templates_find_by_id(template_id)],
        )
    else:
        templates = templates_api.templates_get(depth=module.params.get('depth'))

    return templates


if __name__ == '__main__':
    default_main_info(
        ionoscloud, 'ionoscloud', USER_AGENT, HAS_SDK, OPTIONS,
        STATES, OBJECT_NAME, RETURNED_KEY, get_objects,
    )<|MERGE_RESOLUTION|>--- conflicted
+++ resolved
@@ -106,11 +106,7 @@
 
 EXAMPLE_PER_STATE = {
   'present' : '''
-<<<<<<< HEAD
 
-
-=======
->>>>>>> 8b853a2c
 name: List templates
 ionoscloudsdk.ionoscloud.cube_template_info: null
 register: template_list
