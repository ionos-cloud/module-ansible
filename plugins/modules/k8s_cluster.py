from socket import timeout
from ansible.module_utils._text import to_native
from ansible.module_utils.basic import AnsibleModule, env_fallback
from ansible import __version__
import time
import re
import copy
import yaml

HAS_SDK = True

try:
    import ionoscloud
    from ionoscloud import __version__ as sdk_version
    from ionoscloud.models import KubernetesCluster, KubernetesClusterProperties, KubernetesClusterForPut, \
        KubernetesClusterPropertiesForPut, S3Bucket
    from ionoscloud.rest import ApiException
    from ionoscloud import ApiClient
except ImportError:
    HAS_SDK = False


ANSIBLE_METADATA = {
    'metadata_version': '1.1',
    'status': ['preview'],
    'supported_by': 'community',
}
USER_AGENT = 'ansible-module/%s_ionos-cloud-sdk-python/%s' % ( __version__, sdk_version)
DOC_DIRECTORY = 'managed-kubernetes'
STATES = ['present', 'absent', 'update']
OBJECT_NAME = 'K8s Cluster'
RETURNED_KEY = 'cluster'

OPTIONS = {
    'cluster_name': {
        'description': ['The name of the K8s cluster.'],
        'available': ['present', 'update'],
        'required': ['present'],
        'type': 'str',
    },
    'k8s_cluster': {
        'description': ['The ID or name of the K8s cluster.'],
        'available': ['update', 'absent'],
        'required': ['update', 'absent'],
        'type': 'str',
    },
    'k8s_version': {
        'description': ['The Kubernetes version that the cluster is running. This limits which Kubernetes versions can run in a cluster\'s node pools. Also, not all Kubernetes versions are suitable upgrade targets for all earlier versions.'],
        'available': ['present', 'update'],
        'type': 'str',
    },
    'maintenance_window': {
        'description': ['The maintenance window is used to update the control plane and the K8s version of the cluster. If no value is specified, it is chosen dynamically, so there is no fixed default value.'],
        'available': ['present', 'update'],
        'required': ['update'],
        'type': 'dict',
    },
    'api_subnet_allow_list': {
        'description': ['Access to the K8s API server is restricted to these CIDRs. Intra-cluster traffic is not affected by this restriction. If no AllowList is specified, access is not limited. If an IP is specified without a subnet mask, the default value is 32 for IPv4 and 128 for IPv6.'],
        'available': ['present', 'update'],
        'type': 'list',
        'elements': 'str',
    },
    's3_buckets_param': {
        'description': ['List of S3 buckets configured for K8s usage. At the moment, it contains only one S3 bucket that is used to store K8s API audit logs.'],
        'available': ['present', 'update'],
        'type': 'list',
        'elements': 'str',
    },
<<<<<<< HEAD
    'public': {
        'description': ['The indicator if the cluster is public or private.'],
        'available': ['present'],
        'type': 'str'
    },
    'location': {
        'description': 'The location of the cluster if the cluster is private. This property is immutable. The '
                       'location must be enabled for your contract or you must have a Datacenter within that '
                       'location. This attribute is mandatory if the cluster is private.',
        'available': ['present'],
        'type': 'str'
    },
    'nat_gateway_ip': {
        'description': 'The nat gateway IP of the cluster if the cluster is private.',
        'available': ['present'],
        'type': 'str'
    },
    'node_subnet': {
        'description': 'The node subnet of the cluster if the cluster is private.',
        'available': ['present'],
        'type': 'str'
=======
    'allow_replace': {
        'description': [
            'Boolean indincating if the resource should be recreated when the state cannot be reached in '
            'another way. This may be used to prevent resources from being deleted from specifying a different '
            'value to an immutable property. An error will be thrown instead',
        ],
        'available': ['present', 'update'],
        'default': False,
        'type': 'bool',
>>>>>>> e1a6d2ce
    },
    'api_url': {
        'description': ['The Ionos API base URL.'],
        'version_added': '2.4',
        'env_fallback': 'IONOS_API_URL',
        'available': STATES,
        'type': 'str',
    },
    'certificate_fingerprint': {
        'description': ['The Ionos API certificate fingerprint.'],
        'env_fallback': 'IONOS_CERTIFICATE_FINGERPRINT',
        'available': STATES,
        'type': 'str',
    },
    'username': {
        # Required if no token, checked manually
        'description': ['The Ionos username. Overrides the IONOS_USERNAME environment variable.'],
        'aliases': ['subscription_user'],
        'env_fallback': 'IONOS_USERNAME',
        'available': STATES,
        'type': 'str',
    },
    'password': {
        # Required if no token, checked manually
        'description': ['The Ionos password. Overrides the IONOS_PASSWORD environment variable.'],
        'aliases': ['subscription_password'],
        'available': STATES,
        'no_log': True,
        'env_fallback': 'IONOS_PASSWORD',
        'type': 'str',
    },
    'token': {
        # If provided, then username and password no longer required
        'description': ['The Ionos token. Overrides the IONOS_TOKEN environment variable.'],
        'available': STATES,
        'no_log': True,
        'env_fallback': 'IONOS_TOKEN',
        'type': 'str',
    },
    'wait': {
        'description': ['Wait for the resource to be created before returning.'],
        'default': True,
        'available': STATES,
        'choices': [True, False],
        'type': 'bool',
    },
    'wait_timeout': {
        'description': ['How long before wait gives up, in seconds.'],
        'default': 3600,
        'available': STATES,
        'type': 'int',
    },
    'state': {
        'description': ['Indicate desired state of the resource.'],
        'default': 'present',
        'choices': STATES,
        'available': STATES,
        'type': 'str',
    },
}

def transform_for_documentation(val):
    val['required'] = len(val.get('required', [])) == len(STATES) 
    del val['available']
    del val['type']
    return val

DOCUMENTATION = '''
---
module: k8s_cluster
short_description: Create or destroy a K8s Cluster.
description:
     - This is a simple module that supports creating or removing K8s Clusters.
       This module has a dependency on ionoscloud >= 6.0.2
version_added: "2.0"
options:
''' + '  ' + yaml.dump(yaml.safe_load(str({k: transform_for_documentation(v) for k, v in copy.deepcopy(OPTIONS).items()})), default_flow_style=False).replace('\n', '\n  ') + '''
requirements:
    - "python >= 2.6"
    - "ionoscloud >= 6.0.2"
author:
    - "IONOS Cloud SDK Team <sdk-tooling@ionos.com>"
'''

EXAMPLE_PER_STATE = {
  'present' : '''
  - name: Create k8s cluster
    k8s_cluster:
      name: ClusterName
  ''',
  'update' : '''
  - name: Update k8s cluster
    k8s_cluster:
      k8s_cluster: ClusterName
      maintenance_window:
        day_of_the_week: 'Tuesday'
        time: '13:03:00'
      k8s_version: 1.17.8
      state: update
  ''',
  'absent' : '''
  - name: Delete k8s cluster
    k8s_cluster:
      k8s_cluster: "a9b56a4b-8033-4f1a-a59d-cfea86cfe40b"
      state: absent
  ''',
}

EXAMPLES = '\n'.join(EXAMPLE_PER_STATE.values())



def _get_matched_resources(resource_list, identity, identity_paths=None):
    """
    Fetch and return a resource based on an identity supplied for it, if none or more than one matches 
    are found an error is printed and None is returned.
    """

    if identity_paths is None:
      identity_paths = [['id'], ['properties', 'name']]

    def check_identity_method(resource):
      resource_identity = []

      for identity_path in identity_paths:
        current = resource
        for el in identity_path:
          current = getattr(current, el)
        resource_identity.append(current)

      return identity in resource_identity

    return list(filter(check_identity_method, resource_list.items))


def get_resource(module, resource_list, identity, identity_paths=None):
    matched_resources = _get_matched_resources(resource_list, identity, identity_paths)

    if len(matched_resources) == 1:
        return matched_resources[0]
    elif len(matched_resources) > 1:
        module.fail_json(msg="found more resources of type {} for '{}'".format(resource_list.id, identity))
    else:
        return None


def get_resource_id(module, resource_list, identity, identity_paths=None):
    resource = get_resource(module, resource_list, identity, identity_paths)
    return resource.id if resource is not None else None



def update_replace_object(module, client, existing_object):
    if _should_replace_object(module, existing_object):

        if not module.params.get('allow_replace'):
            module.fail_json(msg="{} should be replaced but allow_replace is set to False.".format(OBJECT_NAME))

        new_object = _create_object(module, client, existing_object).to_dict()
        _remove_object(module, client, existing_object)
        return {
            'changed': True,
            'failed': False,
            'action': 'create',
            RETURNED_KEY: new_object,
        }
    if _should_update_object(module, existing_object):
        # Update
        return {
            'changed': True,
            'failed': False,
            'action': 'update',
            RETURNED_KEY: _update_object(module, client, existing_object).to_dict()
        }

    # No action
    return {
        'changed': False,
        'failed': False,
        'action': 'create',
        RETURNED_KEY: existing_object.to_dict()
    }


def _should_replace_object(*args, **kwargs):
    return False


def _should_update_object(module, existing_object):
    return (
        module.params.get('cluster_name') is not None
        and existing_object.properties.name != module.params.get('cluster_name')
        or module.params.get('k8s_version') is not None
        and existing_object.properties.k8s_version != module.params.get('k8s_version')
        or module.params.get('maintenance_window') is not None
        and (
            existing_object.properties.maintenance_window.day_of_the_week != module.params.get('maintenance_window').get('day_of_the_week')
            or existing_object.properties.maintenance_window.time != module.params.get('maintenance_window').get('time')
        ) or module.params.get('api_subnet_allow_list') is not None
        and sorted(existing_object.properties.api_subnet_allow_list) != sorted(module.params.get('api_subnet_allow_list'))
        or module.params.get('s3_buckets_param') is not None
        and sorted(list(map(lambda o: o.name, existing_object.properties.s3_buckets))) != sorted(module.params.get('s3_buckets_param'))
    )


def _get_object_list(module, client):
    return ionoscloud.KubernetesApi(client).k8s_get(depth=1)


def _get_object_name(module):
    return module.params.get('cluster_name')


def _get_object_identifier(module):
    return module.params.get('k8s_cluster')


def _create_object(module, client, existing_object=None):
    cluster_name = module.params.get('cluster_name')
    k8s_version = module.params.get('k8s_version')
    maintenance = module.params.get('maintenance_window')
<<<<<<< HEAD
    public = module.params.get('public')
    location = module.params.get('location')
    nat_gateway_ip = module.params.get('nat_gateway_ip')
    node_subnet = module.params.get('node_subnet')
    wait = module.params.get('wait')
=======
>>>>>>> e1a6d2ce
    api_subnet_allow_list = module.params.get('api_subnet_allow_list')
    s3_buckets = list(map(lambda bucket_name: S3Bucket(name=bucket_name), module.params.get('s3_buckets_param'))) if module.params.get('s3_buckets_param') else None

    maintenance_window = None
    if maintenance:
        maintenance_window = dict(maintenance)
        maintenance_window['dayOfTheWeek'] = maintenance_window.pop('day_of_the_week')

    if existing_object is not None:
        name = existing_object.properties.name if name is None else name
        k8s_version = existing_object.properties.k8s_version if k8s_version is None else k8s_version
        api_subnet_allow_list = existing_object.properties.api_subnet_allow_list if api_subnet_allow_list is None else api_subnet_allow_list
        s3_buckets = existing_object.properties.s3_buckets if s3_buckets is None else s3_buckets
        maintenance = existing_object.properties.maintenance_window if maintenance is None else maintenance

    wait = module.params.get('wait')
    wait_timeout = int(module.params.get('wait_timeout'))

    k8s_api = ionoscloud.KubernetesApi(api_client=client)
    
    k8s_cluster_properties = KubernetesClusterProperties(
        name=cluster_name,
        k8s_version=k8s_version,
        maintenance_window=maintenance_window,
        api_subnet_allow_list=api_subnet_allow_list,
        s3_buckets=s3_buckets,
    )
    k8s_cluster = KubernetesCluster(properties=k8s_cluster_properties)

    try:
<<<<<<< HEAD
        k8s_cluster_properties = KubernetesClusterProperties(
            name=cluster_name,
            k8s_version=k8s_version,
            maintenance_window=maintenance_window,
            api_subnet_allow_list=api_subnet_allow_list,
            s3_buckets=s3_buckets,
            public=public,
            nat_gateway_ip=nat_gateway_ip,
            node_subnet=node_subnet,
            location=location
        )
        k8s_cluster = KubernetesCluster(properties=k8s_cluster_properties)

        k8s_response = k8s_server.k8s_post(kubernetes_cluster=k8s_cluster)
=======
        k8s_response = k8s_api.k8s_post(kubernetes_cluster=k8s_cluster)
>>>>>>> e1a6d2ce

        if wait:
            client.wait_for(
                fn_request=lambda: k8s_api.k8s_find_by_cluster_id(k8s_response.id).metadata.state,
                fn_check=lambda r: r == 'ACTIVE',
                scaleup=10000,
                timeout=wait_timeout,
            )
    except ApiException as e:
        module.fail_json(msg="failed to create the new {}: {}".format(OBJECT_NAME, to_native(e)))
    return k8s_response


def _update_object(module, client, existing_object):

    cluster_name = module.params.get('cluster_name')
    k8s_version = module.params.get('k8s_version')
    maintenance = module.params.get('maintenance_window')
    api_subnet_allow_list = module.params.get('api_subnet_allow_list')

    wait = module.params.get('wait')
    wait_timeout = module.params.get('wait_timeout')

    s3_buckets = list(map(lambda bucket_name: S3Bucket(name=bucket_name), module.params.get('s3_buckets_param'))) if module.params.get('s3_buckets_param') else None

    maintenance_window = dict(maintenance)
    maintenance_window['dayOfTheWeek'] = maintenance_window.pop('day_of_the_week')
    kubernetes_cluster_properties = KubernetesClusterPropertiesForPut(
        name=cluster_name,
        k8s_version=k8s_version,
        s3_buckets=s3_buckets,
        api_subnet_allow_list=api_subnet_allow_list,
        maintenance_window=maintenance_window,
    )
    kubernetes_cluster = KubernetesClusterForPut(properties=kubernetes_cluster_properties)

    k8s_api = ionoscloud.KubernetesApi(api_client=client)

    try:
        k8s_response = k8s_api.k8s_put(k8s_cluster_id=existing_object.id, kubernetes_cluster=kubernetes_cluster)
        if wait:
            client.wait_for(
                fn_request=lambda: k8s_api.k8s_find_by_cluster_id(existing_object.id).metadata.state,
                fn_check=lambda r: r == 'ACTIVE',
                scaleup=10000,
                timeout=wait_timeout,
            )

        return k8s_response
    except ApiException as e:
        module.fail_json(msg="failed to update the {}: {}".format(OBJECT_NAME, to_native(e)))


def _remove_object(module, client, existing_object):
    wait = module.params.get('wait')
    wait_timeout = module.params.get('wait_timeout')

    k8s_api = ionoscloud.KubernetesApi(api_client=client)

    try:
        if existing_object.metadata.state != 'DESTROYING':
            k8s_api.k8s_delete_with_http_info(k8s_cluster_id=existing_object.id)

        if wait:
            client.wait_for(
                fn_request=lambda: k8s_api.k8s_get(depth=1),
                fn_check=lambda r: len(list(filter(
                    lambda e: e.id == existing_object.id,
                    r.items
                ))) < 1,
                console_print='.',
                scaleup=10000,
                timeout=wait_timeout,
            )
    except Exception as e:
        module.fail_json(msg="failed to delete the {}: {}".format(OBJECT_NAME, to_native(e)))


def create_object(module, client):
    existing_object = get_resource(module, _get_object_list(module, client), _get_object_name(module))

    if existing_object:
        return update_replace_object(module, client, existing_object)

    return {
        'changed': True,
        'failed': False,
        'action': 'create',
        RETURNED_KEY: _create_object(module, client).to_dict()
    }


def update_object(module, client):
    object_name = _get_object_name(module)
    object_list = _get_object_list(module, client)

    existing_object = get_resource(module, object_list, _get_object_identifier(module))

    if existing_object is None:
        module.exit_json(changed=False)
        return

    existing_object_id_by_new_name = get_resource_id(module, object_list, object_name)

    if (
        existing_object.id is not None
        and existing_object_id_by_new_name is not None
        and existing_object_id_by_new_name != existing_object.id
    ):
        module.fail_json(
            msg='failed to update the {}: Another resource with the desired name ({}) exists'.format(
                OBJECT_NAME, object_name,
            ),
        )

    return update_replace_object(module, client, existing_object)


def remove_object(module, client):
    existing_object = get_resource(module, _get_object_list(module, client), _get_object_identifier(module))

    if existing_object is None:
        module.exit_json(changed=False)
        return

    _remove_object(module, client, existing_object)

    return {
        'action': 'delete',
        'changed': True,
        'id': existing_object.id,
    }


def get_module_arguments():
    arguments = {}

    for option_name, option in OPTIONS.items():
      arguments[option_name] = {
        'type': option['type'],
      }
      for key in ['choices', 'default', 'aliases', 'no_log', 'elements']:
        if option.get(key) is not None:
          arguments[option_name][key] = option.get(key)

      if option.get('env_fallback'):
        arguments[option_name]['fallback'] = (env_fallback, [option['env_fallback']])

      if len(option.get('required', [])) == len(STATES):
        arguments[option_name]['required'] = True

    return arguments


def get_sdk_config(module, sdk):
    username = module.params.get('username')
    password = module.params.get('password')
    token = module.params.get('token')
    api_url = module.params.get('api_url')
    certificate_fingerprint = module.params.get('certificate_fingerprint')

    if token is not None:
        # use the token instead of username & password
        conf = {
            'token': token
        }
    else:
        # use the username & password
        conf = {
            'username': username,
            'password': password,
        }

    if api_url is not None:
        conf['host'] = api_url
        conf['server_index'] = None

    if certificate_fingerprint is not None:
        conf['fingerprint'] = certificate_fingerprint

    return sdk.Configuration(**conf)


def check_required_arguments(module, state, object_name):
    # manually checking if token or username & password provided
    if (
        not module.params.get("token")
        and not (module.params.get("username") and module.params.get("password"))
    ):
        module.fail_json(
            msg='Token or username & password are required for {object_name} state {state}'.format(
                object_name=object_name,
                state=state,
            ),
        )

    for option_name, option in OPTIONS.items():
        if state in option.get('required', []) and not module.params.get(option_name):
            module.fail_json(
                msg='{option_name} parameter is required for {object_name} state {state}'.format(
                    option_name=option_name,
                    object_name=object_name,
                    state=state,
                ),
            )


def main():
    module = AnsibleModule(argument_spec=get_module_arguments())

    if not HAS_SDK:
        module.fail_json(msg='ionoscloud is required for this module, run `pip install ionoscloud`')

    state = module.params.get('state')
    with ApiClient(get_sdk_config(module, ionoscloud)) as api_client:
        api_client.user_agent = USER_AGENT
        check_required_arguments(module, state, OBJECT_NAME)

        try:
            if state == 'present':
                module.exit_json(**create_object(module, api_client))
            elif state == 'absent':
                module.exit_json(**remove_object(module, api_client))
            elif state == 'update':
                module.exit_json(**update_object(module, api_client))
        except Exception as e:
            module.fail_json(msg='failed to set {object_name} state {state}: {error}'.format(object_name=OBJECT_NAME, error=to_native(e), state=state))


if __name__ == '__main__':
    main()<|MERGE_RESOLUTION|>--- conflicted
+++ resolved
@@ -67,7 +67,6 @@
         'type': 'list',
         'elements': 'str',
     },
-<<<<<<< HEAD
     'public': {
         'description': ['The indicator if the cluster is public or private.'],
         'available': ['present'],
@@ -89,7 +88,7 @@
         'description': 'The node subnet of the cluster if the cluster is private.',
         'available': ['present'],
         'type': 'str'
-=======
+    },
     'allow_replace': {
         'description': [
             'Boolean indincating if the resource should be recreated when the state cannot be reached in '
@@ -99,7 +98,6 @@
         'available': ['present', 'update'],
         'default': False,
         'type': 'bool',
->>>>>>> e1a6d2ce
     },
     'api_url': {
         'description': ['The Ionos API base URL.'],
@@ -321,14 +319,11 @@
     cluster_name = module.params.get('cluster_name')
     k8s_version = module.params.get('k8s_version')
     maintenance = module.params.get('maintenance_window')
-<<<<<<< HEAD
     public = module.params.get('public')
     location = module.params.get('location')
     nat_gateway_ip = module.params.get('nat_gateway_ip')
     node_subnet = module.params.get('node_subnet')
     wait = module.params.get('wait')
-=======
->>>>>>> e1a6d2ce
     api_subnet_allow_list = module.params.get('api_subnet_allow_list')
     s3_buckets = list(map(lambda bucket_name: S3Bucket(name=bucket_name), module.params.get('s3_buckets_param'))) if module.params.get('s3_buckets_param') else None
 
@@ -348,18 +343,8 @@
     wait_timeout = int(module.params.get('wait_timeout'))
 
     k8s_api = ionoscloud.KubernetesApi(api_client=client)
-    
-    k8s_cluster_properties = KubernetesClusterProperties(
-        name=cluster_name,
-        k8s_version=k8s_version,
-        maintenance_window=maintenance_window,
-        api_subnet_allow_list=api_subnet_allow_list,
-        s3_buckets=s3_buckets,
-    )
-    k8s_cluster = KubernetesCluster(properties=k8s_cluster_properties)
 
     try:
-<<<<<<< HEAD
         k8s_cluster_properties = KubernetesClusterProperties(
             name=cluster_name,
             k8s_version=k8s_version,
@@ -373,10 +358,7 @@
         )
         k8s_cluster = KubernetesCluster(properties=k8s_cluster_properties)
 
-        k8s_response = k8s_server.k8s_post(kubernetes_cluster=k8s_cluster)
-=======
         k8s_response = k8s_api.k8s_post(kubernetes_cluster=k8s_cluster)
->>>>>>> e1a6d2ce
 
         if wait:
             client.wait_for(
