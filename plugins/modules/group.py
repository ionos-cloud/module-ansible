--- conflicted
+++ resolved
@@ -122,17 +122,10 @@
         'available': ['present', 'update'],
         'type': 'list',
     },
-<<<<<<< HEAD
-    'do_not_replace': {
-        'description': [
-            'Boolean indincating if the resource should not be recreated when the state cannot be reached in '
-            'another way. This may be used to prevent resources from being deleted from specifying a different'
-=======
     'allow_replace': {
         'description': [
             'Boolean indincating if the resource should be recreated when the state cannot be reached in '
             'another way. This may be used to prevent resources from being deleted from specifying a different '
->>>>>>> c8bd2ff8
             'value to an immutable property. An error will be thrown instead',
         ],
         'available': ['present', 'update'],
@@ -431,11 +424,7 @@
             for u in um_api.um_groups_users_get(existing_object.id, depth=1).items:
                 old_group_user_ids.append(u.id)
 
-<<<<<<< HEAD
-            all_users = um_api.um_users_get(depth=2)
-=======
             all_users = get_users(um_api)
->>>>>>> c8bd2ff8
             new_group_user_ids = []
 
             for u in module.params.get('users'):
@@ -536,11 +525,7 @@
             for u in um_api.um_groups_users_get(existing_object.id, depth=1).items:
                 old_group_user_ids.append(u.id)
 
-<<<<<<< HEAD
-            all_users = um_api.um_users_get(depth=2)
-=======
             all_users = get_users(um_api)
->>>>>>> c8bd2ff8
             new_group_user_ids = []
 
             for u in module.params.get('users'):
@@ -592,9 +577,8 @@
 def update_replace_object(module, client, existing_object):
     if _should_replace_object(module, existing_object):
 
-<<<<<<< HEAD
-        if module.params.get('do_not_replace'):
-            module.fail_json(msg="{} should be replaced but do_not_replace is set to True.".format(OBJECT_NAME))
+        if not module.params.get('allow_replace'):
+            module.fail_json(msg="{} should be replaced but allow_replace is set to False.".format(OBJECT_NAME))
 
         new_object = _create_object(module, client, existing_object).to_dict()
         _remove_object(module, client, existing_object)
@@ -609,24 +593,6 @@
         return {
             'changed': True,
             'failed': False,
-=======
-        if not module.params.get('allow_replace'):
-            module.fail_json(msg="{} should be replaced but allow_replace is set to False.".format(OBJECT_NAME))
-
-        new_object = _create_object(module, client, existing_object).to_dict()
-        _remove_object(module, client, existing_object)
-        return {
-            'changed': True,
-            'failed': False,
-            'action': 'create',
-            RETURNED_KEY: new_object,
-        }
-    if _should_update_object(module, existing_object):
-        # Update
-        return {
-            'changed': True,
-            'failed': False,
->>>>>>> c8bd2ff8
             'action': 'update',
             RETURNED_KEY: _update_object(module, client, existing_object).to_dict()
         }
@@ -662,10 +628,7 @@
 
     if existing_object is None:
         module.exit_json(changed=False)
-<<<<<<< HEAD
-=======
         return
->>>>>>> c8bd2ff8
 
     existing_object_id_by_new_name = get_resource_id(module, object_list, object_name)
 
@@ -688,10 +651,7 @@
 
     if existing_object is None:
         module.exit_json(changed=False)
-<<<<<<< HEAD
-=======
         return
->>>>>>> c8bd2ff8
 
     _remove_object(module, client, existing_object)
 
