--- conflicted
+++ resolved
@@ -31,13 +31,8 @@
 OPTIONS = {
     'mongo_cluster': {
         'description': ['The ID or name of an existing Mongo Cluster.'],
-<<<<<<< HEAD
-        'available': ['update', 'absent'],
-        'required': ['update', 'absent'],
-=======
         'available': ['update', 'absent', 'restore'],
         'required': ['update', 'absent', 'restore'],
->>>>>>> c8bd2ff8
         'type': 'str',
     },
     'backup_id': {
@@ -47,92 +42,51 @@
         'type': 'str',
     },
     'maintenance_window': {
-<<<<<<< HEAD
-        'description': [
-            'Dict containing "time" (the time of the day when to perform the maintenance) '
-            'and "day_of_the_week" (the Day Of the week when to perform the maintenance).',
-        ],
-=======
         'description': ['A weekly window of 4 hours during which maintenance work can be performed.'],
->>>>>>> c8bd2ff8
         'available': ['update', 'present'],
         'type': 'dict',
     },
     'mongo_db_version': {
-<<<<<<< HEAD
-        'description': ['The MongoDB version of your cluster'],
-=======
         'description': ['The MongoDB version of your cluster.'],
->>>>>>> c8bd2ff8
         'available': ['present', 'update'],
         'required': ['present'],
         'type': 'str',
     },
     'instances': {
-<<<<<<< HEAD
-        'description': ['The total number of instances in the cluster (one master and n-1 standbys).'],
-=======
         'description': ['The total number of instances in the cluster (one primary and n-1 secondaries).'],
->>>>>>> c8bd2ff8
         'available': ['update', 'present'],
         'required': ['present'],
         'type': 'int',
     },
     'connections': {
-<<<<<<< HEAD
-        'description': ['Array of VDCs to connect to your cluster.'],
-=======
         'description': ['Array of datacenters to connect to your cluster.'],
->>>>>>> c8bd2ff8
         'available': ['update', 'present'],
         'required': ['present'],
         'type': 'list',
         'elements': 'dict',
     },
     'template_id': {
-<<<<<<< HEAD
-        'description': ['The unique template ID'],
-=======
         'description': ['The unique ID of the template, which specifies the number of cores, storage size, and memory. You cannot downgrade to a smaller template or minor edition (e.g. from business to playground). To get a list of all templates to confirm the changes use the /templates endpoint.'],
->>>>>>> c8bd2ff8
         'available': ['update', 'present'],
         'required': ['present'],
         'type': 'str',
     },
     'location': {
-<<<<<<< HEAD
-        'description': [
-            'The physical location where the cluster will be created. This will be where all of your instances live. '
-            'Property cannot be modified after datacenter creation (disallowed in update requests)'
-        ],
-=======
         'description': ['The physical location where the cluster will be created. This is the location where all your instances will be located. This property is immutable.'],
->>>>>>> c8bd2ff8
         'available': ['present', 'update'],
         'required': ['present'],
         'type': 'str',
     },
     'display_name': {
-<<<<<<< HEAD
-        'description': ['The friendly name of your cluster.'],
-=======
         'description': ['The name of your cluster.'],
->>>>>>> c8bd2ff8
         'available': ['present', 'update'],
         'required': ['present'],
         'type': 'str',
     },
-<<<<<<< HEAD
-    'do_not_replace': {
-        'description': [
-            'Boolean indincating if the resource should not be recreated when the state cannot be reached in '
-            'another way. This may be used to prevent resources from being deleted from specifying a different'
-=======
     'allow_replace': {
         'description': [
             'Boolean indincating if the resource should be recreated when the state cannot be reached in '
             'another way. This may be used to prevent resources from being deleted from specifying a different '
->>>>>>> c8bd2ff8
             'value to an immutable property. An error will be thrown instead',
         ],
         'available': ['present', 'update'],
@@ -521,13 +475,8 @@
 def update_replace_object(module, dbaas_client, cloudapi_client, existing_object):
     if _should_replace_object(module, existing_object, cloudapi_client):
 
-<<<<<<< HEAD
-        if module.params.get('do_not_replace'):
-            module.fail_json(msg="{} should be replaced but do_not_replace is set to True.".format(OBJECT_NAME))
-=======
         if not module.params.get('allow_replace'):
             module.fail_json(msg="{} should be replaced but allow_replace is set to False.".format(OBJECT_NAME))
->>>>>>> c8bd2ff8
 
         new_object = _create_object(module, dbaas_client, cloudapi_client, existing_object).to_dict()
         _remove_object(module, dbaas_client, existing_object)
@@ -554,7 +503,6 @@
         RETURNED_KEY: existing_object.to_dict()
     }
 
-<<<<<<< HEAD
 
 def create_object(module, dbaas_client, cloudapi_client):
     existing_object = get_resource(
@@ -571,37 +519,12 @@
         'action': 'create',
         RETURNED_KEY: _create_object(module, dbaas_client, cloudapi_client).to_dict()
     }
-=======
->>>>>>> c8bd2ff8
-
-def create_object(module, dbaas_client, cloudapi_client):
-    existing_object = get_resource(
-        module, _get_object_list(module, dbaas_client), _get_object_name(module),
-        [['id'], ['properties', 'display_name']],
-    )
-
-<<<<<<< HEAD
+
+
 def update_object(module, dbaas_mongodb_api_client, cloudapi_api_client):
     object_name = _get_object_name(module)
     object_list = _get_object_list(module, dbaas_mongodb_api_client)
 
-=======
-    if existing_object:
-        return update_replace_object(module, dbaas_client, cloudapi_client, existing_object)
-
-    return {
-        'changed': True,
-        'failed': False,
-        'action': 'create',
-        RETURNED_KEY: _create_object(module, dbaas_client, cloudapi_client).to_dict()
-    }
-
-
-def update_object(module, dbaas_mongodb_api_client, cloudapi_api_client):
-    object_name = _get_object_name(module)
-    object_list = _get_object_list(module, dbaas_mongodb_api_client)
-
->>>>>>> c8bd2ff8
     existing_object = get_resource(
         module, object_list, _get_object_identifier(module),
         [['id'], ['properties', 'display_name']],
@@ -609,10 +532,7 @@
 
     if existing_object is None:
         module.exit_json(changed=False)
-<<<<<<< HEAD
-=======
         return
->>>>>>> c8bd2ff8
 
     existing_object_id_by_new_name = get_resource_id(
         module, object_list, object_name,
@@ -642,10 +562,7 @@
 
     if existing_object is None:
         module.exit_json(changed=False)
-<<<<<<< HEAD
-=======
         return
->>>>>>> c8bd2ff8
 
     _remove_object(module, client, existing_object)
 
