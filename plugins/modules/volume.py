--- conflicted
+++ resolved
@@ -121,15 +121,7 @@
         'type': 'list',
     },
     'backupunit': {
-<<<<<<< HEAD
-        'description': [
-            "The ID or name of the backup unit that the user has access to. The property is immutable and is only "
-            "allowed to be set on creation of a new a volume. It is mandatory to provide either 'public image' or 'imageAlias' "
-            "in conjunction with this property.",
-        ],
-=======
         'description': ['The ID of the backup unit that the user has access to. The property is immutable and is only allowed to be set on creation of a new a volume. It is mandatory to provide either \'public image\' or \'imageAlias\' in conjunction with this property.'],
->>>>>>> c8bd2ff8
         'available': ['present'],
         'type': 'str',
     },
@@ -168,17 +160,10 @@
         'available': ['present', 'update'],
         'type': 'bool',
     },
-<<<<<<< HEAD
-    'do_not_replace': {
-        'description': [
-            'Boolean indincating if the resource should not be recreated when the state cannot be reached in '
-            'another way. This may be used to prevent resources from being deleted from specifying a different'
-=======
     'allow_replace': {
         'description': [
             'Boolean indincating if the resource should be recreated when the state cannot be reached in '
             'another way. This may be used to prevent resources from being deleted from specifying a different '
->>>>>>> c8bd2ff8
             'value to an immutable property. An error will be thrown instead',
         ],
         'available': ['present', 'update'],
@@ -417,22 +402,15 @@
         or module.params.get('availability_zone') is not None
         and existing_object.properties.availability_zone != module.params.get('availability_zone')
         and 'AUTO' != module.params.get('availability_zone')
-<<<<<<< HEAD
-=======
         or module.params.get('image') is not None
         and existing_object.properties.image != module.params.get('image')
->>>>>>> c8bd2ff8
         or module.params.get('licence_type') is not None
         and existing_object.properties.licence_type != module.params.get('licence_type')
         or backupunit_id is not None
         and existing_object.properties.backupunit_id != backupunit_id
         or module.params.get('user_data') is not None
-<<<<<<< HEAD
-        and existing_object.properties.user_data != module.params.get('user_data')
-=======
         or module.params.get('image_password') is not None
         or module.params.get('ssh_keys') is not None
->>>>>>> c8bd2ff8
     )
 
 
@@ -443,8 +421,6 @@
         or module.params.get('size') is not None
         and int(existing_object.properties.size) != int(module.params.get('size'))
         and int(existing_object.properties.size) < int(module.params.get('size'))
-<<<<<<< HEAD
-=======
         or module.params.get('cpu_hot_plug') is not None
         and existing_object.properties.cpu_hot_plug != module.params.get('cpu_hot_plug')
         or module.params.get('ram_hot_plug') is not None
@@ -457,19 +433,13 @@
         and existing_object.properties.disc_virtio_hot_plug != module.params.get('disc_virtio_hot_plug')
         or module.params.get('disc_virtio_hot_unplug') is not None
         and existing_object.properties.disc_virtio_hot_unplug != module.params.get('disc_virtio_hot_unplug')
->>>>>>> c8bd2ff8
     )
 
 
 def update_replace_object(module, client, existing_object, new_object_name):
     if _should_replace_object(module, existing_object, client):
-<<<<<<< HEAD
-        if module.params.get('do_not_replace'):
-            module.fail_json(msg="{} should be replaced but do_not_replace is set to True.".format(OBJECT_NAME))
-=======
         if not module.params.get('allow_replace'):
             module.fail_json(msg="{} should be replaced but allow_replace is set to False.".format(OBJECT_NAME))
->>>>>>> c8bd2ff8
     
         new_object = _create_object(module, client, new_object_name, existing_object).to_dict()
         _remove_object(module, client, existing_object)
@@ -520,23 +490,13 @@
     user_data = module.params.get('user_data')
 
     if existing_object is not None:
-<<<<<<< HEAD
-        size = existing_object.properties.size if size is None else size
-=======
         size = int(existing_object.properties.size) if size is None else size
->>>>>>> c8bd2ff8
         bus = existing_object.properties.bus if bus is None else bus
         image = existing_object.properties.image if image is None else image
         image_password = existing_object.properties.image_password if image_password is None else image_password
         ssh_keys = existing_object.properties.ssh_keys if ssh_keys is None else ssh_keys
-<<<<<<< HEAD
-        disk_type = existing_object.properties.disk_type if disk_type is None else disk_type
-        availability_zone = existing_object.properties.availability_zone if availability_zone is None else availability_zone
-        licence_type = existing_object.properties.licence_type if licence_type is None else licence_type
-=======
         disk_type = existing_object.properties.type if disk_type is None else disk_type
         availability_zone = existing_object.properties.availability_zone if availability_zone is None else availability_zone
->>>>>>> c8bd2ff8
         cpu_hot_plug = existing_object.properties.cpu_hot_plug if cpu_hot_plug is None else cpu_hot_plug
         ram_hot_plug = existing_object.properties.ram_hot_plug if ram_hot_plug is None else ram_hot_plug
         nic_hot_plug = existing_object.properties.nic_hot_plug if nic_hot_plug is None else nic_hot_plug
@@ -785,12 +745,7 @@
             module.fail_json(msg='A volume with the name %s already exists.' % name)
 
         if volume is not None:
-<<<<<<< HEAD
-
-            update_replace_result = update_replace_object(module, client, volume, name)
-=======
             update_replace_result = update_replace_object(module, client, instance, name)
->>>>>>> c8bd2ff8
             update_response = update_replace_result[RETURNED_KEY]
             if update_replace_result['changed']:
                 changed = True
