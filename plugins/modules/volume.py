#!/usr/bin/python
# Copyright: Ansible Project
# GNU General Public License v3.0+ (see COPYING or https://www.gnu.org/licenses/gpl-3.0.txt)

from __future__ import absolute_import, division, print_function
import copy
import yaml
import re
import traceback

from uuid import UUID

HAS_SDK = True

try:
    import ionoscloud
    from ionoscloud import __version__ as sdk_version
    from ionoscloud.models import Volume, VolumeProperties
    from ionoscloud.rest import ApiException
    from ionoscloud import ApiClient
except ImportError:
    HAS_SDK = False

from ansible import __version__
from ansible.module_utils.basic import AnsibleModule, env_fallback
from ansible.module_utils.six.moves import xrange
from ansible.module_utils._text import to_native


__metaclass__ = type

ANSIBLE_METADATA = {
    'metadata_version': '1.1',
    'status': ['preview'],
    'supported_by': 'community',
}
USER_AGENT = 'ansible-module/%s_ionos-cloud-sdk-python/%s' % ( __version__, sdk_version)
DOC_DIRECTORY = 'compute-engine'
STATES = ['present', 'absent', 'update']
OBJECT_NAME = 'Volume'

OPTIONS = {
    'datacenter': {
        'description': ['The datacenter in which to create the volumes.'],
        'available': STATES,
        'required': STATES,
        'type': 'str',
    },
    'server': {
        'description': ['The server to which to attach the volume.'],
        'available': ['present'],
        'type': 'str',
    },
    'name': {
        'description': ['The name of the volumes. Names are enumerated if count > 1.'],
        'required': ['present'],
        'available': STATES,
        'type': 'str',
    },
    'size': {
        'description': ['The size of the volume.'],
        'available': ['update', 'present'],
        'default': 10,
        'type': 'int',
    },
    'bus': {
        'description': ['The bus type.'],
        'choices': ['VIRTIO', 'IDE'],
        'default': 'VIRTIO',
        'available': ['present', 'update'],
        'type': 'str',
    },
    'image': {
        'description': ['The image alias or ID for the volume. This can also be a snapshot image ID.'],
        'available': ['present'],
        'type': 'str',
    },
    'image_password': {
        'description': ['Password set for the administrative user.'],
        'available': ['present'],
        'type': 'str',
        'no_log': True,
        'version_added': '2.2',
    },
    'ssh_keys': {
        'description': ['Public SSH keys allowing access to the virtual machine.'],
        'available': ['present'],
        'type': 'list',
        'default': [],
        'version_added': '2.2',
    },
    'disk_type': {
        'description': ['The disk type of the volume.'],
        'choices': ['HDD', 'SSD', 'SSD Premium', 'SSD Standard'],
        'default': 'HDD',
        'available': ['present'],
        'type': 'str',
    },
    'licence_type': {
        'description': ['The licence type for the volume. This is used when the image is non-standard.'],
        'choices': ['LINUX', 'WINDOWS', 'UNKNOWN', 'OTHER', 'WINDOWS2016'],
        'default': 'UNKNOWN',
        'available': ['present'],
        'type': 'str',
    },
    'availability_zone': {
        'description': ['The storage availability zone assigned to the volume.'],
        'choices': ['AUTO', 'ZONE_1', 'ZONE_2', 'ZONE_3'],
        'available': ['present', 'update'],
        'type': 'str',
        'version_added': '2.3',
    },
    'count': {
        'description': ['The number of volumes you wish to create.'],
        'available': ['present'],
        'default': 1,
        'type': 'int',
    },
    'instance_ids': {
        'description': ["list of instance ids, currently only used when state='absent' to remove instances."],
        'available': ['absent'],
        'default': [],
        'type': 'list',
    },
    'id': {
        'description': ["instance id, currently only used when state='update' to update the instance."],
        'available': ['update'],
        'required': ['update'],
        'type': 'str',
    },
    'backupunit_id': {
        'description': [
            "The ID of the backup unit that the user has access to. The property is immutable and is only "
            "allowed to be set on creation of a new a volume. It is mandatory to provide either 'public image' or 'imageAlias' "
            "in conjunction with this property.",
        ],
        'available': ['present'],
        'type': 'str',
    },
    'user_data': {
        'description': [
            "The cloud-init configuration for the volume as base64 encoded string. The property is immutable "
            "and is only allowed to be set on creation of a new a volume. It is mandatory to provide either 'public image' "
            "or 'imageAlias' that has cloud-init compatibility in conjunction with this property.",
        ],
        'available': ['present'],
        'type': 'str',
    },
    'cpu_hot_plug': {
        'description': ['Hot-plug capable CPU (no reboot required).'],
        'available': ['present', 'update'],
        'type': 'bool',
    },
    'ram_hot_plug': {
        'description': ['Hot-plug capable RAM (no reboot required)'],
        'available': ['present', 'update'],
        'type': 'bool',
    },
    'nic_hot_plug': {
        'description': ['Hot-plug capable NIC (no reboot required).'],
        'available': ['present', 'update'],
        'type': 'bool',
    },
    'nic_hot_unplug': {
        'description': ['Hot-unplug capable NIC (no reboot required)'],
        'available': ['present', 'update'],
        'type': 'bool',
    },
    'disc_virtio_hot_plug': {
        'description': ['Hot-plug capable Virt-IO drive (no reboot required).'],
        'available': ['present', 'update'],
        'type': 'bool',
    },
    'disc_virtio_hot_unplug': {
        'description': ['Hot-unplug capable Virt-IO drive (no reboot required). Not supported with Windows VMs.'],
        'available': ['present', 'update'],
        'type': 'bool',
    },
    'api_url': {
        'description': ['The Ionos API base URL.'],
        'version_added': '2.4',
        'env_fallback': 'IONOS_API_URL',
        'available': STATES,
        'type': 'str',
    },
    'username': {
        # Required if no token, checked manually
        'description': ['The Ionos username. Overrides the IONOS_USERNAME environment variable.'],
        'aliases': ['subscription_user'],
        'env_fallback': 'IONOS_USERNAME',
        'available': STATES,
        'type': 'str',
    },
    'password': {
        # Required if no token, checked manually
        'description': ['The Ionos password. Overrides the IONOS_PASSWORD environment variable.'],
        'aliases': ['subscription_password'],
        'available': STATES,
        'no_log': True,
        'env_fallback': 'IONOS_PASSWORD',
        'type': 'str',
    },
    'token': {
        # If provided, then username and password no longer required
        'description': ['The Ionos token. Overrides the IONOS_TOKEN environment variable.'],
        'available': STATES,
        'no_log': True,
        'env_fallback': 'IONOS_TOKEN',
        'type': 'str',
    },
    'wait': {
        'description': ['Wait for the resource to be created before returning.'],
        'default': True,
        'available': STATES,
        'choices': [True, False],
        'type': 'bool',
    },
    'wait_timeout': {
        'description': ['How long before wait gives up, in seconds.'],
        'default': 600,
        'available': STATES,
        'type': 'int',
    },
    'state': {
        'description': ['Indicate desired state of the resource.'],
        'default': 'present',
        'choices': STATES,
        'available': STATES,
        'type': 'str',
    },
}

def transform_for_documentation(val):
    val['required'] = len(val.get('required', [])) == len(STATES) 
    del val['available']
    del val['type']
    return val

DOCUMENTATION = '''
---
module: volume
short_description: Create, update or destroy a volume.
description:
     - Allows you to create, update or remove a volume from a Ionos datacenter.
version_added: "2.0"
options:
''' + '  ' + yaml.dump(yaml.safe_load(str({k: transform_for_documentation(v) for k, v in copy.deepcopy(OPTIONS).items()})), default_flow_style=False).replace('\n', '\n  ') + '''
requirements:
    - "python >= 2.6"
    - "ionoscloud >= 6.0.2"
author:
    - "IONOS Cloud SDK Team <sdk-tooling@ionos.com>"
'''

EXAMPLE_PER_STATE = {
  'present' : '''# Create Multiple Volumes
  - volume:
    datacenter: Tardis One
    name: vol%02d
    count: 5
    wait_timeout: 500
    state: present
  ''',
  'update' : '''# Update Volumes
  - volume:
    name: 'new_vol_name'
    datacenter: Tardis One
    instance_id: 'vol01'
    size: 50
    bus: IDE
    wait_timeout: 500
    state: update
  ''',
  'absent' : '''# Remove Volumes
  - volume:
    datacenter: Tardis One
    instance_ids:
      - 'vol01'
      - 'vol02'
    wait_timeout: 500
    state: absent
  ''',
}

EXAMPLES = '\n'.join(EXAMPLE_PER_STATE.values())

uuid_match = re.compile('[\w]{8}-[\w]{4}-[\w]{4}-[\w]{4}-[\w]{12}', re.I)


def _get_matched_resources(resource_list, identity, identity_paths=None):
    """
    Fetch and return a resource based on an identity supplied for it, if none or more than one matches
    are found an error is printed and None is returned.
    """

    if identity_paths is None:
        identity_paths = [['id'], ['properties', 'name']]

    def check_identity_method(resource):
        resource_identity = []

        for identity_path in identity_paths:
            current = resource
            for el in identity_path:
                current = getattr(current, el)
            resource_identity.append(current)

        return identity in resource_identity

    return list(filter(check_identity_method, resource_list.items))


def get_resource(module, resource_list, identity, identity_paths=None):
    matched_resources = _get_matched_resources(resource_list, identity, identity_paths)

    if len(matched_resources) == 1:
        return matched_resources[0]
    elif len(matched_resources) > 1:
        module.fail_json("found more resources of type {} for '{}'".format(resource_list.id, identity))
    else:
        return None


def get_resource_id(module, resource_list, identity, identity_paths=None):
    resource = get_resource(module, resource_list, identity, identity_paths)
    return resource.id if resource is not None else None


def _get_request_id(headers):
    match = re.search('/requests/([-A-Fa-f0-9]+)/', headers)
    if match:
        return match.group(1)
    else:
        raise Exception("Failed to extract request ID from response "
                        "header 'location': '{location}'".format(location=headers['location']))


def _create_volume(module, volume_server, datacenter, name, client):
    size = module.params.get('size')
    bus = module.params.get('bus')
    image = module.params.get('image')
    image_password = module.params.get('image_password')
    ssh_keys = module.params.get('ssh_keys')
    disk_type = module.params.get('disk_type')
    availability_zone = module.params.get('availability_zone')
    licence_type = module.params.get('licence_type')
    cpu_hot_plug = module.params.get('cpu_hot_plug')
    ram_hot_plug = module.params.get('ram_hot_plug')
    nic_hot_plug = module.params.get('nic_hot_plug')
    nic_hot_unplug = module.params.get('nic_hot_unplug')
    disc_virtio_hot_plug = module.params.get('disc_virtio_hot_plug')
    disc_virtio_hot_unplug = module.params.get('disc_virtio_hot_unplug')
    backupunit_id = module.params.get('backupunit_id')
    user_data = module.params.get('user_data')
    wait_timeout = module.params.get('wait_timeout')
    wait = module.params.get('wait')

    if module.check_mode:
        module.exit_json(changed=True)

    try:
        volume_properties = VolumeProperties(name=name, type=disk_type, size=size, availability_zone=availability_zone,
                                             image_password=image_password, ssh_keys=ssh_keys,
                                             bus=bus,
                                             licence_type=licence_type, cpu_hot_plug=cpu_hot_plug,
                                             ram_hot_plug=ram_hot_plug, nic_hot_plug=nic_hot_plug,
                                             nic_hot_unplug=nic_hot_unplug, disc_virtio_hot_plug=disc_virtio_hot_plug,
                                             disc_virtio_hot_unplug=disc_virtio_hot_unplug, backupunit_id=backupunit_id,
                                             user_data=user_data)
        if image:
            if uuid_match.match(image):
                volume_properties.image = image
            else:
                volume_properties.image_alias = image

        volume = Volume(properties=volume_properties)

        response = volume_server.datacenters_volumes_post_with_http_info(datacenter_id=datacenter, volume=volume)
        (volume_response, _, headers) = response

        if wait:
            request_id = _get_request_id(headers['Location'])
            client.wait_for_completion(request_id=request_id, timeout=wait_timeout)

        return volume_response

    except Exception as e:
        module.fail_json(msg="failed to create the volume: %s" % to_native(e))


def _update_volume(module, volume_server, api_client, datacenter, volume_id):
    name = module.params.get('name')
    size = module.params.get('size')
    bus = module.params.get('bus')
    availability_zone = module.params.get('availability_zone')
    cpu_hot_plug = module.params.get('cpu_hot_plug')
    ram_hot_plug = module.params.get('ram_hot_plug')
    nic_hot_plug = module.params.get('nic_hot_plug')
    nic_hot_unplug = module.params.get('nic_hot_unplug')
    disc_virtio_hot_plug = module.params.get('disc_virtio_hot_plug')
    disc_virtio_hot_unplug = module.params.get('disc_virtio_hot_unplug')

    wait_timeout = module.params.get('wait_timeout')
    wait = module.params.get('wait')

    if module.check_mode:
        module.exit_json(changed=True)

    try:
        volume_properties = VolumeProperties(name=name, size=size, availability_zone=availability_zone,
                                             bus=bus, cpu_hot_plug=cpu_hot_plug, ram_hot_plug=ram_hot_plug,
                                             nic_hot_plug=nic_hot_plug, nic_hot_unplug=nic_hot_unplug,
                                             disc_virtio_hot_plug=disc_virtio_hot_plug,
                                             disc_virtio_hot_unplug=disc_virtio_hot_unplug)
        volume = Volume(properties=volume_properties)
        response = volume_server.datacenters_volumes_put_with_http_info(
            datacenter_id=datacenter,
            volume_id=volume_id,
            volume=volume
        )
        (volume_response, _, headers) = response
        if wait:
            request_id = _get_request_id(headers['Location'])
            api_client.wait_for_completion(request_id=request_id, timeout=wait_timeout)
        return volume_response

    except Exception as e:
        module.fail_json(msg="failed to update the volume: %s" % to_native(e))


def _delete_volume(module, volume_server, datacenter, volume):
    if module.check_mode:
        module.exit_json(changed=True)
    try:
        volume_server.datacenters_volumes_delete(datacenter, volume)
    except Exception as e:
        module.fail_json(msg="failed to remove the volume: %s" % to_native(e))


def create_volume(module, client):
    """
    Create volumes.

    This will create one or more volumes in a datacenter.

    module : AnsibleModule object
    client: authenticated ionoscloud object.

    Returns:
        dict of created volumes
    """
    datacenter = module.params.get('datacenter')
    name = module.params.get('name')
    count = module.params.get('count')

    volume_server = ionoscloud.VolumesApi(client)
    datacenter_server = ionoscloud.DataCentersApi(client)
    servers_server = ionoscloud.ServersApi(client)

    volumes = []
    instance_ids = []

    datacenter_list = datacenter_server.datacenters_get(depth=2)
    datacenter_id = get_resource_id(module, datacenter_list, datacenter)

    if datacenter_id is None:
        module.fail_json(msg='datacenter could not be found.')

    # Provide unique names by appending an auto incremented value at end of name
    if count > 1:
        numbers = set()
        count_offset = 1

        try:
            name % 0
        except TypeError as e:
            if (hasattr(e, 'message') and e.message.startswith('not all') or to_native(e).startswith('not all')):
                name = '%s%%d' % name
            else:
                module.fail_json(msg=e.message, exception=traceback.format_exc())

        number_range = xrange(count_offset, count_offset + count + len(numbers))
        available_numbers = list(set(number_range).difference(numbers))
        names = []
        numbers_to_use = available_numbers[:count]
        for number in numbers_to_use:
            names.append(name % number)
    else:
<<<<<<< HEAD
        names.append(name)
=======
        names = list(name)
>>>>>>> 54f8b98b

    # Prefetch a list of volumes for later comparison.
    volume_list = volume_server.datacenters_volumes_get(datacenter_id, depth=2)

    for name in names:
        # Fail volume creation if a volume with this name and int combination already exists.
        if get_resource_id(module, volume_list, name) is not None:
            module.fail_json(msg="Volume with name %s already exists" % name, exception=traceback.format_exc())

    changed = False
    for name in names:
<<<<<<< HEAD
        create_response = _create_volume(module, volume_server, str(datacenter), name, client)
=======
        create_response = _create_volume(module, volume_server, str(datacenter_id), name, client)
>>>>>>> 54f8b98b
        volumes.append(create_response)
        instance_ids.append(create_response.id)
        _attach_volume(module, servers_server, datacenter_id, create_response.id)
        changed = True

    results = {
        'changed': changed,
        'failed': False,
        'volumes': [v.to_dict() for v in volumes],
        'action': 'create',
        'instance_ids': instance_ids
    }

    return results


def update_volume(module, client):
    """
    Update volumes.

    This will update a volume in a datacenter.

    module : AnsibleModule object
    client: authenticated ionoscloud object.

    Returns:
        updated volume
    """
    datacenter = module.params.get('datacenter')
    id = module.params.get('id')
    name = module.params.get('name')

    volume_server = ionoscloud.VolumesApi(client)
    datacenter_server = ionoscloud.DataCentersApi(client)

    changed = False

    datacenter_list = datacenter_server.datacenters_get(depth=2)
    datacenter_id = get_resource_id(module, datacenter_list, datacenter)
    if datacenter_id is None:
        module.fail_json(msg='datacenter could not be found.')

<<<<<<< HEAD
    volume_list = volume_server.datacenters_volumes_get(datacenter, depth=2)
=======
    volume_list = volume_server.datacenters_volumes_get(datacenter_id, depth=2)
>>>>>>> 54f8b98b

    existing_volume = get_resource(module, volume_list, name)
    if existing_volume is not None:
        module.fail_json(msg='A volume with the name %s already exists.' % name)

    volume_id = get_resource_id(module, volume_list, id)
    update_response = None
    if volume_id is not None:
<<<<<<< HEAD
        update_response = _update_volume(module, volume_server, client, datacenter, volume_id)
=======
        update_response = _update_volume(module, volume_server, client, datacenter_id, volume_id)
>>>>>>> 54f8b98b
        changed = True

    results = {
        'changed': changed,
        'failed': False,
<<<<<<< HEAD
        'volume': update_response,
=======
        'volume': update_response.to_dict(),
>>>>>>> 54f8b98b
        'action': 'update'
    }

    return results


def delete_volume(module, client):
    """
    Remove volumes.

    This will remove one or more volumes from a datacenter.

    module : AnsibleModule object
    client: authenticated ionoscloud object.

    Returns:
        True if the volumes were removed, false otherwise
    """

    volume_server = ionoscloud.VolumesApi(client)
    datacenter_server = ionoscloud.DataCentersApi(client)

    if not isinstance(module.params.get('instance_ids'), list) or len(module.params.get('instance_ids')) < 1:
        module.fail_json(msg='instance_ids should be a list of volume ids or names, aborting')

    datacenter = module.params.get('datacenter')
    instance_ids = module.params.get('instance_ids')

    # Locate UUID for Datacenter
    datacenter_list = datacenter_server.datacenters_get(depth=2)
    datacenter_id = get_resource_id(module, datacenter_list, datacenter)
<<<<<<< HEAD

    volumes = volume_server.datacenters_volumes_get(datacenter_id, depth=2)
    for n in instance_ids:
        volume_id = get_resource_id(module, volumes, n)
        if volume_id is not None:
            _delete_volume(module, volume_server, datacenter_id, n)
=======

    volumes = volume_server.datacenters_volumes_get(datacenter_id, depth=2)

    changed = False
    volume_id = None
    for n in instance_ids:
        volume_id = get_resource_id(module, volumes, n)
        if volume_id is not None:
            _delete_volume(module, volume_server, datacenter_id, volume_id)
>>>>>>> 54f8b98b
            changed = True

    return {
        'action': 'delete',
        'changed': changed,
        'id': volume_id
    }


def _attach_volume(module, server_client, datacenter, volume_id):
    """
    Attaches a volume.

    This will attach a volume to the server.

    module : AnsibleModule object
    client: authenticated ionoscloud object.

    Returns:
        the volume instance being attached
    """
    server = module.params.get('server')

    # Locate UUID for Server
    if server:
        server_list = server_client.datacenters_servers_get(datacenter_id=datacenter, depth=2)
        server_id = get_resource_id(module, server_list, server)

        try:
            volume = Volume(id=volume_id)
            return server_client.datacenters_servers_volumes_post(datacenter_id=datacenter, server_id=server_id,
                                                                  volume=volume)
        except Exception as e:
            module.fail_json(msg='failed to attach volume: %s' % to_native(e))


def get_module_arguments():
    arguments = {}

    for option_name, option in OPTIONS.items():
      arguments[option_name] = {
        'type': option['type'],
      }
      for key in ['choices', 'default', 'aliases', 'no_log', 'elements']:
        if option.get(key) is not None:
          arguments[option_name][key] = option.get(key)

      if option.get('env_fallback'):
        arguments[option_name]['fallback'] = (env_fallback, [option['env_fallback']])

      if len(option.get('required', [])) == len(STATES):
        arguments[option_name]['required'] = True

    return arguments


def get_sdk_config(module, sdk):
    username = module.params.get('username')
    password = module.params.get('password')
    token = module.params.get('token')
    api_url = module.params.get('api_url')

    if token is not None:
        # use the token instead of username & password
        conf = {
            'token': token
        }
    else:
        # use the username & password
        conf = {
            'username': username,
            'password': password,
        }

    if api_url is not None:
        conf['host'] = api_url
        conf['server_index'] = None

    return sdk.Configuration(**conf)


def check_required_arguments(module, state, object_name):
    # manually checking if token or username & password provided
    if (
        not module.params.get("token")
        and not (module.params.get("username") and module.params.get("password"))
    ):
        module.fail_json(
            msg='Token or username & password are required for {object_name} state {state}'.format(
                object_name=object_name,
                state=state,
            ),
        )

    for option_name, option in OPTIONS.items():
        if state in option.get('required', []) and not module.params.get(option_name):
            module.fail_json(
                msg='{option_name} parameter is required for {object_name} state {state}'.format(
                    option_name=option_name,
                    object_name=object_name,
                    state=state,
                ),
            )


def main():
    module = AnsibleModule(argument_spec=get_module_arguments(), supports_check_mode=True)

    if not HAS_SDK:
        module.fail_json(msg='ionoscloud is required for this module, run `pip install ionoscloud`')

    state = module.params.get('state')
    with ApiClient(get_sdk_config(module, ionoscloud)) as api_client:
        api_client.user_agent = USER_AGENT
        check_required_arguments(module, state, OBJECT_NAME)

        try:
            if state == 'absent':
                module.exit_json(**delete_volume(module, api_client))
            elif state == 'present':
                module.exit_json(**create_volume(module, api_client))
            elif state == 'update':
                module.exit_json(**update_volume(module, api_client))
        except Exception as e:
            module.fail_json(msg='failed to set {object_name} state {state}: {error}'.format(object_name=OBJECT_NAME, error=to_native(e), state=state))


if __name__ == '__main__':
    main()<|MERGE_RESOLUTION|>--- conflicted
+++ resolved
@@ -486,11 +486,7 @@
         for number in numbers_to_use:
             names.append(name % number)
     else:
-<<<<<<< HEAD
-        names.append(name)
-=======
         names = list(name)
->>>>>>> 54f8b98b
 
     # Prefetch a list of volumes for later comparison.
     volume_list = volume_server.datacenters_volumes_get(datacenter_id, depth=2)
@@ -502,11 +498,7 @@
 
     changed = False
     for name in names:
-<<<<<<< HEAD
-        create_response = _create_volume(module, volume_server, str(datacenter), name, client)
-=======
         create_response = _create_volume(module, volume_server, str(datacenter_id), name, client)
->>>>>>> 54f8b98b
         volumes.append(create_response)
         instance_ids.append(create_response.id)
         _attach_volume(module, servers_server, datacenter_id, create_response.id)
@@ -549,11 +541,7 @@
     if datacenter_id is None:
         module.fail_json(msg='datacenter could not be found.')
 
-<<<<<<< HEAD
-    volume_list = volume_server.datacenters_volumes_get(datacenter, depth=2)
-=======
     volume_list = volume_server.datacenters_volumes_get(datacenter_id, depth=2)
->>>>>>> 54f8b98b
 
     existing_volume = get_resource(module, volume_list, name)
     if existing_volume is not None:
@@ -562,21 +550,13 @@
     volume_id = get_resource_id(module, volume_list, id)
     update_response = None
     if volume_id is not None:
-<<<<<<< HEAD
-        update_response = _update_volume(module, volume_server, client, datacenter, volume_id)
-=======
         update_response = _update_volume(module, volume_server, client, datacenter_id, volume_id)
->>>>>>> 54f8b98b
         changed = True
 
     results = {
         'changed': changed,
         'failed': False,
-<<<<<<< HEAD
-        'volume': update_response,
-=======
         'volume': update_response.to_dict(),
->>>>>>> 54f8b98b
         'action': 'update'
     }
 
@@ -608,14 +588,6 @@
     # Locate UUID for Datacenter
     datacenter_list = datacenter_server.datacenters_get(depth=2)
     datacenter_id = get_resource_id(module, datacenter_list, datacenter)
-<<<<<<< HEAD
-
-    volumes = volume_server.datacenters_volumes_get(datacenter_id, depth=2)
-    for n in instance_ids:
-        volume_id = get_resource_id(module, volumes, n)
-        if volume_id is not None:
-            _delete_volume(module, volume_server, datacenter_id, n)
-=======
 
     volumes = volume_server.datacenters_volumes_get(datacenter_id, depth=2)
 
@@ -625,7 +597,6 @@
         volume_id = get_resource_id(module, volumes, n)
         if volume_id is not None:
             _delete_volume(module, volume_server, datacenter_id, volume_id)
->>>>>>> 54f8b98b
             changed = True
 
     return {
