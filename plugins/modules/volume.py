--- conflicted
+++ resolved
@@ -99,13 +99,8 @@
         'type': 'str',
     },
     'licence_type': {
-<<<<<<< HEAD
         'description': ['OS type for this volume.'],
-        'choices': ['UNKNOWN', 'WINDOWS', 'WINDOWS2016', 'WINDOWS2022', 'LINUX', 'OTHER'],
-=======
-        'description': ['The licence type for the volume. This is used when the image is non-standard.'],
-        'choices': ['LINUX', 'WINDOWS', 'UNKNOWN', 'OTHER', 'WINDOWS2016', 'RHEL'],
->>>>>>> 1e9f6624
+        'choices': ['UNKNOWN', 'WINDOWS', 'WINDOWS2016', 'WINDOWS2022', 'RHEL', 'LINUX', 'OTHER'],
         'default': 'UNKNOWN',
         'available': ['present'],
         'type': 'str',
