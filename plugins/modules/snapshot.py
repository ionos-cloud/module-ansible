--- conflicted
+++ resolved
@@ -50,11 +50,7 @@
         'type': 'str',
     },
     'name': {
-<<<<<<< HEAD
-        'description': ['The name of the snapshot.'],
-=======
         'description': ['The name of the  resource.'],
->>>>>>> c8bd2ff8
         'available': ['create'],
         'required': ['create'],
         'type': 'str',
