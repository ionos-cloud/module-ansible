--- conflicted
+++ resolved
@@ -83,27 +83,12 @@
         'type': 'str',
     },
     'source_ip': {
-<<<<<<< HEAD
-        'description': [
-            'Only traffic originating from the respective IP address (or CIDR block) is allowed. Value '
-            'null allows traffic from any IP address (according to the selected ipVersion).'
-        ],
-=======
         'description': ['Only traffic originating from the respective IP address (or CIDR block) is allowed. Value null allows traffic from any IP address (according to the selected ipVersion).'],
->>>>>>> 7287405b
         'available': ['present', 'update'],
         'type': 'str',
     },
     'target_ip': {
-<<<<<<< HEAD
-        'description': [
-            'If the target NIC has multiple IP addresses, only the traffic directed to the respective IP '
-            'address (or CIDR block) of the NIC is allowed. Value null allows traffic to any target IP '
-            'address (according to the selected ipVersion).',
-        ],
-=======
         'description': ['If the target NIC has multiple IP addresses, only the traffic directed to the respective IP address (or CIDR block) of the NIC is allowed. Value null allows traffic to any target IP address (according to the selected ipVersion).'],
->>>>>>> 7287405b
         'available': ['present', 'update'],
         'type': 'str',
     },
