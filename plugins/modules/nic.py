--- conflicted
+++ resolved
@@ -40,11 +40,7 @@
 
 OPTIONS = {
     'name': {
-<<<<<<< HEAD
-        'description': ['The name of the NIC.'],
-=======
         'description': ['The name of the  resource.'],
->>>>>>> c8bd2ff8
         'available': ['present', 'update'],
         'required': ['present'],
         'type': 'str',
@@ -97,12 +93,6 @@
         'type': 'list',
         'version_added': '2.4',
     },
-<<<<<<< HEAD
-    'do_not_replace': {
-        'description': [
-            'Boolean indincating if the resource should not be recreated when the state cannot be reached in '
-            'another way. This may be used to prevent resources from being deleted from specifying a different'
-=======
     'ipv6_ips': {
         'description': ["If this NIC is connected to an IPv6 enabled LAN then this property contains the IPv6 IP addresses of the NIC. The maximum number of IPv6 IP addresses per NIC is 50, if you need more, contact support. If you leave this property \'null\' when adding a NIC, when changing the NIC\'s IPv6 CIDR block, when changing the LAN\'s IPv6 CIDR block or when moving the NIC to a different IPv6 enabled LAN, then we will automatically assign the same number of IPv6 addresses which you had before from the NICs new CIDR block. If you leave this property \'null\' while not changing the CIDR block, the IPv6 IP addresses won\'t be changed either. You can also provide your own self choosen IPv6 addresses, which then must be inside the IPv6 CIDR block of this NIC."],
         'available': ['present', 'update'],
@@ -125,7 +115,6 @@
         'description': [
             'Boolean indincating if the resource should be recreated when the state cannot be reached in '
             'another way. This may be used to prevent resources from being deleted from specifying a different '
->>>>>>> c8bd2ff8
             'value to an immutable property. An error will be thrown instead',
         ],
         'available': ['present', 'update'],
@@ -319,10 +308,6 @@
     return (
         module.params.get('ips') is not None
         and sorted(existing_object.properties.ips) != sorted(module.params.get('ips'))
-<<<<<<< HEAD
-        or module.params.get('dhcp') is not None
-        and existing_object.properties.dhcp != module.params.get('dhcp')
-=======
         or module.params.get('ipv6_cidr') is not None
         and existing_object.properties.ipv6_cidr_block != module.params.get('ipv6_cidr')
         or module.params.get('ipv6_ips') is not None
@@ -331,7 +316,6 @@
         and existing_object.properties.dhcp != module.params.get('dhcp')
         or module.params.get('dhcpv6') is not None
         and existing_object.properties.dhcpv6 != module.params.get('dhcpv6')
->>>>>>> c8bd2ff8
         or module.params.get('lan') is not None
         and int(existing_object.properties.lan) != int(module.params.get('lan'))
         or module.params.get('firewall_active') is not None
@@ -371,30 +355,20 @@
 def _create_object(module, client, existing_object=None):
     lan = module.params.get('lan')
     dhcp = module.params.get('dhcp')
-<<<<<<< HEAD
-    firewall_active = module.params.get('firewall_active')
-    ips = module.params.get('ips')
-=======
     dhcpv6 = module.params.get('dhcpv6')
     firewall_active = module.params.get('firewall_active')
     ips = module.params.get('ips')
     ipv6_ips = module.params.get('ipv6_ips')
     ipv6_cidr = module.params.get('ipv6_cidr')
->>>>>>> c8bd2ff8
     name = module.params.get('name')
     if existing_object is not None:
         lan = existing_object.properties.lan if lan is None else lan
         dhcp = existing_object.properties.dhcp if dhcp is None else dhcp
-<<<<<<< HEAD
-        firewall_active = existing_object.properties.firewall_active if firewall_active is None else firewall_active
-        ips = existing_object.properties.ips if ips is None else ips
-=======
         dhcpv6 = existing_object.properties.dhcpv6 if dhcpv6 is None else dhcpv6
         firewall_active = existing_object.properties.firewall_active if firewall_active is None else firewall_active
         ips = existing_object.properties.ips if ips is None else ips
         ipv6_ips = existing_object.properties.ipv6_ips if ipv6_ips is None else ipv6_ips
         ipv6_cidr = existing_object.properties.ipv6_cidr_block if ipv6_cidr is None else ipv6_cidr
->>>>>>> c8bd2ff8
         name = existing_object.properties.name if name is None else name
 
     wait = module.params.get('wait')
@@ -403,7 +377,6 @@
     datacenters_api = ionoscloud.DataCentersApi(api_client=client)
     servers_api = ionoscloud.ServersApi(api_client=client)
     nics_api = ionoscloud.NetworkInterfacesApi(api_client=client)
-<<<<<<< HEAD
 
     # Locate UUID for Datacenter
     datacenter_list = datacenters_api.datacenters_get(depth=1)
@@ -415,6 +388,7 @@
 
     nic = Nic(properties=NicProperties(
         name=name, ips=ips, dhcp=dhcp, lan=lan, firewall_active=firewall_active,
+        dhcpv6=dhcpv6, ipv6_ips=ipv6_ips, ipv6_cidr_block=ipv6_cidr,
     ))
 
     try:
@@ -432,37 +406,6 @@
         module.fail_json(msg="failed to create the new NIC: %s" % to_native(e))
     return nic_response
 
-=======
-
-    # Locate UUID for Datacenter
-    datacenter_list = datacenters_api.datacenters_get(depth=1)
-    datacenter_id = get_resource_id(module, datacenter_list, module.params.get('datacenter'))
-
-    # Locate UUID for Server
-    server_list = servers_api.datacenters_servers_get(datacenter_id, depth=1)
-    server_id = get_resource_id(module, server_list, module.params.get('server'))
-
-    nic = Nic(properties=NicProperties(
-        name=name, ips=ips, dhcp=dhcp, lan=lan, firewall_active=firewall_active,
-        dhcpv6=dhcpv6, ipv6_ips=ipv6_ips, ipv6_cidr_block=ipv6_cidr,
-    ))
-
-    try:
-        nic_response, _, headers = nics_api.datacenters_servers_nics_post_with_http_info(
-            datacenter_id=datacenter_id, server_id=server_id, nic=nic,
-        )
-
-        if wait:
-            request_id = _get_request_id(headers['Location'])
-            client.wait_for_completion(request_id=request_id, timeout=wait_timeout)
-            nic_response = nics_api.datacenters_servers_nics_find_by_id(
-                datacenter_id=datacenter_id, server_id=server_id, nic_id=nic_response.id,
-            )
-    except ApiException as e:
-        module.fail_json(msg="failed to create the new NIC: %s" % to_native(e))
-    return nic_response
-
->>>>>>> c8bd2ff8
 
 def _update_object(module, client, existing_object):
     lan = module.params.get('lan')
@@ -488,7 +431,6 @@
     # Locate UUID for Server
     server_list = servers_api.datacenters_servers_get(datacenter_id, depth=1)
     server_id = get_resource_id(module, server_list, module.params.get('server'))
-<<<<<<< HEAD
 
     if lan is None:
         lan = existing_object.properties.lan
@@ -496,8 +438,13 @@
         firewall_active = existing_object.properties.firewall_active
     if dhcp is None:
         dhcp = existing_object.properties.dhcp
-
-    nic_properties = NicProperties(ips=ips, dhcp=dhcp, lan=lan, firewall_active=firewall_active, name=name)
+    if dhcpv6 is None:
+        dhcpv6 = existing_object.properties.dhcpv6
+
+    nic_properties = NicProperties(
+        ips=ips, dhcp=dhcp, lan=lan, firewall_active=firewall_active, name=name,
+        dhcpv6=dhcpv6, ipv6_ips=ipv6_ips, ipv6_cidr_block=ipv6_cidr,
+    )
 
     try:
         nic_response, _, headers = nics_api.datacenters_servers_nics_patch_with_http_info(
@@ -527,51 +474,6 @@
     datacenter_list = datacenters_api.datacenters_get(depth=1)
     datacenter_id = get_resource_id(module, datacenter_list, module.params.get('datacenter'))
 
-=======
-
-    if lan is None:
-        lan = existing_object.properties.lan
-    if firewall_active is None:
-        firewall_active = existing_object.properties.firewall_active
-    if dhcp is None:
-        dhcp = existing_object.properties.dhcp
-    if dhcpv6 is None:
-        dhcpv6 = existing_object.properties.dhcpv6
-
-    nic_properties = NicProperties(
-        ips=ips, dhcp=dhcp, lan=lan, firewall_active=firewall_active, name=name,
-        dhcpv6=dhcpv6, ipv6_ips=ipv6_ips, ipv6_cidr_block=ipv6_cidr,
-    )
-
-    try:
-        nic_response, _, headers = nics_api.datacenters_servers_nics_patch_with_http_info(
-            datacenter_id=datacenter_id, server_id=server_id, nic_id=existing_object.id, nic=nic_properties,
-        )
-        if wait:
-            request_id = _get_request_id(headers['Location'])
-            client.wait_for_completion(request_id=request_id, timeout=wait_timeout)
-            nic_response = nics_api.datacenters_servers_nics_find_by_id(
-                datacenter_id=datacenter_id, server_id=server_id, nic_id=nic_response.id,
-            )
-
-        return nic_response
-    except ApiException as e:
-        module.fail_json(msg="failed to update the NIC: %s" % to_native(e))
-
-
-def _remove_object(module, client, existing_object):
-    wait = module.params.get('wait')
-    wait_timeout = module.params.get('wait_timeout')
-
-    datacenters_api = ionoscloud.DataCentersApi(api_client=client)
-    servers_api = ionoscloud.ServersApi(api_client=client)
-    nics_api = ionoscloud.NetworkInterfacesApi(api_client=client)
-
-    # Locate UUID for Datacenter
-    datacenter_list = datacenters_api.datacenters_get(depth=1)
-    datacenter_id = get_resource_id(module, datacenter_list, module.params.get('datacenter'))
-
->>>>>>> c8bd2ff8
     # Locate UUID for Server
     server_list = servers_api.datacenters_servers_get(datacenter_id, depth=1)
     server_id = get_resource_id(module, server_list, module.params.get('server'))
@@ -586,23 +488,13 @@
     except ApiException as e:
         module.fail_json(msg="failed to remove the NIC: %s" % to_native(e))
 
-<<<<<<< HEAD
 
 def update_replace_object(module, client, existing_object):
     if _should_replace_object(module, existing_object):
 
-        if module.params.get('do_not_replace'):
-            module.fail_json(msg="{} should be replaced but do_not_replace is set to True.".format(OBJECT_NAME))
-
-=======
-
-def update_replace_object(module, client, existing_object):
-    if _should_replace_object(module, existing_object):
-
         if not module.params.get('allow_replace'):
             module.fail_json(msg="{} should be replaced but allow_replace is set to False.".format(OBJECT_NAME))
 
->>>>>>> c8bd2ff8
         new_object = _create_object(module, client, existing_object).to_dict()
         _remove_object(module, client, existing_object)
         return {
@@ -641,7 +533,6 @@
         'action': 'create',
         RETURNED_KEY: _create_object(module, client).to_dict()
     }
-<<<<<<< HEAD
 
 
 def update_object(module, client):
@@ -650,16 +541,6 @@
 
     existing_object = get_resource(module, object_list, _get_object_identifier(module))
 
-=======
-
-
-def update_object(module, client):
-    object_name = _get_object_name(module)
-    object_list = _get_object_list(module, client)
-
-    existing_object = get_resource(module, object_list, _get_object_identifier(module))
-
->>>>>>> c8bd2ff8
     if existing_object is None:
         module.exit_json(changed=False)
         return
@@ -685,10 +566,7 @@
 
     if existing_object is None:
         module.exit_json(changed=False)
-<<<<<<< HEAD
-=======
         return
->>>>>>> c8bd2ff8
 
     _remove_object(module, client, existing_object)
 
