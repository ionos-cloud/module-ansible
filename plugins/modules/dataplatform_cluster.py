--- conflicted
+++ resolved
@@ -49,11 +49,7 @@
         'type': 'str',
     },
     'datacenter': {
-<<<<<<< HEAD
-        'description': ['The name or UUID of the virtual data center (VDC) the cluster is provisioned.'],
-=======
         'description': ['The UUID of the virtual data center (VDC) the cluster is provisioned.'],
->>>>>>> c8bd2ff8
         'available': ['update', 'present'],
         'required': ['present'],
         'type': 'str',
@@ -64,17 +60,10 @@
         'required': ['update'],
         'type': 'dict',
     },
-<<<<<<< HEAD
-    'do_not_replace': {
-        'description': [
-            'Boolean indincating if the resource should not be recreated when the state cannot be reached in '
-            'another way. This may be used to prevent resources from being deleted from specifying a different'
-=======
     'allow_replace': {
         'description': [
             'Boolean indincating if the resource should be recreated when the state cannot be reached in '
             'another way. This may be used to prevent resources from being deleted from specifying a different '
->>>>>>> c8bd2ff8
             'value to an immutable property. An error will be thrown instead',
         ],
         'available': ['present', 'update'],
@@ -230,8 +219,6 @@
     return resource.id if resource is not None else None
     
 
-<<<<<<< HEAD
-=======
 
 def update_replace_object(module, dataplatform_client, cloudapi_client, existing_object):
     if _should_replace_object(module, existing_object, cloudapi_client):
@@ -263,7 +250,6 @@
         'action': 'create',
         RETURNED_KEY: existing_object.to_dict()
     }
->>>>>>> c8bd2ff8
 
 def update_replace_object(module, dataplatform_client, cloudapi_client, existing_object):
     if _should_replace_object(module, existing_object, cloudapi_client):
@@ -327,8 +313,6 @@
 def _get_object_list(module, client):
     return ionoscloud_dataplatform.DataPlatformClusterApi(client).get_clusters()
 
-<<<<<<< HEAD
-=======
 def _should_replace_object(module, existing_object, cloudapi_client):
     datacenter_id = get_resource_id(
         module,
@@ -359,7 +343,6 @@
 def _get_object_list(module, client):
     return ionoscloud_dataplatform.DataPlatformClusterApi(client).get_clusters()
 
->>>>>>> c8bd2ff8
 
 def _get_object_name(module):
     return module.params.get('name')
@@ -496,10 +479,10 @@
     object_list = _get_object_list(module, dataplatform_client)
 
     existing_object = get_resource(module, object_list, _get_object_identifier(module))
-<<<<<<< HEAD
 
     if existing_object is None:
         module.exit_json(changed=False)
+        return
 
     existing_object_id_by_new_name = get_resource_id(module, object_list, object_name)
 
@@ -522,35 +505,7 @@
 
     if existing_object is None:
         module.exit_json(changed=False)
-=======
-
-    if existing_object is None:
-        module.exit_json(changed=False)
         return
-
-    existing_object_id_by_new_name = get_resource_id(module, object_list, object_name)
-
-    if (
-        existing_object.id is not None
-        and existing_object_id_by_new_name is not None
-        and existing_object_id_by_new_name != existing_object.id
-    ):
-        module.fail_json(
-            msg='failed to update the {}: Another resource with the desired name ({}) exists'.format(
-                OBJECT_NAME, object_name,
-            ),
-        )
-
-    return update_replace_object(module, dataplatform_client, cloudapi_client, existing_object)
-
-
-def remove_object(module, client):
-    existing_object = get_resource(module, _get_object_list(module, client), _get_object_identifier(module))
-
-    if existing_object is None:
-        module.exit_json(changed=False)
-        return
->>>>>>> c8bd2ff8
 
     _remove_object(module, client, existing_object)
 
