import re
import copy
import yaml

HAS_SDK = True
try:
    import ionoscloud
    from ionoscloud import __version__ as sdk_version
    from ionoscloud import ApiClient
except ImportError:
    HAS_SDK = False

from ansible import __version__
from ansible.module_utils.basic import AnsibleModule, env_fallback
from ansible.module_utils._text import to_native

ANSIBLE_METADATA = {
    'metadata_version': '1.1',
    'status': ['preview'],
    'supported_by': 'community',
}
USER_AGENT = 'ansible-module/%s_ionos-cloud-sdk-python/%s' % (__version__, sdk_version)
DOC_DIRECTORY = 'compute-engine'
STATES = ['info']
OBJECT_NAME = 'Servers'

OPTIONS = {
    'datacenter': {
        'description': ['The ID of the datacenter.'],
        'available': STATES,
        'required': STATES,
        'type': 'str',
    },
    'upgrade_needed': {
        'description': ['Filter servers that can or that cannot be upgraded.'],
        'available': STATES,
        'type': 'bool',
    },
    'api_url': {
        'description': ['The Ionos API base URL.'],
        'version_added': '2.4',
        'env_fallback': 'IONOS_API_URL',
        'available': STATES,
        'type': 'str',
    },
    'username': {
        # Required if no token, checked manually
        'description': ['The Ionos username. Overrides the IONOS_USERNAME environment variable.'],
        'aliases': ['subscription_user'],
        'env_fallback': 'IONOS_USERNAME',
        'available': STATES,
        'type': 'str',
    },
    'password': {
        # Required if no token, checked manually
        'description': ['The Ionos password. Overrides the IONOS_PASSWORD environment variable.'],
        'aliases': ['subscription_password'],
        'available': STATES,
        'no_log': True,
        'env_fallback': 'IONOS_PASSWORD',
        'type': 'str',
    },
    'token': {
        # If provided, then username and password no longer required
        'description': ['The Ionos token. Overrides the IONOS_TOKEN environment variable.'],
        'available': STATES,
        'no_log': True,
        'env_fallback': 'IONOS_TOKEN',
        'type': 'str',
    },
}


def transform_for_documentation(val):
    val['required'] = len(val.get('required', [])) == len(STATES)
    del val['available']
    del val['type']
    return val


DOCUMENTATION = '''
---
module: server_info
short_description: List Ionos Cloud servers of a given datacenter.
description:
     - This is a simple module that supports listing servers.
version_added: "2.0"
options:
''' + '  ' + yaml.dump(
    yaml.safe_load(str({k: transform_for_documentation(v) for k, v in copy.deepcopy(OPTIONS).items()})),
    default_flow_style=False).replace('\n', '\n  ') + '''
requirements:
    - "python >= 2.6"
    - "ionoscloud >= 6.0.2"
author:
    - "IONOS Cloud SDK Team <sdk-tooling@ionos.com>"
'''

EXAMPLES = '''
    - name: Get all servers for given datacenter
      server_info:
        datacenter: "{{ datacenter }}"
      register: server_list_response

    - name: Get only the servers that need to be upgraded
      server_info:
        datacenter: "{{ datacenter }}"
        upgrade_needed: true
      register: servers_list_upgrade_response

    - name: Show all servers for the created datacenter
      debug:
        var: server_list_response

    - name: Show servers that need an upgrade
      debug:
        var: servers_list_upgrade_response
'''

uuid_match = re.compile(
    '[\w]{8}-[\w]{4}-[\w]{4}-[\w]{4}-[\w]{12}', re.I)


def _get_matched_resources(resource_list, identity, identity_paths=None):
    """
    Fetch and return a resource based on an identity supplied for it, if none or more than one matches
    are found an error is printed and None is returned.
    """

    if identity_paths is None:
        identity_paths = [['id'], ['properties', 'name']]

    def check_identity_method(resource):
        resource_identity = []

        for identity_path in identity_paths:
            current = resource
            for el in identity_path:
                current = getattr(current, el)
            resource_identity.append(current)

        return identity in resource_identity

    return list(filter(check_identity_method, resource_list.items))


def get_resource(module, resource_list, identity, identity_paths=None):
    matched_resources = _get_matched_resources(resource_list, identity, identity_paths)

    if len(matched_resources) == 1:
        return matched_resources[0]
    elif len(matched_resources) > 1:
        module.fail_json("found more resources of type {} for '{}'".format(resource_list.id, identity))
    else:
        return None


def get_resource_id(module, resource_list, identity, identity_paths=None):
    resource = get_resource(module, resource_list, identity, identity_paths)
    return resource.id if resource is not None else None


def get_servers(module, client):
    datacenter = module.params.get('datacenter')
    servers_api = ionoscloud.ServersApi(client)
    datacenter_server = ionoscloud.DataCentersApi(api_client=client)
    upgrade_needed = module.params.get('upgrade_needed')

    # Locate UUID for Datacenter
    datacenter_list = datacenter_server.datacenters_get(depth=2)
<<<<<<< HEAD
    datacenter = get_resource_id(datacenter_list, datacenter)
=======
    datacenter = get_resource_id(module, datacenter_list, datacenter)
>>>>>>> 54f8b98b

    try:
        results = []
        for server in servers_api.datacenters_servers_get(datacenter, upgrade_needed=upgrade_needed).items:
            results.append(server.to_dict())
        return {
            'action': 'info',
            'changed': False,
            'servers': results
        }

    except Exception as e:
        module.fail_json(msg="failed to list the servers: %s" % to_native(e))


def get_module_arguments():
    arguments = {}

    for option_name, option in OPTIONS.items():
        arguments[option_name] = {
            'type': option['type'],
        }
        for key in ['choices', 'default', 'aliases', 'no_log', 'elements']:
            if option.get(key) is not None:
                arguments[option_name][key] = option.get(key)

        if option.get('env_fallback'):
            arguments[option_name]['fallback'] = (env_fallback, [option['env_fallback']])

        if len(option.get('required', [])) == len(STATES):
            arguments[option_name]['required'] = True

    return arguments


def get_sdk_config(module, sdk):
    username = module.params.get('username')
    password = module.params.get('password')
    api_url = module.params.get('api_url')
    token = module.params.get('token')

    if token is not None:
        # use the token instead of username & password
        conf = {
            'token': token
        }
    else:
        # use the username & password
        conf = {
            'username': username,
            'password': password,
        }

    if api_url is not None:
        conf['host'] = api_url
        conf['server_index'] = None

    return sdk.Configuration(**conf)


def check_required_arguments(module, object_name):
    # manually checking if token or username & password provided
    if (
            not module.params.get("token")
            and not (module.params.get("username") and module.params.get("password"))
    ):
        module.fail_json(
            msg='Token or username & password are required for {object_name}'.format(
                object_name=object_name,
            ),
        )

    for option_name, option in OPTIONS.items():
        if 'info' in option.get('required', []) and not module.params.get(option_name):
            module.fail_json(
                msg='{option_name} parameter is required for retrieving {object_name}'.format(
                    option_name=option_name,
                    object_name=object_name,
                ),
            )


def main():
    module = AnsibleModule(argument_spec=get_module_arguments(), supports_check_mode=True)

    if not HAS_SDK:
        module.fail_json(msg='ionoscloud is required for this module, run `pip install ionoscloud`')

    state = module.params.get('state')
    with ApiClient(get_sdk_config(module, ionoscloud)) as api_client:
        api_client.user_agent = USER_AGENT
        check_required_arguments(module, OBJECT_NAME)

        try:
            module.exit_json(**get_servers(module, api_client))
        except Exception as e:
            module.fail_json(msg='failed to set {object_name} state {state}: {error}'.format(object_name=OBJECT_NAME,
                                                                                             error=to_native(e),
                                                                                             state=state))


if __name__ == '__main__':
    main()<|MERGE_RESOLUTION|>--- conflicted
+++ resolved
@@ -168,11 +168,7 @@
 
     # Locate UUID for Datacenter
     datacenter_list = datacenter_server.datacenters_get(depth=2)
-<<<<<<< HEAD
-    datacenter = get_resource_id(datacenter_list, datacenter)
-=======
     datacenter = get_resource_id(module, datacenter_list, datacenter)
->>>>>>> 54f8b98b
 
     try:
         results = []
