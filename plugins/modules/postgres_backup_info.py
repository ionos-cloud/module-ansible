import copy
import yaml

from ansible import __version__
from ansible.module_utils.basic import AnsibleModule, env_fallback
from ansible.module_utils._text import to_native

HAS_SDK = True
try:
    import ionoscloud_dbaas_postgres
    from ionoscloud_dbaas_postgres import __version__ as sdk_version
except ImportError:
    HAS_SDK = False

ANSIBLE_METADATA = {
    'metadata_version': '1.1',
    'status': ['preview'],
    'supported_by': 'community',
}
DBAAS_POSTGRES_USER_AGENT = 'ansible-module/%s_ionos-cloud-sdk-python/%s' % (
__version__, ionoscloud_dbaas_postgres.__version__)
DOC_DIRECTORY = 'dbaas-postgres'
STATES = ['info']
OBJECT_NAME = 'Postgres Cluster Backups'

OPTIONS = {
    'postgres_cluster': {
        'description': ['The ID or name of an existing Postgres Cluster.'],
        'available': STATES,
        'type': 'str',
    },
    'api_url': {
        'description': ['The Ionos API base URL.'],
        'version_added': '2.4',
        'env_fallback': 'IONOS_API_URL',
        'available': STATES,
        'type': 'str',
    },
    'username': {
        # Required if no token, checked manually
        'description': ['The Ionos username. Overrides the IONOS_USERNAME environment variable.'],
        'aliases': ['subscription_user'],
        'env_fallback': 'IONOS_USERNAME',
        'available': STATES,
        'type': 'str',
    },
    'password': {
        # Required if no token, checked manually
        'description': ['The Ionos password. Overrides the IONOS_PASSWORD environment variable.'],
        'aliases': ['subscription_password'],
        'available': STATES,
        'no_log': True,
        'env_fallback': 'IONOS_PASSWORD',
        'type': 'str',
    },
    'token': {
        # If provided, then username and password no longer required
        'description': ['The Ionos token. Overrides the IONOS_TOKEN environment variable.'],
        'available': STATES,
        'no_log': True,
        'env_fallback': 'IONOS_TOKEN',
        'type': 'str',
    },
}


def transform_for_documentation(val):
    val['required'] = len(val.get('required', [])) == len(STATES)
    del val['available']
    del val['type']
    return val


DOCUMENTATION = '''
---
module: postgres_backup_info
short_description: List Postgres Cluster backups.
description:
     - This is a simple module that supports listing existing Postgres Cluster backups
version_added: "2.0"
options:
''' + '  ' + yaml.dump(
    yaml.safe_load(str({k: transform_for_documentation(v) for k, v in copy.deepcopy(OPTIONS).items()})),
    default_flow_style=False).replace('\n', '\n  ') + '''
requirements:
    - "python >= 2.6"
    - "ionoscloud-dbaas-postgres >= 1.0.0"
author:
    - "IONOS Cloud SDK Team <sdk-tooling@ionos.com>"
'''

EXAMPLES = '''
    - name: List Postgres Cluster Backups
        postgres_cluster_info:
            postgres_cluster: {{ postgres_cluster.id }}
        register: postgres_clusters_response

    - name: Show Postgres Cluster Backups
        debug:
            var: postgres_clusters_response.result
'''


def _get_matched_resources(resource_list, identity, identity_paths=None):
    """
<<<<<<< HEAD
    Fetch and return a resource based on an identity supplied for it, if none or more than one matches 
=======
    Fetch and return a resource based on an identity supplied for it, if none or more than one matches
>>>>>>> 54f8b98b
    are found an error is printed and None is returned.
    """

    if identity_paths is None:
<<<<<<< HEAD
      identity_paths = [['id'], ['properties', 'name']]

    def check_identity_method(resource):
      resource_identity = []

      for identity_path in identity_paths:
        current = resource
        for el in identity_path:
          current = getattr(current, el)
        resource_identity.append(current)

      return identity in resource_identity

    return list(filter(check_identity_method, resource_list.items))


=======
        identity_paths = [['id'], ['properties', 'name']]

    def check_identity_method(resource):
        resource_identity = []

        for identity_path in identity_paths:
            current = resource
            for el in identity_path:
                current = getattr(current, el)
            resource_identity.append(current)

        return identity in resource_identity

    return list(filter(check_identity_method, resource_list.items))


>>>>>>> 54f8b98b
def get_resource(module, resource_list, identity, identity_paths=None):
    matched_resources = _get_matched_resources(resource_list, identity, identity_paths)

    if len(matched_resources) == 1:
        return matched_resources[0]
    elif len(matched_resources) > 1:
        module.fail_json("found more resources of type {} for '{}'".format(resource_list.id, identity))
    else:
        return None


def get_resource_id(module, resource_list, identity, identity_paths=None):
    resource = get_resource(module, resource_list, identity, identity_paths)
    return resource.id if resource is not None else None


def get_module_arguments():
    arguments = {}

    for option_name, option in OPTIONS.items():
        arguments[option_name] = {
            'type': option['type'],
        }
        for key in ['choices', 'default', 'aliases', 'no_log', 'elements']:
            if option.get(key) is not None:
                arguments[option_name][key] = option.get(key)

        if option.get('env_fallback'):
            arguments[option_name]['fallback'] = (env_fallback, [option['env_fallback']])

        if len(option.get('required', [])) == len(STATES):
            arguments[option_name]['required'] = True

    return arguments


def get_sdk_config(module, sdk):
    username = module.params.get('username')
    password = module.params.get('password')
    token = module.params.get('token')
    api_url = module.params.get('api_url')

    if token is not None:
        # use the token instead of username & password
        conf = {
            'token': token
        }
    else:
        # use the username & password
        conf = {
            'username': username,
            'password': password,
        }

    if api_url is not None:
        conf['host'] = api_url
        conf['server_index'] = None

    return sdk.Configuration(**conf)


def check_required_arguments(module, object_name):
    # manually checking if token or username & password provided
    if (
            not module.params.get("token")
            and not (module.params.get("username") and module.params.get("password"))
    ):
        module.fail_json(
            msg='Token or username & password are required for {object_name}'.format(
                object_name=object_name,
            ),
        )

    for option_name, option in OPTIONS.items():
        if 'info' in option.get('required', []) and not module.params.get(option_name):
            module.fail_json(
                msg='{option_name} parameter is required for retrieving {object_name}'.format(
                    option_name=option_name,
                    object_name=object_name,
                ),
            )


def main():
    module = AnsibleModule(argument_spec=get_module_arguments(), supports_check_mode=True)
    if not HAS_SDK:
        module.fail_json(
            msg='ionoscloud_dbaas_postgres is required for this module, run `pip install ionoscloud_dbaas_postgres`')

    dbaas_postgres_api_client = ionoscloud_dbaas_postgres.ApiClient(get_sdk_config(module, ionoscloud_dbaas_postgres))
    dbaas_postgres_api_client.user_agent = DBAAS_POSTGRES_USER_AGENT

    check_required_arguments(module, OBJECT_NAME)

    try:
        results = []
        backups = []
        postgres_cluster = module.params.get('postgres_cluster')

        if postgres_cluster:
            postgres_cluster_server = ionoscloud_dbaas_postgres.ClustersApi(dbaas_postgres_api_client)
<<<<<<< HEAD
            postgres_cluster_id = get_resource_id(
                module,
                postgres_cluster_server.clusters_get(),
                postgres_cluster,
                [['id'], ['properties', 'display_name']],
            )
=======
            postgres_cluster_id = get_resource_id(module, postgres_cluster_server.clusters_get(), postgres_cluster)
>>>>>>> 54f8b98b

            backups = ionoscloud_dbaas_postgres.BackupsApi(dbaas_postgres_api_client).cluster_backups_get(
                postgres_cluster_id).items
        else:
            backups = ionoscloud_dbaas_postgres.BackupsApi(dbaas_postgres_api_client).clusters_backups_get().items

        for cluster in backups:
            results.append(cluster.to_dict())

        module.exit_json(result=results)
    except Exception as e:
        module.fail_json(
            msg='failed to retrieve {object_name}: {error}'.format(object_name=OBJECT_NAME, error=to_native(e)))


if __name__ == '__main__':
    main()<|MERGE_RESOLUTION|>--- conflicted
+++ resolved
@@ -103,16 +103,11 @@
 
 def _get_matched_resources(resource_list, identity, identity_paths=None):
     """
-<<<<<<< HEAD
     Fetch and return a resource based on an identity supplied for it, if none or more than one matches 
-=======
-    Fetch and return a resource based on an identity supplied for it, if none or more than one matches
->>>>>>> 54f8b98b
     are found an error is printed and None is returned.
     """
 
     if identity_paths is None:
-<<<<<<< HEAD
       identity_paths = [['id'], ['properties', 'name']]
 
     def check_identity_method(resource):
@@ -129,24 +124,6 @@
     return list(filter(check_identity_method, resource_list.items))
 
 
-=======
-        identity_paths = [['id'], ['properties', 'name']]
-
-    def check_identity_method(resource):
-        resource_identity = []
-
-        for identity_path in identity_paths:
-            current = resource
-            for el in identity_path:
-                current = getattr(current, el)
-            resource_identity.append(current)
-
-        return identity in resource_identity
-
-    return list(filter(check_identity_method, resource_list.items))
-
-
->>>>>>> 54f8b98b
 def get_resource(module, resource_list, identity, identity_paths=None):
     matched_resources = _get_matched_resources(resource_list, identity, identity_paths)
 
@@ -248,16 +225,12 @@
 
         if postgres_cluster:
             postgres_cluster_server = ionoscloud_dbaas_postgres.ClustersApi(dbaas_postgres_api_client)
-<<<<<<< HEAD
             postgres_cluster_id = get_resource_id(
                 module,
                 postgres_cluster_server.clusters_get(),
                 postgres_cluster,
                 [['id'], ['properties', 'display_name']],
             )
-=======
-            postgres_cluster_id = get_resource_id(module, postgres_cluster_server.clusters_get(), postgres_cluster)
->>>>>>> 54f8b98b
 
             backups = ionoscloud_dbaas_postgres.BackupsApi(dbaas_postgres_api_client).cluster_backups_get(
                 postgres_cluster_id).items
