#!/usr/bin/python
# Copyright: Ansible Project
# GNU General Public License v3.0+ (see COPYING or https://www.gnu.org/licenses/gpl-3.0.txt)

from __future__ import absolute_import, division, print_function

__metaclass__ = type

import re
import copy
import yaml

HAS_SDK = True

try:
    import ionoscloud
    from ionoscloud import __version__ as sdk_version
    from ionoscloud.models import NetworkLoadBalancer, NetworkLoadBalancerProperties, NetworkLoadBalancerForwardingRule, \
        NetworkLoadBalancerForwardingRuleProperties
    from ionoscloud.rest import ApiException
    from ionoscloud import ApiClient
except ImportError:
    HAS_SDK = False

from ansible import __version__
from ansible.module_utils.basic import AnsibleModule, env_fallback
from ansible.module_utils._text import to_native

ANSIBLE_METADATA = {
    'metadata_version': '1.1',
    'status': ['preview'],
    'supported_by': 'community',
}
USER_AGENT = 'ansible-module/%s_ionos-cloud-sdk-python/%s' % ( __version__, sdk_version)
DOC_DIRECTORY = 'networkloadbalancer'
STATES = ['present', 'absent', 'update']
OBJECT_NAME = 'Network Loadbalancer forwarding rule'
RETURNED_KEY = 'forwarding_rule'

OPTIONS = {
    'name': {
        'description': ['The name of the Network Load Balancer forwarding rule.'],
        'available': STATES,
        'required': ['present'],
        'type': 'str',
    },
    'algorithm': {
        'description': ['Balancing algorithm'],
        'available': ['present', 'update'],
        'required': ['present'],
        'type': 'str',
    },
    'protocol': {
        'description': ['Balancing protocol'],
        'available': ['present', 'update'],
        'required': ['present'],
        'type': 'str',
    },
    'listener_ip': {
        'description': ['Listening (inbound) IP.'],
        'available': ['present', 'update'],
        'required': ['present'],
        'type': 'str',
    },
    'listener_port': {
        'description': ['Listening (inbound) port number; valid range is 1 to 65535.'],
        'available': ['present', 'update'],
        'required': ['present'],
        'type': 'str',
    },
    'health_check': {
        'description': ['Health check properties for Network Load Balancer forwarding rule.'],
        'available': ['present', 'update'],
        'type': 'dict',
    },
    'targets': {
        'description': ['Array of items in the collection.'],
        'available': ['present', 'update'],
        'required': ['present'],
        'type': 'list',
        'elements': 'dict',
    },
    'datacenter': {
        'description': ['The ID or name of the datacenter.'],
        'available': STATES,
        'required': STATES,
        'type': 'str',
    },
    'network_load_balancer': {
        'description': ['The ID or name of the Network Loadbalancer.'],
        'available': STATES,
        'required': STATES,
        'type': 'str',
    },
    'forwarding_rule': {
        'description': ['The ID or name of the Network Loadbalancer forwarding rule.'],
        'available': ['update', 'absent'],
        'required': ['update', 'absent'],
        'type': 'str',
    },
<<<<<<< HEAD
    'do_not_replace': {
        'description': [
            'Boolean indincating if the resource should not be recreated when the state cannot be reached in '
            'another way. This may be used to prevent resources from being deleted from specifying a different'
=======
    'allow_replace': {
        'description': [
            'Boolean indincating if the resource should be recreated when the state cannot be reached in '
            'another way. This may be used to prevent resources from being deleted from specifying a different '
>>>>>>> c8bd2ff8
            'value to an immutable property. An error will be thrown instead',
        ],
        'available': ['present', 'update'],
        'default': False,
        'type': 'bool',
    },
    'api_url': {
        'description': ['The Ionos API base URL.'],
        'version_added': '2.4',
        'env_fallback': 'IONOS_API_URL',
        'available': STATES,
        'type': 'str',
    },
    'certificate_fingerprint': {
        'description': ['The Ionos API certificate fingerprint.'],
        'env_fallback': 'IONOS_CERTIFICATE_FINGERPRINT',
        'available': STATES,
        'type': 'str',
    },
    'username': {
        # Required if no token, checked manually
        'description': ['The Ionos username. Overrides the IONOS_USERNAME environment variable.'],
        'aliases': ['subscription_user'],
        'env_fallback': 'IONOS_USERNAME',
        'available': STATES,
        'type': 'str',
    },
    'password': {
        # Required if no token, checked manually
        'description': ['The Ionos password. Overrides the IONOS_PASSWORD environment variable.'],
        'aliases': ['subscription_password'],
        'available': STATES,
        'no_log': True,
        'env_fallback': 'IONOS_PASSWORD',
        'type': 'str',
    },
    'token': {
        # If provided, then username and password no longer required
        'description': ['The Ionos token. Overrides the IONOS_TOKEN environment variable.'],
        'available': STATES,
        'no_log': True,
        'env_fallback': 'IONOS_TOKEN',
        'type': 'str',
    },
    'wait': {
        'description': ['Wait for the resource to be created before returning.'],
        'default': True,
        'available': STATES,
        'choices': [True, False],
        'type': 'bool',
    },
    'wait_timeout': {
        'description': ['How long before wait gives up, in seconds.'],
        'default': 600,
        'available': STATES,
        'type': 'int',
    },
    'state': {
        'description': ['Indicate desired state of the resource.'],
        'default': 'present',
        'choices': STATES,
        'available': STATES,
        'type': 'str',
    },
}

def transform_for_documentation(val):
    val['required'] = len(val.get('required', [])) == len(STATES) 
    del val['available']
    del val['type']
    return val

DOCUMENTATION = '''
---
module: network_load_balancer_rule
short_description: Create or destroy a Ionos Cloud NetworkLoadbalancer Flowlog rule.
description:
     - This is a simple module that supports creating or removing NATGateway Flowlog rules.
       This module has a dependency on ionoscloud >= 6.0.2
version_added: "2.0"
options:
''' + '  ' + yaml.dump(yaml.safe_load(str({k: transform_for_documentation(v) for k, v in copy.deepcopy(OPTIONS).items()})), default_flow_style=False).replace('\n', '\n  ') + '''
requirements:
    - "python >= 2.6"
    - "ionoscloud >= 6.0.2"
author:
    - "IONOS Cloud SDK Team <sdk-tooling@ionos.com>"
'''

EXAMPLE_PER_STATE = {
  'present' : '''
  - name: Create Network Load Balancer Forwarding Rule
    network_load_balancer_rule:
      name: RuleName
      algorithm: "ROUND_ROBIN"
      protocol: "TCP"
      listener_ip: "10.12.118.224"
      listener_port: "8081"
      targets:
        - ip: "22.231.2.2"
          port: "8080"
          weight: "123"
<<<<<<< HEAD
      datacenter: "{{ datacenter_response.datacenter.id }}"
      network_load_balancer: "{{ nlb_response.network_load_balancer.id }}"
=======
      datacenter: DatacenterName
      network_load_balancer: NLBName
>>>>>>> c8bd2ff8
      wait: true
    register: nlb_forwarding_rule_response
  ''',
  'update' : '''
  - name: Update Network Load Balancer Forwarding Rule
    network_load_balancer_rule:
<<<<<<< HEAD
      datacenter: "{{ datacenter_response.datacenter.id }}"
      network_load_balancer: "{{ nlb_response.network_load_balancer.id }}"
      forwarding_rule: "{{ nlb_forwarding_rule_response.forwarding_rule.id }}"
      name: "{{ name }} - UPDATED"
=======
      datacenter: DatacenterName
      network_load_balancer: NLBName
      forwarding_rule: RuleName
      name: "RuleName - UPDATED"
>>>>>>> c8bd2ff8
      algorithm: "ROUND_ROBIN"
      protocol: "TCP"
      wait: true
      state: update
    register: nlb_forwarding_rule_update_response
  ''',
  'absent' : '''
  - name: Delete Network Load Balancer Forwarding Rule
    network_load_balancer_rule:
<<<<<<< HEAD
      datacenter: "{{ datacenter_response.datacenter.id }}"
      network_load_balancer: "{{ nlb_response.network_load_balancer.id }}"
      forwarding_rule: "{{ nlb_forwarding_rule_response.forwarding_rule.id }}"
=======
      datacenter: DatacenterName
      network_load_balancer: NLBName
      forwarding_rule: "RuleName - UPDATED"
>>>>>>> c8bd2ff8
      state: absent
  ''',
}

EXAMPLES = '\n'.join(EXAMPLE_PER_STATE.values())

uuid_match = re.compile('[\w]{8}-[\w]{4}-[\w]{4}-[\w]{4}-[\w]{12}', re.I)


def _get_matched_resources(resource_list, identity, identity_paths=None):
    """
    Fetch and return a resource based on an identity supplied for it, if none or more than one matches 
    are found an error is printed and None is returned.
    """

    if identity_paths is None:
      identity_paths = [['id'], ['properties', 'name']]

    def check_identity_method(resource):
      resource_identity = []

      for identity_path in identity_paths:
        current = resource
        for el in identity_path:
          current = getattr(current, el)
        resource_identity.append(current)

      return identity in resource_identity

    return list(filter(check_identity_method, resource_list.items))


def get_resource(module, resource_list, identity, identity_paths=None):
    matched_resources = _get_matched_resources(resource_list, identity, identity_paths)

    if len(matched_resources) == 1:
        return matched_resources[0]
    elif len(matched_resources) > 1:
        module.fail_json(msg="found more resources of type {} for '{}'".format(resource_list.id, identity))
    else:
        return None


def get_resource_id(module, resource_list, identity, identity_paths=None):
    resource = get_resource(module, resource_list, identity, identity_paths)
    return resource.id if resource is not None else None


def _get_request_id(headers):
    match = re.search('/requests/([-A-Fa-f0-9]+)/', headers)
    if match:
        return match.group(1)
    else:
        raise Exception("Failed to extract request ID from response "
                        "header 'location': '{location}'".format(location=headers['location']))


def _get_health_check(health_check_param):
    health_check = None
    if health_check_param:
        health_check = ionoscloud.models.NetworkLoadBalancerForwardingRuleHealthCheck()
        if 'client_timeout' in health_check_param:
            health_check.client_timeout = health_check_param.get('client_timeout')
        if 'connect_timeout' in health_check_param:
            health_check.connect_timeout = health_check_param.get('connect_timeout')
        if 'target_timeout' in health_check_param:
            health_check.target_timeout = health_check_param.get('target_timeout')
        if 'retries' in health_check_param:
            health_check.retries = health_check_param.get('retries')

    return health_check


def _should_replace_object(module, existing_object):
    return False


def _should_update_object(module, existing_object):
    new_health_check = _get_health_check(module.params.get('health_check'))

    def sort_func(el):
        return el['ip'], el['port']

    if module.params.get('targets'):
        existing_targets = sorted(map(
            lambda x: { 'ip': x.ip, 'port': x.port, 'weight': x.weight },
            existing_object.properties.targets
        ), key=sort_func)
        new_targets = sorted(module.params.get('targets'), key=sort_func)

    return (
        module.params.get('name') is not None
        and existing_object.properties.name != module.params.get('name')
        or module.params.get('algorithm') is not None
        and existing_object.properties.algorithm != module.params.get('algorithm')
        or module.params.get('protocol') is not None
        and existing_object.properties.protocol != module.params.get('protocol')
        or module.params.get('listener_ip') is not None
        and existing_object.properties.listener_ip != module.params.get('listener_ip')
        or module.params.get('listener_port') is not None
        and existing_object.properties.listener_port != module.params.get('listener_port')
        or module.params.get('target_subnet') is not None
        and existing_object.properties.target_subnet != module.params.get('target_subnet')
        or module.params.get('target_port_range') is not None
        and existing_object.properties.target_port_range != module.params.get('target_port_range')
        or module.params.get('targets') is not None
        and new_targets != existing_targets
        or module.params.get('health_check') is not None
        and (
            existing_object.properties.health_check.client_timeout != new_health_check.client_timeout
            or existing_object.properties.health_check.connect_timeout != new_health_check.connect_timeout
            or existing_object.properties.health_check.target_timeout != new_health_check.target_timeout
            or existing_object.properties.health_check.retries != new_health_check.retries
        )
    )


def _get_object_list(module, client):
    datacenter_id = get_resource_id(
        module, 
        ionoscloud.DataCentersApi(client).datacenters_get(depth=1),
        module.params.get('datacenter'),
    )
    network_load_balancer_id = get_resource_id(
        module, 
        ionoscloud.NetworkLoadBalancersApi(client).datacenters_networkloadbalancers_get(
            datacenter_id, depth=1,
        ),
        module.params.get('network_load_balancer'),
    )

    return ionoscloud.NetworkLoadBalancersApi(client).datacenters_networkloadbalancers_forwardingrules_get(
        datacenter_id, network_load_balancer_id, depth=1,
    )


def _get_object_name(module):
    return module.params.get('name')


def _get_object_identifier(module):
    return module.params.get('forwarding_rule')


def _create_object(module, client, existing_object=None):
    name = module.params.get('name')
    algorithm = module.params.get('algorithm')
    protocol = module.params.get('protocol')
    listener_ip = module.params.get('listener_ip')
    listener_port = module.params.get('listener_port')
    health_check_param = _get_health_check(module.params.get('health_check'))
    targets = module.params.get('targets')
    datacenter_id = get_resource_id(
        module, 
        ionoscloud.DataCentersApi(client).datacenters_get(depth=1),
        module.params.get('datacenter'),
    )
    network_load_balancer_id = get_resource_id(
        module, 
        ionoscloud.NetworkLoadBalancersApi(client).datacenters_networkloadbalancers_get(
            datacenter_id, depth=1,
        ),
        module.params.get('network_load_balancer'),
    )

    if existing_object is not None:
        name = existing_object.properties.name if name is None else name
        algorithm = existing_object.properties.algorithm if algorithm is None else algorithm
        protocol = existing_object.properties.protocol if protocol is None else protocol
        listener_ip = existing_object.properties.listener_ip if listener_ip is None else listener_ip
        listener_port = existing_object.properties.listener_port if listener_port is None else listener_port
        health_check_param = existing_object.properties.health_check if health_check_param is None else health_check_param
        targets = existing_object.properties.targets if targets is None else targets


    nlbs_api = ionoscloud.NetworkLoadBalancersApi(client)
    
    nlb_forwarding_rule_properties = NetworkLoadBalancerForwardingRuleProperties(
        name=name, algorithm=algorithm,
        protocol=protocol,
        listener_ip=listener_ip,
        listener_port=listener_port,
        health_check=health_check_param,
        targets=targets,
    )
    nlb_forwarding_rule = NetworkLoadBalancerForwardingRule(properties=nlb_forwarding_rule_properties)

    try:
        response, _, headers = nlbs_api.datacenters_networkloadbalancers_forwardingrules_post_with_http_info(
            datacenter_id, network_load_balancer_id, nlb_forwarding_rule,
        )
        if module.params.get('wait'):
            request_id = _get_request_id(headers['Location'])
            client.wait_for_completion(request_id=request_id, timeout=module.params.get('wait_timeout'))
    except ApiException as e:
        module.fail_json(msg="failed to create the new Network Loadbalancer Rule: %s" % to_native(e))
    return response


def _update_object(module, client, existing_object):
    name = module.params.get('name')
    algorithm = module.params.get('algorithm')
    protocol = module.params.get('protocol')
    listener_ip = module.params.get('listener_ip')
    listener_port = module.params.get('listener_port')
    health_check = _get_health_check(module.params.get('health_check'))
    targets = module.params.get('targets')
    datacenter_id = get_resource_id(
        module, 
        ionoscloud.DataCentersApi(client).datacenters_get(depth=1),
        module.params.get('datacenter'),
    )
    network_load_balancer_id = get_resource_id(
        module, 
        ionoscloud.NetworkLoadBalancersApi(client).datacenters_networkloadbalancers_get(
            datacenter_id, depth=1,
        ),
        module.params.get('network_load_balancer'),
    )

    nlbs_api = ionoscloud.NetworkLoadBalancersApi(client)

    nlb_forwarding_rule_properties = NetworkLoadBalancerForwardingRuleProperties(
        name=name, algorithm=algorithm,
        protocol=protocol,
        listener_ip=listener_ip,
        listener_port=listener_port,
        health_check=health_check,
        targets=targets,
    )

    try:
        response, _, headers = nlbs_api.datacenters_networkloadbalancers_forwardingrules_patch_with_http_info(
            datacenter_id, network_load_balancer_id, existing_object.id, nlb_forwarding_rule_properties,
        )

        if module.params.get('wait'):
            request_id = _get_request_id(headers['Location'])
            client.wait_for_completion(request_id=request_id, timeout=module.params.get('wait_timeout'))

        return response
    except ApiException as e:
        module.fail_json(msg="failed to update the Network Loadbalancer Rule: %s" % to_native(e))


def _remove_object(module, client, existing_object):
    datacenter_id = get_resource_id(
        module, 
        ionoscloud.DataCentersApi(client).datacenters_get(depth=1),
        module.params.get('datacenter'),
    )
    network_load_balancer_id = get_resource_id(
        module, 
        ionoscloud.NetworkLoadBalancersApi(client).datacenters_networkloadbalancers_get(
            datacenter_id, depth=1,
        ),
        module.params.get('network_load_balancer'),
    )

    nlbs_api = ionoscloud.NetworkLoadBalancersApi(client)

    try:
        _, _, headers = nlbs_api.datacenters_networkloadbalancers_forwardingrules_delete_with_http_info(
            datacenter_id, network_load_balancer_id, existing_object.id,
        )
        if module.params.get('wait'):
            request_id = _get_request_id(headers['Location'])
            client.wait_for_completion(request_id=request_id, timeout=module.params.get('wait_timeout'))
    except ApiException as e:
        module.fail_json(msg="failed to remove the Network Loadbalancer Rule: %s" % to_native(e))


def update_replace_object(module, client, existing_object):
    if _should_replace_object(module, existing_object):

<<<<<<< HEAD
        if module.params.get('do_not_replace'):
            module.fail_json(msg="{} should be replaced but do_not_replace is set to True.".format(OBJECT_NAME))
=======
        if not module.params.get('allow_replace'):
            module.fail_json(msg="{} should be replaced but allow_replace is set to False.".format(OBJECT_NAME))
>>>>>>> c8bd2ff8

        new_object = _create_object(module, client, existing_object).to_dict()
        _remove_object(module, client, existing_object)
        return {
            'changed': True,
            'failed': False,
            'action': 'create',
            RETURNED_KEY: new_object,
        }
    if _should_update_object(module, existing_object):
        # Update
        return {
            'changed': True,
            'failed': False,
            'action': 'update',
            RETURNED_KEY: _update_object(module, client, existing_object).to_dict()
        }

    # No action
    return {
        'changed': False,
        'failed': False,
        'action': 'create',
        RETURNED_KEY: existing_object.to_dict()
    }


def create_object(module, client):
    existing_object = get_resource(module, _get_object_list(module, client), _get_object_name(module))

    if existing_object:
        return update_replace_object(module, client, existing_object)

    return {
        'changed': True,
        'failed': False,
        'action': 'create',
        RETURNED_KEY: _create_object(module, client).to_dict()
    }


def update_object(module, client):
    object_name = _get_object_name(module)
    object_list = _get_object_list(module, client)

    existing_object = get_resource(module, object_list, _get_object_identifier(module))

    if existing_object is None:
        module.exit_json(changed=False)
<<<<<<< HEAD
=======
        return
>>>>>>> c8bd2ff8

    existing_object_id_by_new_name = get_resource_id(module, object_list, object_name)

    if (
        existing_object.id is not None
        and existing_object_id_by_new_name is not None
        and existing_object_id_by_new_name != existing_object.id
    ):
        module.fail_json(
            msg='failed to update the {}: Another resource with the desired name ({}) exists'.format(
                OBJECT_NAME, object_name,
            ),
        )

    return update_replace_object(module, client, existing_object)


def remove_object(module, client):
    existing_object = get_resource(module, _get_object_list(module, client), _get_object_identifier(module))

    if existing_object is None:
        module.exit_json(changed=False)
<<<<<<< HEAD
=======
        return
>>>>>>> c8bd2ff8

    _remove_object(module, client, existing_object)

    return {
        'action': 'delete',
        'changed': True,
        'id': existing_object.id,
    }


def get_module_arguments():
    arguments = {}

    for option_name, option in OPTIONS.items():
      arguments[option_name] = {
        'type': option['type'],
      }
      for key in ['choices', 'default', 'aliases', 'no_log', 'elements']:
        if option.get(key) is not None:
          arguments[option_name][key] = option.get(key)

      if option.get('env_fallback'):
        arguments[option_name]['fallback'] = (env_fallback, [option['env_fallback']])

      if len(option.get('required', [])) == len(STATES):
        arguments[option_name]['required'] = True

    return arguments


def get_sdk_config(module, sdk):
    username = module.params.get('username')
    password = module.params.get('password')
    token = module.params.get('token')
    api_url = module.params.get('api_url')
    certificate_fingerprint = module.params.get('certificate_fingerprint')

    if token is not None:
        # use the token instead of username & password
        conf = {
            'token': token
        }
    else:
        # use the username & password
        conf = {
            'username': username,
            'password': password,
        }

    if api_url is not None:
        conf['host'] = api_url
        conf['server_index'] = None

    if certificate_fingerprint is not None:
        conf['fingerprint'] = certificate_fingerprint

    return sdk.Configuration(**conf)


def check_required_arguments(module, state, object_name):
    # manually checking if token or username & password provided
    if (
        not module.params.get("token")
        and not (module.params.get("username") and module.params.get("password"))
    ):
        module.fail_json(
            msg='Token or username & password are required for {object_name} state {state}'.format(
                object_name=object_name,
                state=state,
            ),
        )

    for option_name, option in OPTIONS.items():
        if state in option.get('required', []) and not module.params.get(option_name):
            module.fail_json(
                msg='{option_name} parameter is required for {object_name} state {state}'.format(
                    option_name=option_name,
                    object_name=object_name,
                    state=state,
                ),
            )


def main():
    module = AnsibleModule(argument_spec=get_module_arguments(), supports_check_mode=True)

    if not HAS_SDK:
        module.fail_json(msg='ionoscloud is required for this module, run `pip install ionoscloud`')

    state = module.params.get('state')
    with ApiClient(get_sdk_config(module, ionoscloud)) as api_client:
        api_client.user_agent = USER_AGENT
        check_required_arguments(module, state, OBJECT_NAME)

        try:
            if state == 'absent':
                module.exit_json(**remove_object(module, api_client))
            elif state == 'present':
                module.exit_json(**create_object(module, api_client))
            elif state == 'update':
                module.exit_json(**update_object(module, api_client))
        except Exception as e:
            module.fail_json(msg='failed to set {object_name} state {state}: {error}'.format(object_name=OBJECT_NAME, error=to_native(e), state=state))


if __name__ == '__main__':
    main()<|MERGE_RESOLUTION|>--- conflicted
+++ resolved
@@ -98,17 +98,10 @@
         'required': ['update', 'absent'],
         'type': 'str',
     },
-<<<<<<< HEAD
-    'do_not_replace': {
-        'description': [
-            'Boolean indincating if the resource should not be recreated when the state cannot be reached in '
-            'another way. This may be used to prevent resources from being deleted from specifying a different'
-=======
     'allow_replace': {
         'description': [
             'Boolean indincating if the resource should be recreated when the state cannot be reached in '
             'another way. This may be used to prevent resources from being deleted from specifying a different '
->>>>>>> c8bd2ff8
             'value to an immutable property. An error will be thrown instead',
         ],
         'available': ['present', 'update'],
@@ -211,30 +204,18 @@
         - ip: "22.231.2.2"
           port: "8080"
           weight: "123"
-<<<<<<< HEAD
-      datacenter: "{{ datacenter_response.datacenter.id }}"
-      network_load_balancer: "{{ nlb_response.network_load_balancer.id }}"
-=======
       datacenter: DatacenterName
       network_load_balancer: NLBName
->>>>>>> c8bd2ff8
       wait: true
     register: nlb_forwarding_rule_response
   ''',
   'update' : '''
   - name: Update Network Load Balancer Forwarding Rule
     network_load_balancer_rule:
-<<<<<<< HEAD
-      datacenter: "{{ datacenter_response.datacenter.id }}"
-      network_load_balancer: "{{ nlb_response.network_load_balancer.id }}"
-      forwarding_rule: "{{ nlb_forwarding_rule_response.forwarding_rule.id }}"
-      name: "{{ name }} - UPDATED"
-=======
       datacenter: DatacenterName
       network_load_balancer: NLBName
       forwarding_rule: RuleName
       name: "RuleName - UPDATED"
->>>>>>> c8bd2ff8
       algorithm: "ROUND_ROBIN"
       protocol: "TCP"
       wait: true
@@ -244,15 +225,9 @@
   'absent' : '''
   - name: Delete Network Load Balancer Forwarding Rule
     network_load_balancer_rule:
-<<<<<<< HEAD
-      datacenter: "{{ datacenter_response.datacenter.id }}"
-      network_load_balancer: "{{ nlb_response.network_load_balancer.id }}"
-      forwarding_rule: "{{ nlb_forwarding_rule_response.forwarding_rule.id }}"
-=======
       datacenter: DatacenterName
       network_load_balancer: NLBName
       forwarding_rule: "RuleName - UPDATED"
->>>>>>> c8bd2ff8
       state: absent
   ''',
 }
@@ -528,13 +503,8 @@
 def update_replace_object(module, client, existing_object):
     if _should_replace_object(module, existing_object):
 
-<<<<<<< HEAD
-        if module.params.get('do_not_replace'):
-            module.fail_json(msg="{} should be replaced but do_not_replace is set to True.".format(OBJECT_NAME))
-=======
         if not module.params.get('allow_replace'):
             module.fail_json(msg="{} should be replaced but allow_replace is set to False.".format(OBJECT_NAME))
->>>>>>> c8bd2ff8
 
         new_object = _create_object(module, client, existing_object).to_dict()
         _remove_object(module, client, existing_object)
@@ -584,10 +554,7 @@
 
     if existing_object is None:
         module.exit_json(changed=False)
-<<<<<<< HEAD
-=======
         return
->>>>>>> c8bd2ff8
 
     existing_object_id_by_new_name = get_resource_id(module, object_list, object_name)
 
@@ -610,10 +577,7 @@
 
     if existing_object is None:
         module.exit_json(changed=False)
-<<<<<<< HEAD
-=======
         return
->>>>>>> c8bd2ff8
 
     _remove_object(module, client, existing_object)
 
