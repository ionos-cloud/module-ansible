#!/usr/bin/python
# Copyright: Ansible Project
# GNU General Public License v3.0+ (see COPYING or https://www.gnu.org/licenses/gpl-3.0.txt)

from __future__ import absolute_import, division, print_function

import copy
import re
import traceback
import yaml

from uuid import (uuid4, UUID)

HAS_SDK = True

try:
    import ionoscloud
    from ionoscloud import __version__ as sdk_version
    from ionoscloud.models import (Volume, VolumeProperties, Server, ServerProperties, Datacenter,
                                   DatacenterProperties, Nic, NicProperties, LanPropertiesPost,
                                   LanPost, ServerEntities, Nics, Volumes)
    from ionoscloud.rest import ApiException
    from ionoscloud import ApiClient
except ImportError:
    HAS_SDK = False

from ansible import __version__
from ansible.module_utils.basic import AnsibleModule, env_fallback
from ansible.module_utils.six.moves import xrange
from ansible.module_utils._text import to_native

__metaclass__ = type

ANSIBLE_METADATA = {
    'metadata_version': '1.1',
    'status': ['preview'],
    'supported_by': 'community',
}
USER_AGENT = 'ansible-module/%s_ionos-cloud-sdk-python/%s' % ( __version__, sdk_version)
DOC_DIRECTORY = 'compute-engine'
STATES = ['resume', 'suspend', 'absent', 'present', 'update']
OBJECT_NAME = 'CUBE Server'
RETURNED_KEY = 'server'

AVAILABILITY_ZONES = [
    'AUTO',
    'ZONE_1',
    'ZONE_2',
    'ZONE_3',
]

OPTIONS = {
    'name': {
        'description': ['The name of the virtual machine.'],
        'required': ['present'],
        'available': ['present', 'update', 'absent'],
        'type': 'str',
    },
    'assign_public_ip': {
        'description': ['This will assign the machine to the public LAN. If no LAN exists with public Internet access it is created.'],
        'available': ['present'],
        'choices': [True, False],
        'default': False,
        'type': 'bool',
    },
    'image': {
        'description': ['The image alias or ID for creating the virtual machine.'],
        'required': ['present'],
        'available': ['present'],
        'type': 'str',
    },
    'image_password': {
        'description': ['Password set for the administrative user.'],
        'available': ['present'],
        'version_added': '2.2',
        'no_log': True,
        'type': 'str',
    },
    'ssh_keys': {
        'description': ['Public SSH keys allowing access to the virtual machine.'],
        'available': ['present'],
        'version_added': '2.2',
        'default': [],
        'type': 'list',
    },
    'user_data': {
        'description': ['The cloud-init configuration for the volume as base64 encoded string.'],
        'available': ['present'],
        'type': 'str',
    },
    'datacenter': {
        'description': ['The datacenter to provision this virtual machine.'],
        'available': STATES,
        'required': STATES,
        'type': 'str',
    },
<<<<<<< HEAD
    'cpu_family': {
        'description': ['The amount of memory to allocate to the virtual machine.'],
        'available': ['present'],
        'choices': ['AMD_OPTERON', 'INTEL_XEON', 'INTEL_SKYLAKE'],
        'type': 'str',
        'version_added': '2.2',
    },
=======
>>>>>>> 5db1d812
    'availability_zone': {
        'description': ['The availability zone assigned to the server.'],
        'available': ['present'],
        'choices': AVAILABILITY_ZONES,
        'default': 'AUTO',
        'type': 'str',
        'version_added': '2.3',
    },
    'bus': {
        'description': ['The bus type for the volume.'],
        'available': ['present'],
        'choices': ['IDE', 'VIRTIO'],
        'default': 'VIRTIO',
        'type': 'str',
    },
    'instance_ids': {
        'description': ["list of instance ids. Should only contain one ID if renaming in update state"],
        'available': ['running', 'stopped', 'resume', 'suspend', 'absent', 'update'],
        'default': [],
        'type': 'list',
    },
    'count': {
        'description': ['The number of virtual machines to create.'],
        'available': ['present'],
        'default': 1,
        'type': 'int',
    },
    'location': {
        'description': ['The datacenter location. Use only if you want to create the Datacenter or else this value is ignored.'],
        'available': ['present'],
        'choices': ['us/las', 'us/ewr', 'de/fra', 'de/fkb', 'de/txl', 'gb/lhr'],
        'default': 'us/las',
        'type': 'str',
    },
    'lan': {
        'description': ['The ID or name of the LAN you wish to add the servers to (can be a string or a number).'],
        'available': ['present'],
        'type': 'str',
    },
    'nat': {
        'description': ['Boolean value indicating if the private IP address has outbound access to the public Internet.'],
        'available': ['present'],
        'choices': [True, False],
        'default': False,
        'type': 'bool',
        'version_added': '2.3',
    },
    'remove_boot_volume': {
        'description': ["Remove the bootVolume of the virtual machine you're destroying."],
        'available': ['present'],
        'choices': [True, False],
        'default': True,
        'type': 'bool',
    },
    'disk_type': {
        'description': ['The disk type for the volume.'],
        'available': ['present'],
        'choices': ['HDD', 'SSD', 'SSD Standard', 'SSD Premium', 'DAS'],
        'default': 'HDD',
        'type': 'str',
    },
    'nic_ips': {
        'description': ['The list of IPS for the NIC.'],
        'available': ['present'],
        'type': 'list',
        'elements': 'str',
    },
    'template_uuid': {
        'description': ['The template used when crating a CUBE server.'],
        'available': ['present'],
        'type': 'str',
    },
    'boot_volume': {
        'description': ['The volume used for boot.'],
        'available': ['present', 'update'],
        'type': 'str',
    },
    'boot_cdrom': {
        'description': ['The CDROM used for boot.'],
        'available': ['present', 'update'],
        'type': 'str',
    },
    'do_not_replace': {
        'description': [
            'Boolean indincating if the resource should not be recreated when the state cannot be reached in '
            'another way. This may be used to prevent resources from being deleted from specifying a different'
            'value to an immutable property. An error will be thrown instead',
        ],
        'available': ['present', 'update'],
        'default': False,
        'type': 'bool',
    },
    'api_url': {
        'description': ['The Ionos API base URL.'],
        'version_added': '2.4',
        'env_fallback': 'IONOS_API_URL',
        'available': STATES,
        'type': 'str',
    },
    'username': {
        # Required if no token, checked manually
        'description': ['The Ionos username. Overrides the IONOS_USERNAME environment variable.'],
        'aliases': ['subscription_user'],
        'env_fallback': 'IONOS_USERNAME',
        'available': STATES,
        'type': 'str',
    },
    'password': {
        # Required if no token, checked manually
        'description': ['The Ionos password. Overrides the IONOS_PASSWORD environment variable.'],
        'aliases': ['subscription_password'],
        'available': STATES,
        'no_log': True,
        'env_fallback': 'IONOS_PASSWORD',
        'type': 'str',
    },
    'token': {
        # If provided, then username and password no longer required
        'description': ['The Ionos token. Overrides the IONOS_TOKEN environment variable.'],
        'available': STATES,
        'no_log': True,
        'env_fallback': 'IONOS_TOKEN',
        'type': 'str',
    },
    'wait': {
        'description': ['Wait for the resource to be created before returning.'],
        'default': True,
        'available': STATES,
        'choices': [True, False],
        'type': 'bool',
    },
    'wait_timeout': {
        'description': ['How long before wait gives up, in seconds.'],
        'default': 600,
        'available': STATES,
        'type': 'int',
    },
    'state': {
        'description': ['Indicate desired state of the resource.'],
        'default': 'present',
        'choices': STATES,
        'available': STATES,
        'type': 'str',
    },
}

def transform_for_documentation(val):
    val['required'] = len(val.get('required', [])) == len(STATES) 
    del val['available']
    del val['type']
    return val

DOCUMENTATION = '''
---
module: cube_server
short_description: Create, update, destroy, resume, suspend, and reboot a Ionos CUBE virtual machine.
description:
     - Create, update, destroy, update, resume, suspend, and reboot a Ionos CUBE virtual machine.
       When the virtual machine is created it can optionally wait for it to be 'running' before returning.
version_added: "2.0"
options:
''' + '  ' + yaml.dump(yaml.safe_load(str({k: transform_for_documentation(v) for k, v in copy.deepcopy(OPTIONS).items()})), default_flow_style=False).replace('\n', '\n  ') + '''
requirements:
    - "python >= 2.6"
    - "ionos-cloud >= 5.2.0"
author:
    - "IONOS Cloud SDK Team <sdk-tooling@ionos.com>"
'''

EXAMPLE_PER_STATE = {
  'present' : '''# Provisioning example. This will create three CUBE servers and enumerate their names.
    - cube_server:
        datacenter: Tardis One
        name: web%02d.stackpointcloud.com
        template_id: <template_id>
        image: ubuntu:latest
        location: us/las
        count: 3
        assign_public_ip: true
  ''',
  'update' : '''# Update CUBE Virtual machines
    - cube_server:
        datacenter: Tardis One
        instance_ids:
        - web001.stackpointcloud.com
        - web002.stackpointcloud.com
        availability_zone: ZONE_1
        state: update
  # Rename CUBE Virtual machine
    - cube_server:
        datacenter: Tardis One
        instance_ids: web001.stackpointcloud.com
        name: web101.stackpointcloud.com
        availability_zone: ZONE_1
        state: update
''',
  'absent' : '''# Removing CUBE Virtual machines
    - cube_server:
        datacenter: Tardis One
        instance_ids:
        - 'web001.stackpointcloud.com'
        - 'web002.stackpointcloud.com'
        - 'web003.stackpointcloud.com'
        wait_timeout: 500
        state: absent
  ''',
  'resume' : '''# Starting CUBE Virtual Machines.
    - cube_server:
        datacenter: Tardis One
        instance_ids:
        - 'web001.stackpointcloud.com'
        - 'web002.stackpointcloud.com'
        - 'web003.stackpointcloud.com'
        wait_timeout: 500
        state: resume
  ''',
  'suspend' : '''# Suspending CUBE Virtual Machines
    - cube_server:
        datacenter: Tardis One
        instance_ids:
        - 'web001.stackpointcloud.com'
        - 'web002.stackpointcloud.com'
        - 'web003.stackpointcloud.com'
        wait_timeout: 500
        state: suspend
  ''',
}

EXAMPLES = '\n'.join(EXAMPLE_PER_STATE.values())

uuid_match = re.compile('[\w]{8}-[\w]{4}-[\w]{4}-[\w]{4}-[\w]{12}', re.I)


def _get_matched_resources(resource_list, identity, identity_paths=None):
    """
    Fetch and return a resource based on an identity supplied for it, if none or more than one matches
    are found an error is printed and None is returned.
    """

    if identity_paths is None:
        identity_paths = [['id'], ['properties', 'name']]

    def check_identity_method(resource):
        resource_identity = []

        for identity_path in identity_paths:
            current = resource
            for el in identity_path:
                current = getattr(current, el)
            resource_identity.append(current)

        return identity in resource_identity

    return list(filter(check_identity_method, resource_list.items))


def get_resource(module, resource_list, identity, identity_paths=None):
    matched_resources = _get_matched_resources(resource_list, identity, identity_paths)

    if len(matched_resources) == 1:
        return matched_resources[0]
    elif len(matched_resources) > 1:
        module.fail_json(msg="found more resources of type {} for '{}'".format(resource_list.id, identity))
    else:
        return None


def get_resource_id(module, resource_list, identity, identity_paths=None):
    resource = get_resource(module, resource_list, identity, identity_paths)
    return resource.id if resource is not None else None


def _get_request_id(headers):
    match = re.search('/requests/([-A-Fa-f0-9]+)/', headers)
    if match:
        return match.group(1)
    else:
        raise Exception("Failed to extract request ID from response "
                        "header 'location': '{location}'".format(location=headers['location']))


def _get_lan_by_id_or_properties(networks, id=None, **kwargs):
    matched_lan = None
    query = kwargs.items()

    if id is not None or len(query) > 0:
        for elan in networks:
            dict_lan_properties = elan.properties.__dict__

            if id is not None and str(elan.id) == str(id):
                matched_lan = elan
                break

            if all(dict_lan_properties.get('_' + pn, None) == pv for pn, pv in query):
                matched_lan = elan
                break

    return matched_lan


<<<<<<< HEAD
def _should_replace_object(module, existing_object):
    return (
        module.params.get('template_uuid') is not None
        and existing_object.properties.template_uuid != module.params.get('template_uuid')
        or module.params.get('cpu_family') is not None
        and existing_object.properties.cpu_family != module.params.get('cpu_family')
        or module.params.get('availability_zone') is not None
        and existing_object.properties.availability_zone != module.params.get('availability_zone')
    )


def _should_update_object(module, existing_object, new_object_name):
    existing_boot_volume_id = existing_boot_cdrom_id = None
    if existing_object.properties.boot_volume:
        existing_boot_volume_id = existing_object.properties.boot_volume.id
    if existing_object.properties.boot_cdrom:
        existing_boot_cdrom_id = existing_object.properties.boot_cdrom.id
    return (
        new_object_name is not None
        and existing_object.properties.name != new_object_name
        or module.params.get('boot_cdrom') is not None
        and existing_boot_cdrom_id != module.params.get('boot_cdrom')
        or module.params.get('boot_volume') is not None
        and existing_boot_volume_id != module.params.get('boot_volume')
    )


def update_replace_object(module, client, existing_object, new_object_name):
    if _should_replace_object(module, existing_object):
        if module.params.get('do_not_replace'):
            module.fail_json(msg="{} should be replaced but do_not_replace is set to True.".format(OBJECT_NAME))
    
        new_object = _create_object(module, client, new_object_name, existing_object).to_dict()
        _remove_object(module, client, existing_object)
        return {
            'changed': True,
            'failed': False,
            'action': 'create',
            RETURNED_KEY: new_object,
        }
    if _should_update_object(module, existing_object, new_object_name):
        # Update
        return {
            'changed': True,
            'failed': False,
            'action': 'update',
            RETURNED_KEY: _update_object(module, client, new_object_name, existing_object).to_dict()
        }

    # No action
    return {
        'changed': False,
        'failed': False,
        'action': 'create',
        RETURNED_KEY: existing_object.to_dict()
    }


def _create_object(module, client, name, existing_object=None):
    cpu_family = module.params.get('cpu_family')
=======
def _create_machine(module, client, datacenter, name):
>>>>>>> 5db1d812
    disk_type = module.params.get('disk_type')
    availability_zone = module.params.get('availability_zone')
    image_password = module.params.get('image_password')
    ssh_keys = module.params.get('ssh_keys')
    user_data = module.params.get('user_data')
    bus = module.params.get('bus')
    lan = module.params.get('lan')
    image = module.params.get('image')
    assign_public_ip = module.boolean(module.params.get('assign_public_ip'))
    nic_ips = module.params.get('nic_ips')
    template_uuid = module.params.get('template_uuid')
    boot_cdrom = module.params.get('boot_cdrom')
    boot_volume = module.params.get('boot_volume')

    if existing_object is not None:
        cpu_family = existing_object.properties.cpu_family if cpu_family is None else cpu_family
        template_uuid = existing_object.properties.template_uuid if template_uuid is None else template_uuid
        boot_cdrom = existing_object.properties.boot_cdrom if boot_cdrom is None else boot_cdrom
        boot_volume = existing_object.properties.boot_volume if boot_volume is None else boot_volume
        availability_zone = existing_object.properties.availability_zone if availability_zone is None else availability_zone

    wait = module.params.get('wait')
    wait_timeout = module.params.get('wait_timeout')

    datacenters_api = ionoscloud.DataCentersApi(client)
    servers_api = ionoscloud.ServersApi(api_client=client)
    lans_api = ionoscloud.LANsApi(api_client=client)

    datacenter_list = datacenters_api.datacenters_get(depth=1)
    datacenter_id = get_resource_id(module, datacenter_list, module.params.get('datacenter'))

    nics = []

    if assign_public_ip:
        lans_list = lans_api.datacenters_lans_get(datacenter_id=datacenter_id, depth=1).items
        public_lan = _get_lan_by_id_or_properties(lans_list, public=True)

        public_ip_lan_id = public_lan.id if public_lan is not None else None

        if public_ip_lan_id is None:
            lan_properties = LanPropertiesPost(name='public', public=True)
            lan_post = LanPost(properties=lan_properties)

            lan_response, _, headers = lans_api.datacenters_lans_post_with_http_info(datacenter_id, lan_post)
            request_id = _get_request_id(headers['Location'])
            client.wait_for_completion(request_id=request_id, timeout=wait_timeout)

            public_ip_lan_id = lan_response.id

        nic = Nic(properties=NicProperties(name=str(uuid4()).replace('-', '')[:10], lan=int(public_ip_lan_id)))
        if nic_ips:
            nic.properties.ips = nic_ips
        nics.append(nic)

    if lan is not None:
        lans_list = lans_api.datacenters_lans_get(datacenter_id=datacenter_id, depth=1)
        matching_lan = get_resource(module, lans_list, lan)

        if (not any(n.properties.lan == int(matching_lan.id) for n in nics)) or len(nics) < 1:
            nic = Nic(properties=NicProperties(
                name=str(uuid4()).replace('-', '')[:10],
                lan=int(int(matching_lan.id)),
            ))
            if nic_ips:
                nic.properties.ips = nic_ips
            nics.append(nic)

<<<<<<< HEAD
    server_properties = ServerProperties(
        template_uuid=template_uuid, name=name,
        availability_zone=availability_zone,
        boot_cdrom=boot_cdrom, boot_volume=boot_volume,
        cpu_family=cpu_family, type='CUBE',
    )
=======
    server_properties = ServerProperties(template_uuid=template_uuid, name=name,
                                          availability_zone=availability_zone,
                                          boot_cdrom=boot_cdrom, boot_volume=boot_volume,
                                          type='CUBE')
>>>>>>> 5db1d812

    volume_properties = VolumeProperties(
        name=str(uuid4()).replace('-', '')[:10],
        type=disk_type, image_password=image_password,
        ssh_keys=ssh_keys, user_data=user_data, bus=bus,
    )

    if image:
        if uuid_match.match(image):
            volume_properties.image = image
        else:
            volume_properties.image_alias = image

    volume = Volume(properties=volume_properties)
    server_entities = ServerEntities(volumes=Volumes(items=[volume]), nics=Nics(items=nics))

    server = Server(properties=server_properties, entities=server_entities)

    try:
        server_response, _, headers = servers_api.datacenters_servers_post_with_http_info(datacenter_id, server)
        
        if wait:
            request_id = _get_request_id(headers['Location'])
            client.wait_for_completion(request_id=request_id, timeout=wait_timeout)

            client.wait_for(
                fn_request=lambda: servers_api.datacenters_servers_find_by_id(
                    datacenter_id=datacenter_id, server_id=server_response.id, depth=1,
                ),
                fn_check=lambda r: (r.entities.volumes is not None)
                        and (r.entities.volumes.items is not None) 
                        and (len(r.entities.volumes.items) > 0),
                    scaleup=10000,
                )

        # Depth 2 needed for nested nic and volume properties
        server = servers_api.datacenters_servers_find_by_id(
            datacenter_id=datacenter_id, server_id=server_response.id, depth=2,
        )

    except Exception as e:
        module.fail_json(msg="failed to create the new server: %s" % to_native(e))
    else:
        if len(server.entities.nics.items) > 0:
            server.nic = server.entities.nics.items[0]
    return server


def _resume_server(module, client, datacenter_id, server_id, current_state):
    state = module.params.get('state')
    servers_api = ionoscloud.ServersApi(api_client=client)
    server = None
    changed = False
    try:
        if state == 'resume':
            if current_state != 'RUNNING':
                response = servers_api.datacenters_servers_resume_post_with_http_info(datacenter_id, server_id)
                (_, _, headers) = response
                request_id = _get_request_id(headers['Location'])
                client.wait_for_completion(request_id=request_id)

                server_response = servers_api.datacenters_servers_find_by_id(datacenter_id, server_id)
                if server_response.properties.vm_state == 'RUNNING':
                    changed = True
                    server = server_response

        else:
            if current_state != 'SUSPENDED':
                response = servers_api.datacenters_servers_suspend_post_with_http_info(datacenter_id, server_id)
                (_, _, headers) = response
                request_id = _get_request_id(headers['Location'])
                client.wait_for_completion(request_id=request_id)

                server_response = servers_api.datacenters_servers_find_by_id(datacenter_id, server_id)
                if server_response.properties.vm_state == 'SUSPENDED':
                    changed = True
                    server = server_response

    except Exception as e:
        module.fail_json(
            msg="failed to resume or suspend the virtual machine %s at %s: %s" % (server_id, datacenter_id, to_native(e)))

    return changed, server


def _create_datacenter(module, client):
    datacenter = module.params.get('datacenter')
    location = module.params.get('location')
    wait_timeout = module.params.get('wait_timeout')
    datacenters_api = ionoscloud.DataCentersApi(api_client=client)

    datacenter_properties = DatacenterProperties(name=datacenter, location=location)
    datacenter = Datacenter(properties=datacenter_properties)

    try:
        response = datacenters_api.datacenters_post_with_http_info(datacenter=datacenter)
        (datacenter_response, _, headers) = response
        request_id = _get_request_id(headers['Location'])
        client.wait_for_completion(request_id=request_id, timeout=wait_timeout)

        return datacenter_response

    except ApiException as e:
        module.fail_json(msg="failed to create the new datacenter: %s" % to_native(e))


def _remove_boot_volume(module, client, datacenter_id, server_id):
    """
    Remove the boot volume from the server
    """
    servers_api = ionoscloud.ServersApi(api_client=client)
    try:
        server = servers_api.datacenters_servers_find_by_id(datacenter_id, server_id, depth=1)
        
        if server.properties.boot_volume:
            volume = servers_api.datacenters_servers_volumes_find_by_id(datacenter_id, server_id, server.properties.boot_volume.id)
            if volume.properties.type != 'DAS':
                servers_api.datacenters_servers_volumes_delete(datacenter_id, server_id, volume.id)
    except Exception as e:
        module.fail_json(msg="failed to remove the server's boot volume: %s" % to_native(e),
                         exception=traceback.format_exc())


def _update_object(module, client, new_object_name, existing_object):
    boot_cdrom = module.params.get('boot_cdrom')
    boot_volume = module.params.get('boot_volume')

    wait_timeout = module.params.get('wait_timeout')
    wait = module.params.get('wait')

    datacenters_api = ionoscloud.DataCentersApi(client)
    servers_api = ionoscloud.ServersApi(api_client=client)

    datacenter_list = datacenters_api.datacenters_get(depth=1)
    datacenter_id = get_resource_id(module, datacenter_list, module.params.get('datacenter'))

    new_server_properties = ServerProperties(
        name=new_object_name if new_object_name is not None else existing_object.properties.name,
        boot_cdrom=boot_cdrom, boot_volume=boot_volume,
    )
    try:
        server_response, _, headers = servers_api.datacenters_servers_patch_with_http_info(
            datacenter_id=datacenter_id, server_id=existing_object.id, server=new_server_properties,
        )

        if wait:
            request_id = _get_request_id(headers['Location'])
            client.wait_for_completion(request_id=request_id, timeout=wait_timeout)
        return server_response
    except Exception as e:
        module.fail_json(msg="failed to update the server: %s" % to_native(e), exception=traceback.format_exc())


def _remove_object(module, client, existing_object):
    if module.check_mode:
        module.exit_json(changed=True)

    wait_timeout = module.params.get('wait_timeout')
    wait = module.params.get('wait')

    datacenters_api = ionoscloud.DataCentersApi(client)
    servers_api = ionoscloud.ServersApi(api_client=client)

    datacenter_list = datacenters_api.datacenters_get(depth=1)
    datacenter_id = get_resource_id(module, datacenter_list, module.params.get('datacenter'))

    # Remove the server's boot volume
    if module.params.get('remove_boot_volume'):
        _remove_boot_volume(module, client, datacenter_id, existing_object.id)

    # Remove the server
    try:
        _, _, headers = servers_api.datacenters_servers_delete_with_http_info(datacenter_id, existing_object.id)
        if wait:
            request_id = _get_request_id(headers['Location'])
            client.wait_for_completion(request_id=request_id, timeout=wait_timeout)
    except Exception as e:
        module.fail_json(
            msg="failed to terminate the virtual server: %s" % to_native(e), exception=traceback.format_exc(),
        )


def create_server(module, client):
    """
    Create new virtual machine

    module : AnsibleModule object
    client: authenticated ionos-cloud object

    Returns:
        True if a new virtual machine was created, false otherwise
    """
    datacenter = module.params.get('datacenter')
    name = module.params.get('name')
    count = module.params.get('count')
    datacenter_found = False

    virtual_machines = []

    datacenters_api = ionoscloud.DataCentersApi(api_client=client)
    servers_api = ionoscloud.ServersApi(api_client=client)

    # Locate UUID for datacenter if referenced by name.
    datacenter_list = datacenters_api.datacenters_get(depth=2)
    datacenter_id = get_resource_id(module, datacenter_list, datacenter)
    if datacenter_id:
        datacenter_found = True

    if not datacenter_found:
        datacenter_response = _create_datacenter(module, client)
        datacenter_id = datacenter_response.id

    if count > 1:
        numbers = set()
        count_offset = 1

        try:
            name % 0
        except TypeError as e:
            if (hasattr(e, 'message') and e.message.startswith('not all') or to_native(e).startswith('not all')):
                name = '%s%%d' % name
            else:
                module.fail_json(msg=e, exception=traceback.format_exc())

        number_range = xrange(count_offset, count_offset + count + len(numbers))

        available_numbers = list(set(number_range).difference(numbers))
        names = []
        numbers_to_use = available_numbers[:count]
        for number in numbers_to_use:
            names.append(name % number)
    else:
        names = [name]

    server_list = servers_api.datacenters_servers_get(datacenter_id=datacenter_id, depth=1)
    changed = False
    for name in names:
        existing_server = get_resource(module, server_list, name)
        if existing_server is not None:
            update_replace = update_replace_object(module, client, existing_server, name)
            create_response = update_replace[RETURNED_KEY]
            if update_replace['changed']:
                changed = True
        else:
            create_response =_create_object(module, client, name).to_dict()
            changed = True

        virtual_machines.append(create_response)

    return {
        'changed': changed,
        'failed': False,
        'machines': virtual_machines,
        'action': 'create'
    }


def update_server(module, client):
    """
    Update servers.

    This will update one or more servers.

    module : AnsibleModule object
    client: authenticated ionos-cloud object.

    Returns:
        dict of updated servers
    """
    datacenter = module.params.get('datacenter')
    name = module.params.get('name')
    instance_ids = module.params.get('instance_ids')

    changed = False

    datacenters_api = ionoscloud.DataCentersApi(api_client=client)
    servers_api = ionoscloud.ServersApi(api_client=client)

    if not isinstance(instance_ids, list) or len(instance_ids) < 1:
        module.fail_json(msg='instance_ids should be a list of virtual machine ids or names, aborting')

    if name and isinstance(instance_ids, list) and len(instance_ids) > 1:
        module.fail_json(msg='when renaming, instance_ids can only have one id at most')

    # Locate UUID for datacenter if referenced by name.
    datacenters_api = ionoscloud.DataCentersApi(client)

    datacenter_list = datacenters_api.datacenters_get(depth=1)
    datacenter_id = get_resource_id(module, datacenter_list, datacenter)
    if not datacenter_id:
        module.fail_json(msg='Virtual data center \'%s\' not found.' % str(datacenter))

<<<<<<< HEAD
    server_list = servers_api.datacenters_servers_get(datacenter_id=datacenter_id, depth=1)
=======
    availability_zone = module.params.get('availability_zone')

    server_list = server_server.datacenters_servers_get(datacenter_id=datacenter_id, depth=1)
>>>>>>> 5db1d812

    # Fail early if one of the ids provided doesn't match any server
    checked_instances = []
    for instance in instance_ids:
        server = get_resource(module, server_list, instance)
        if server is None:
            module.fail_json(msg='Server \'%s\' not found.' % str(instance))
        checked_instances.append(server)

    updated_servers = []
    for instance in checked_instances:
        existing_server_by_name = None if name is None else get_resource_id(module, server_list, name)
        if existing_server_by_name is not None:
            module.fail_json(msg='A server with name \'%s\' already exists.' % str(name))

        if module.check_mode:
            module.exit_json(changed=True)
        update_replace = update_replace_object(module, client, instance, name)
        server_response = update_replace[RETURNED_KEY]
        if update_replace['changed']:
            changed = True
        updated_servers.append(server_response)

    return {
        'failed': False,
        'changed': changed,
        'machines': updated_servers,
        'action': 'update'
    }


def remove_server(module, client):
    """
    Removes a virtual machine.

    This will remove the virtual machine along with the bootVolume.

    module : AnsibleModule object
    client: authenticated ionos-cloud object.

    Not yet supported: handle deletion of attached data disks.

    Returns:
        True if a new virtual server was deleted, false otherwise
    """
    datacenter = module.params.get('datacenter')
    instance_ids = module.params.get('instance_ids')
    changed = False

    datacenter_server = ionoscloud.DataCentersApi(api_client=client)
    server_server = ionoscloud.ServersApi(api_client=client)

    server_id = None

    if not isinstance(module.params.get('instance_ids'), list) or len(module.params.get('instance_ids')) < 1:
        module.fail_json(msg='instance_ids should be a list of virtual machine ids or names, aborting')

    # Locate UUID for datacenter if referenced by name.
    datacenter_list = datacenter_server.datacenters_get(depth=2)
    datacenter_id = get_resource_id(module, datacenter_list, datacenter)
    if not datacenter_id:
        module.fail_json(msg='Virtual data center \'%s\' not found.' % str(datacenter))

    # Prefetch server list for later comparison.
    server_list = server_server.datacenters_servers_get(datacenter_id=datacenter_id, depth=1)
    for instance in instance_ids:
        # Locate UUID for server if referenced by name.
        server = get_resource(module, server_list, instance)
        if server:
            _remove_object(module, client, server)
            changed = True

    return {
        'action': 'delete',
        'changed': changed,
        'id': server_id
    }


def resume_server(module, client, state):
    """
    Reusmes or Suspend a CUBE virtual machine.

    module : AnsibleModule object
    client: authenticated ionos-cloud object.

    Returns:
        True when the servers process the action successfully, false otherwise.
    """
    if not isinstance(module.params.get('instance_ids'), list) or len(module.params.get('instance_ids')) < 1:
        module.fail_json(msg='instance_ids should be a list of virtual machine ids or names, aborting')

    datacenter = module.params.get('datacenter')
    instance_ids = module.params.get('instance_ids')

    datacenters_api = ionoscloud.DataCentersApi(api_client=client)
    servers_api = ionoscloud.ServersApi(api_client=client)

    # Locate UUID for datacenter if referenced by name.
    datacenter_list = datacenters_api.datacenters_get(depth=2)
    datacenter_id = get_resource_id(module, datacenter_list, datacenter)
    if not datacenter_id:
        module.fail_json(msg='Virtual data center \'%s\' not found.' % str(datacenter))

    # Prefetch server list for later comparison.
    server_list = servers_api.datacenters_servers_get(datacenter_id=datacenter_id, depth=1)
    matched_instances = []
    for instance in instance_ids:
        # Locate UUID of server if referenced by name.
        server = get_resource(module, server_list, instance)
        if server:
            if module.check_mode:
                module.exit_json(changed=True)

            state = server.properties.vm_state
            changed, server = _resume_server(module, client, datacenter_id, server.id, state)
            if changed:
                matched_instances.append(server)

    if len(matched_instances) == 0:
        changed = False
    else:
        changed = True

    return {
        'action': state,
        'changed': changed,
        'failed': False,
        'machines': [m.to_dict() for m in matched_instances]
    }


def get_module_arguments():
    arguments = {}

    for option_name, option in OPTIONS.items():
      arguments[option_name] = {
        'type': option['type'],
      }
      for key in ['choices', 'default', 'aliases', 'no_log', 'elements']:
        if option.get(key) is not None:
          arguments[option_name][key] = option.get(key)

      if option.get('env_fallback'):
        arguments[option_name]['fallback'] = (env_fallback, [option['env_fallback']])

      if len(option.get('required', [])) == len(STATES):
        arguments[option_name]['required'] = True

    return arguments


def get_sdk_config(module):
    username = module.params.get('username')
    password = module.params.get('password')
    api_url = module.params.get('api_url')
    token = module.params.get('token')

    if token is not None:
        # use the token instead of username & password
        conf = {
            'token': token
        }
    else:
        # use the username & password
        conf = {
            'username': username,
            'password': password,
        }

    if api_url is not None:
        conf['host'] = api_url
        conf['server_index'] = None

    return ionoscloud.Configuration(**conf)


def check_required_arguments(module, state, object_name):
    # manually checking if token or username & password provided
    if (
        not module.params.get("token")
        and not (module.params.get("username") and module.params.get("password"))
    ):
        module.fail_json(
            msg='Token or username & password are required for {object_name} state {state}'.format(
                object_name=object_name,
                state=state,
            ),
        )

    for option_name, option in OPTIONS.items():
        if state in option.get('required', []) and not module.params.get(option_name):
            module.fail_json(
                msg='{option_name} parameter is required for {object_name} state {state}'.format(
                    option_name=option_name,
                    object_name=object_name,
                    state=state,
                ),
            )


def main():
    module = AnsibleModule(argument_spec=get_module_arguments(), supports_check_mode=True)
    if not HAS_SDK:
        module.fail_json(msg='ionoscloud is required for this module, run `pip install ionoscloud`')

    if (
        module.params.get('lan') is not None 
        and not (isinstance(module.params.get('lan'), str) or isinstance(module.params.get('lan'), int))
    ):
        module.fail_json(msg='lan should either be a string or a number')

    state = module.params.get('state')
    check_required_arguments(module, state, OBJECT_NAME)

    with ApiClient(get_sdk_config(module)) as api_client:
        api_client.user_agent = USER_AGENT

        try:
            if state == 'absent':
                module.exit_json(**remove_server(module, api_client))
            elif state in ('resume', 'suspend'):
                module.exit_json(**resume_server(module, api_client, state))
            elif state == 'present':
                if module.check_mode:
                    module.exit_json(changed=True)
                module.exit_json(**create_server(module, api_client))
            elif state == 'update':
                module.exit_json(**update_server(module, api_client))
        except Exception as e:
            module.fail_json(msg='failed to set {object_name} state {state}: {error}'.format(object_name=OBJECT_NAME, error=to_native(e), state=state))

if __name__ == '__main__':
    main()<|MERGE_RESOLUTION|>--- conflicted
+++ resolved
@@ -94,16 +94,6 @@
         'required': STATES,
         'type': 'str',
     },
-<<<<<<< HEAD
-    'cpu_family': {
-        'description': ['The amount of memory to allocate to the virtual machine.'],
-        'available': ['present'],
-        'choices': ['AMD_OPTERON', 'INTEL_XEON', 'INTEL_SKYLAKE'],
-        'type': 'str',
-        'version_added': '2.2',
-    },
-=======
->>>>>>> 5db1d812
     'availability_zone': {
         'description': ['The availability zone assigned to the server.'],
         'available': ['present'],
@@ -404,13 +394,10 @@
     return matched_lan
 
 
-<<<<<<< HEAD
 def _should_replace_object(module, existing_object):
     return (
         module.params.get('template_uuid') is not None
         and existing_object.properties.template_uuid != module.params.get('template_uuid')
-        or module.params.get('cpu_family') is not None
-        and existing_object.properties.cpu_family != module.params.get('cpu_family')
         or module.params.get('availability_zone') is not None
         and existing_object.properties.availability_zone != module.params.get('availability_zone')
     )
@@ -464,10 +451,6 @@
 
 
 def _create_object(module, client, name, existing_object=None):
-    cpu_family = module.params.get('cpu_family')
-=======
-def _create_machine(module, client, datacenter, name):
->>>>>>> 5db1d812
     disk_type = module.params.get('disk_type')
     availability_zone = module.params.get('availability_zone')
     image_password = module.params.get('image_password')
@@ -483,7 +466,6 @@
     boot_volume = module.params.get('boot_volume')
 
     if existing_object is not None:
-        cpu_family = existing_object.properties.cpu_family if cpu_family is None else cpu_family
         template_uuid = existing_object.properties.template_uuid if template_uuid is None else template_uuid
         boot_cdrom = existing_object.properties.boot_cdrom if boot_cdrom is None else boot_cdrom
         boot_volume = existing_object.properties.boot_volume if boot_volume is None else boot_volume
@@ -535,19 +517,11 @@
                 nic.properties.ips = nic_ips
             nics.append(nic)
 
-<<<<<<< HEAD
     server_properties = ServerProperties(
         template_uuid=template_uuid, name=name,
         availability_zone=availability_zone,
-        boot_cdrom=boot_cdrom, boot_volume=boot_volume,
-        cpu_family=cpu_family, type='CUBE',
+        boot_cdrom=boot_cdrom, boot_volume=boot_volume, type='CUBE',
     )
-=======
-    server_properties = ServerProperties(template_uuid=template_uuid, name=name,
-                                          availability_zone=availability_zone,
-                                          boot_cdrom=boot_cdrom, boot_volume=boot_volume,
-                                          type='CUBE')
->>>>>>> 5db1d812
 
     volume_properties = VolumeProperties(
         name=str(uuid4()).replace('-', '')[:10],
@@ -840,13 +814,7 @@
     if not datacenter_id:
         module.fail_json(msg='Virtual data center \'%s\' not found.' % str(datacenter))
 
-<<<<<<< HEAD
     server_list = servers_api.datacenters_servers_get(datacenter_id=datacenter_id, depth=1)
-=======
-    availability_zone = module.params.get('availability_zone')
-
-    server_list = server_server.datacenters_servers_get(datacenter_id=datacenter_id, depth=1)
->>>>>>> 5db1d812
 
     # Fail early if one of the ids provided doesn't match any server
     checked_instances = []
