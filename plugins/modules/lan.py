#!/usr/bin/python
# Copyright: Ansible Project
# GNU General Public License v3.0+ (see COPYING or https://www.gnu.org/licenses/gpl-3.0.txt)

from __future__ import absolute_import, division, print_function
import copy
import re
import yaml

HAS_SDK = True

try:
    import ionoscloud
    from ionoscloud import __version__ as sdk_version
    from ionoscloud.models import Lan, LanProperties
    from ionoscloud.rest import ApiException
    from ionoscloud import ApiClient
except ImportError:
    HAS_SDK = False

from ansible import __version__
from ansible.module_utils.basic import AnsibleModule, env_fallback
from ansible.module_utils._text import to_native

__metaclass__ = type

ANSIBLE_METADATA = {
    'metadata_version': '1.1',
    'status': ['preview'],
    'supported_by': 'community',
}
USER_AGENT = 'ansible-module/%s_ionos-cloud-sdk-python/%s' % ( __version__, sdk_version)
DOC_DIRECTORY = 'compute-engine'
STATES = ['present', 'absent', 'update']
OBJECT_NAME = 'LAN'
RETURNED_KEY = 'lan'

OPTIONS = {
    'datacenter': {
        'description': ['The datacenter name or UUID in which to operate.'],
        'available': STATES,
        'required': STATES,
        'type': 'str',
    },
    'lan': {
        'description': ['The LAN name or UUID.'],
        'available': ['absent', 'update'],
        'required': ['absent', 'update'],
<<<<<<< HEAD
        'type': 'str',
    },
    'name': {
        'description': ['The name of the  resource.'],
        'required': ['present'],
        'available': ['present', 'update'],
        'type': 'str',
    },
    'pcc': {
        'description': ['The unique identifier of the private Cross-Connect the LAN is connected to, if any.'],
=======
        'type': 'str',
    },
    'name': {
        'description': ['The name of the  resource.'],
        'required': ['present'],
>>>>>>> c9f6524a
        'available': ['present', 'update'],
        'type': 'str',
    },
    'pcc': {
        'description': ['The unique identifier of the private Cross-Connect the LAN is connected to, if any.'],
        'available': ['update'],
        'type': 'str',
    },
    'ip_failover': {
        'description': ['IP failover configurations for lan'],
<<<<<<< HEAD
        'available': ['present', 'update'],
=======
        'available': ['update'],
>>>>>>> c9f6524a
        'type': 'list',
        'elements': 'dict',
    },
    'public': {
        'description': ['This LAN faces the public Internet.'],
        'available': ['present', 'update'],
        'default': False,
        'type': 'bool',
    },
<<<<<<< HEAD
    'ipv6_cidr': {
        'description': [
            "[The IPv6 feature is in beta phase and not ready for production usage.] For a GET request, "
            "this value is either 'null' or contains the LAN's /64 IPv6 CIDR block if this LAN is "
            "IPv6-enabled. For POST/PUT/PATCH requests, 'AUTO' will result in enabling this LAN for "
            "IPv6 and automatically assign a /64 IPv6 CIDR block to this LAN. If you choose the IPv6 "
            "CIDR block on your own, then you must provide a /64 block, which is inside the IPv6 CIDR "
            "block of the virtual datacenter and unique inside all LANs from this virtual datacenter. "
            "If you enable IPv6 on a LAN with NICs, those NICs will get an /80 IPv6 CIDR block and one "
            "IPv6 address assigned to each automatically, unless you specify them explicitly on the NICs. "
            "A virtual data center is limited to a maximum of 256 IPv6-enabled LANs.",
        ],
        'available': ['present', 'update'],
        'type': 'str',
    },
=======
>>>>>>> c9f6524a
    'allow_replace': {
        'description': [
            'Boolean indincating if the resource should be recreated when the state cannot be reached in '
            'another way. This may be used to prevent resources from being deleted from specifying a different '
            'value to an immutable property. An error will be thrown instead',
        ],
        'available': ['present', 'update'],
        'default': False,
        'type': 'bool',
    },
    'api_url': {
        'description': ['The Ionos API base URL.'],
        'version_added': '2.4',
        'env_fallback': 'IONOS_API_URL',
        'available': STATES,
        'type': 'str',
    },
    'certificate_fingerprint': {
        'description': ['The Ionos API certificate fingerprint.'],
        'env_fallback': 'IONOS_CERTIFICATE_FINGERPRINT',
        'available': STATES,
        'type': 'str',
    },
    'username': {
        # Required if no token, checked manually
        'description': ['The Ionos username. Overrides the IONOS_USERNAME environment variable.'],
        'aliases': ['subscription_user'],
        'env_fallback': 'IONOS_USERNAME',
        'available': STATES,
        'type': 'str',
    },
    'password': {
        # Required if no token, checked manually
        'description': ['The Ionos password. Overrides the IONOS_PASSWORD environment variable.'],
        'aliases': ['subscription_password'],
        'available': STATES,
        'no_log': True,
        'env_fallback': 'IONOS_PASSWORD',
        'type': 'str',
    },
    'token': {
        # If provided, then username and password no longer required
        'description': ['The Ionos token. Overrides the IONOS_TOKEN environment variable.'],
        'available': STATES,
        'no_log': True,
        'env_fallback': 'IONOS_TOKEN',
        'type': 'str',
    },
    'wait': {
        'description': ['Wait for the resource to be created before returning.'],
        'default': True,
        'available': STATES,
        'choices': [True, False],
        'type': 'bool',
    },
    'wait_timeout': {
        'description': ['How long before wait gives up, in seconds.'],
        'default': 600,
        'available': STATES,
        'type': 'int',
    },
    'state': {
        'description': ['Indicate desired state of the resource.'],
        'default': 'present',
        'choices': STATES,
        'available': STATES,
        'type': 'str',
    },
}

def transform_for_documentation(val):
    val['required'] = len(val.get('required', [])) == len(STATES) 
    del val['available']
    del val['type']
    return val

DOCUMENTATION = '''
---
module: lan
short_description: Create, update or remove a LAN.
description:
     - This module allows you to create or remove a LAN.
version_added: "2.4"
options:
''' + '  ' + yaml.dump(yaml.safe_load(str({k: transform_for_documentation(v) for k, v in copy.deepcopy(OPTIONS).items()})), default_flow_style=False).replace('\n', '\n  ') + '''
requirements:
    - "python >= 2.6"
    - "ionoscloud >= 6.0.2"
author:
    - "IONOS Cloud SDK Team <sdk-tooling@ionos.com>"
'''

EXAMPLE_PER_STATE = {
  'present' : '''# Create a LAN
- name: Create private LAN
  lan:
    datacenter: Virtual Datacenter
    name: nameoflan
    public: false
    state: present
  ''',
  'update' : '''# Update a LAN
- name: Update LAN
  lan:
    datacenter: Virtual Datacenter
    name: nameoflan
    public: true
    ip_failover:
          208.94.38.167: 1de3e6ae-da16-4dc7-845c-092e8a19fded
          208.94.38.168: 8f01cbd3-bec4-46b7-b085-78bb9ea0c77c
    state: update
  ''',
  'absent' : '''# Remove a LAN
- name: Remove LAN
  lan:
    datacenter: Virtual Datacenter
    name: nameoflan
    state: absent
  ''',
}

EXAMPLES = '\n'.join(EXAMPLE_PER_STATE.values())


def _get_matched_resources(resource_list, identity, identity_paths=None):
    """
    Fetch and return a resource based on an identity supplied for it, if none or more than one matches 
    are found an error is printed and None is returned.
    """

    if identity_paths is None:
      identity_paths = [['id'], ['properties', 'name']]

    def check_identity_method(resource):
      resource_identity = []

      for identity_path in identity_paths:
        current = resource
        for el in identity_path:
          current = getattr(current, el)
        resource_identity.append(current)

      return identity in resource_identity

    return list(filter(check_identity_method, resource_list.items))


def get_resource(module, resource_list, identity, identity_paths=None):
    matched_resources = _get_matched_resources(resource_list, identity, identity_paths)

    if len(matched_resources) == 1:
        return matched_resources[0]
    elif len(matched_resources) > 1:
        module.fail_json(msg="found more resources of type {} for '{}'".format(resource_list.id, identity))
    else:
        return None


def get_resource_id(module, resource_list, identity, identity_paths=None):
    resource = get_resource(module, resource_list, identity, identity_paths)
    return resource.id if resource is not None else None


def _get_request_id(headers):
    match = re.search('/requests/([-A-Fa-f0-9]+)/', headers)
    if match:
        return match.group(1)
    else:
        raise Exception("Failed to extract request ID from response "
                        "header 'location': '{location}'".format(location=headers['location']))


def _should_replace_object(module, existing_object):
    return False


def _should_update_object(module, existing_object, client):
    pcc_id = get_resource_id(
        module, 
        ionoscloud.PrivateCrossConnectsApi(client).pccs_get(depth=1),
        module.params.get('pcc'),
    )

    return (
        module.params.get('name') is not None
        and existing_object.properties.name != module.params.get('name')
        or module.params.get('public') is not None
        and existing_object.properties.public != module.params.get('public')
<<<<<<< HEAD
        or module.params.get('ipv6_cidr') is not None
        and existing_object.properties.ipv6_cidr_block != module.params.get('ipv6_cidr')
=======
>>>>>>> c9f6524a
        or module.params.get('ip_failover') is not None
        and existing_object.properties.ip_failover != list(map(lambda el: {'ip': el.ip, 'nic_uuid': el.nic_uuid}, module.params.get('ip_failover')))
        or pcc_id is not None
        and existing_object.properties.pcc != pcc_id
    )


def _get_object_list(module, client):
    datacenter_list = ionoscloud.DataCentersApi(api_client=client).datacenters_get(depth=1)
    datacenter_id = get_resource_id(module, datacenter_list, module.params.get('datacenter'))

    return ionoscloud.LANsApi(client).datacenters_lans_get(datacenter_id, depth=1)


def _get_object_name(module):
    return module.params.get('name')


def _get_object_identifier(module):
    return module.params.get('lan')


def _create_object(module, client, existing_object=None):
    name = module.params.get('name')
    public = module.params.get('public')
<<<<<<< HEAD
    ip_failover = module.params.get('ip_failover')
    ipv6_cidr = module.params.get('ipv6_cidr')

    pcc_id = get_resource_id(
        module, 
        ionoscloud.PrivateCrossConnectsApi(client).pccs_get(depth=1),
        module.params.get('pcc'),
    )
    if existing_object is not None:
        name = existing_object.properties.name if name is None else name
        public = existing_object.properties.public if public is None else public
        ipv6_cidr = existing_object.properties.ipv6_cidr_block if ipv6_cidr is None else ipv6_cidr
        pcc_id = existing_object.properties.pcc if pcc_id is None else pcc_id
=======
    if existing_object is not None:
        name = existing_object.properties.name if name is None else name
        public = existing_object.properties.public if public is None else public
>>>>>>> c9f6524a

    wait = module.params.get('wait')
    wait_timeout = int(module.params.get('wait_timeout'))

    datacenters_api = ionoscloud.DataCentersApi(client)
    lans_api = ionoscloud.LANsApi(client)

    datacenter_list = datacenters_api.datacenters_get(depth=1)
    datacenter_id = get_resource_id(module, datacenter_list, module.params.get('datacenter'))

<<<<<<< HEAD
    lan = Lan(
        properties=LanProperties(
            name=name, ip_failover=ip_failover,
            pcc=pcc_id, public=public,
            ipv6_cidr_block=ipv6_cidr,
        )
    )
=======
    lan = LanPost(properties=LanPropertiesPost(name=name, public=public))
>>>>>>> c9f6524a

    try:
        lan_response, _, headers = lans_api.datacenters_lans_post_with_http_info(datacenter_id, lan=lan)
        if wait:
            request_id = _get_request_id(headers['Location'])
            client.wait_for_completion(request_id=request_id, timeout=wait_timeout)
    except ApiException as e:
        module.fail_json(msg="failed to create the new LAN: %s" % to_native(e))
    return lan_response


def _update_object(module, client, existing_object):
    name = module.params.get('name')
    public = module.params.get('public')
    ip_failover = module.params.get('ip_failover')
<<<<<<< HEAD
    ipv6_cidr = module.params.get('ipv6_cidr')

=======
>>>>>>> c9f6524a
    pcc_id = get_resource_id(
        module, 
        ionoscloud.PrivateCrossConnectsApi(client).pccs_get(depth=1),
        module.params.get('pcc'),
    )

    datacenters_api = ionoscloud.DataCentersApi(client)
    lans_api = ionoscloud.LANsApi(client)

    datacenter_list = datacenters_api.datacenters_get(depth=1)
    datacenter_id = get_resource_id(module, datacenter_list, module.params.get('datacenter'))

    if ip_failover:
        for elem in ip_failover:
            elem['nicUuid'] = elem.pop('nic_uuid')

<<<<<<< HEAD
    lan_properties = LanProperties(
        name=name, ip_failover=ip_failover,
        pcc=pcc_id, public=public,
        ipv6_cidr_block=ipv6_cidr,
    )
=======
    lan_properties = LanProperties(name=name, ip_failover=ip_failover, pcc=pcc_id, public=public)
>>>>>>> c9f6524a

    try:
        lan_response, _, headers = lans_api.datacenters_lans_patch_with_http_info(
            datacenter_id, existing_object.id, lan_properties,
        )
        if module.params.get('wait'):
            request_id = _get_request_id(headers['Location'])
            client.wait_for_completion(request_id=request_id, timeout=module.params.get('wait_timeout'))
<<<<<<< HEAD

        return lan_response
    except ApiException as e:
        module.fail_json(msg="failed to update the LAN: %s" % to_native(e))


def _remove_object(module, client, existing_object):
    datacenters_api = ionoscloud.DataCentersApi(client)
    lans_api = ionoscloud.LANsApi(client)

=======

        return lan_response
    except ApiException as e:
        module.fail_json(msg="failed to update the LAN: %s" % to_native(e))


def _remove_object(module, client, existing_object):
    datacenters_api = ionoscloud.DataCentersApi(client)
    lans_api = ionoscloud.LANsApi(client)

>>>>>>> c9f6524a
    datacenter_list = datacenters_api.datacenters_get(depth=1)
    datacenter_id = get_resource_id(module, datacenter_list, module.params.get('datacenter'))

    try:
        _, _, headers = lans_api.datacenters_lans_delete_with_http_info(datacenter_id, existing_object.id)
        if module.params.get('wait'):
            request_id = _get_request_id(headers['Location'])
            client.wait_for_completion(request_id=request_id, timeout=module.params.get('wait_timeout'))
    except ApiException as e:
        module.fail_json(msg="failed to remove the LAN: %s" % to_native(e))

<<<<<<< HEAD

def update_replace_object(module, client, existing_object):
    if _should_replace_object(module, existing_object):

=======

def update_replace_object(module, client, existing_object):
    if _should_replace_object(module, existing_object):

>>>>>>> c9f6524a
        if not module.params.get('allow_replace'):
            module.fail_json(msg="{} should be replaced but allow_replace is set to False.".format(OBJECT_NAME))

        new_object = _create_object(module, client, existing_object).to_dict()
        _remove_object(module, client, existing_object)
        return {
            'changed': True,
            'failed': False,
            'action': 'create',
            RETURNED_KEY: new_object,
        }
    if _should_update_object(module, existing_object, client):
        # Update
        return {
            'changed': True,
            'failed': False,
            'action': 'update',
            RETURNED_KEY: _update_object(module, client, existing_object).to_dict()
        }

    # No action
    return {
        'changed': False,
        'failed': False,
        'action': 'create',
        RETURNED_KEY: existing_object.to_dict()
    }


def create_object(module, client):
    existing_object = get_resource(module, _get_object_list(module, client), _get_object_name(module))

    if existing_object:
        return update_replace_object(module, client, existing_object)

    return {
        'changed': True,
        'failed': False,
        'action': 'create',
        RETURNED_KEY: _create_object(module, client).to_dict()
    }


def update_object(module, client):
    object_name = _get_object_name(module)
    object_list = _get_object_list(module, client)

    existing_object = get_resource(module, object_list, _get_object_identifier(module))

    if existing_object is None:
        module.exit_json(changed=False)
        return

    existing_object_id_by_new_name = get_resource_id(module, object_list, object_name)

    if (
        existing_object.id is not None
        and existing_object_id_by_new_name is not None
        and existing_object_id_by_new_name != existing_object.id
    ):
        module.fail_json(
            msg='failed to update the {}: Another resource with the desired name ({}) exists'.format(
                OBJECT_NAME, object_name,
            ),
        )

    return update_replace_object(module, client, existing_object)


def remove_object(module, client):
    existing_object = get_resource(module, _get_object_list(module, client), _get_object_identifier(module))

    if existing_object is None:
        module.exit_json(changed=False)
        return

    _remove_object(module, client, existing_object)

    return {
        'action': 'delete',
        'changed': True,
        'id': existing_object.id,
    }


def get_module_arguments():
    arguments = {}

    for option_name, option in OPTIONS.items():
      arguments[option_name] = {
        'type': option['type'],
      }
      for key in ['choices', 'default', 'aliases', 'no_log', 'elements']:
        if option.get(key) is not None:
          arguments[option_name][key] = option.get(key)

      if option.get('env_fallback'):
        arguments[option_name]['fallback'] = (env_fallback, [option['env_fallback']])

      if len(option.get('required', [])) == len(STATES):
        arguments[option_name]['required'] = True

    return arguments


def get_sdk_config(module, sdk):
    username = module.params.get('username')
    password = module.params.get('password')
    token = module.params.get('token')
    api_url = module.params.get('api_url')
    certificate_fingerprint = module.params.get('certificate_fingerprint')

    if token is not None:
        # use the token instead of username & password
        conf = {
            'token': token
        }
    else:
        # use the username & password
        conf = {
            'username': username,
            'password': password,
        }

    if api_url is not None:
        conf['host'] = api_url
        conf['server_index'] = None

    if certificate_fingerprint is not None:
        conf['fingerprint'] = certificate_fingerprint

    return sdk.Configuration(**conf)


def check_required_arguments(module, state, object_name):
    # manually checking if token or username & password provided
    if (
        not module.params.get("token")
        and not (module.params.get("username") and module.params.get("password"))
    ):
        module.fail_json(
            msg='Token or username & password are required for {object_name} state {state}'.format(
                object_name=object_name,
                state=state,
            ),
        )

    for option_name, option in OPTIONS.items():
        if state in option.get('required', []) and not module.params.get(option_name):
            module.fail_json(
                msg='{option_name} parameter is required for {object_name} state {state}'.format(
                    option_name=option_name,
                    object_name=object_name,
                    state=state,
                ),
            )


def main():
    module = AnsibleModule(argument_spec=get_module_arguments(), supports_check_mode=True)

    if not HAS_SDK:
        module.fail_json(msg='ionoscloud is required for this module, run `pip install ionoscloud`')

    state = module.params.get('state')
    with ApiClient(get_sdk_config(module, ionoscloud)) as api_client:
        api_client.user_agent = USER_AGENT
        check_required_arguments(module, state, OBJECT_NAME)

        try:
            if state == 'absent':
                module.exit_json(**remove_object(module, api_client))
            elif state == 'present':
                module.exit_json(**create_object(module, api_client))
            elif state == 'update':
                module.exit_json(**update_object(module, api_client))
        except Exception as e:
            module.fail_json(msg='failed to set {object_name} state {state}: {error}'.format(object_name=OBJECT_NAME, error=to_native(e), state=state))


if __name__ == '__main__':
    main()<|MERGE_RESOLUTION|>--- conflicted
+++ resolved
@@ -46,7 +46,6 @@
         'description': ['The LAN name or UUID.'],
         'available': ['absent', 'update'],
         'required': ['absent', 'update'],
-<<<<<<< HEAD
         'type': 'str',
     },
     'name': {
@@ -57,13 +56,6 @@
     },
     'pcc': {
         'description': ['The unique identifier of the private Cross-Connect the LAN is connected to, if any.'],
-=======
-        'type': 'str',
-    },
-    'name': {
-        'description': ['The name of the  resource.'],
-        'required': ['present'],
->>>>>>> c9f6524a
         'available': ['present', 'update'],
         'type': 'str',
     },
@@ -74,11 +66,7 @@
     },
     'ip_failover': {
         'description': ['IP failover configurations for lan'],
-<<<<<<< HEAD
-        'available': ['present', 'update'],
-=======
         'available': ['update'],
->>>>>>> c9f6524a
         'type': 'list',
         'elements': 'dict',
     },
@@ -88,7 +76,6 @@
         'default': False,
         'type': 'bool',
     },
-<<<<<<< HEAD
     'ipv6_cidr': {
         'description': [
             "[The IPv6 feature is in beta phase and not ready for production usage.] For a GET request, "
@@ -104,8 +91,6 @@
         'available': ['present', 'update'],
         'type': 'str',
     },
-=======
->>>>>>> c9f6524a
     'allow_replace': {
         'description': [
             'Boolean indincating if the resource should be recreated when the state cannot be reached in '
@@ -294,11 +279,8 @@
         and existing_object.properties.name != module.params.get('name')
         or module.params.get('public') is not None
         and existing_object.properties.public != module.params.get('public')
-<<<<<<< HEAD
         or module.params.get('ipv6_cidr') is not None
         and existing_object.properties.ipv6_cidr_block != module.params.get('ipv6_cidr')
-=======
->>>>>>> c9f6524a
         or module.params.get('ip_failover') is not None
         and existing_object.properties.ip_failover != list(map(lambda el: {'ip': el.ip, 'nic_uuid': el.nic_uuid}, module.params.get('ip_failover')))
         or pcc_id is not None
@@ -324,8 +306,6 @@
 def _create_object(module, client, existing_object=None):
     name = module.params.get('name')
     public = module.params.get('public')
-<<<<<<< HEAD
-    ip_failover = module.params.get('ip_failover')
     ipv6_cidr = module.params.get('ipv6_cidr')
 
     pcc_id = get_resource_id(
@@ -338,11 +318,6 @@
         public = existing_object.properties.public if public is None else public
         ipv6_cidr = existing_object.properties.ipv6_cidr_block if ipv6_cidr is None else ipv6_cidr
         pcc_id = existing_object.properties.pcc if pcc_id is None else pcc_id
-=======
-    if existing_object is not None:
-        name = existing_object.properties.name if name is None else name
-        public = existing_object.properties.public if public is None else public
->>>>>>> c9f6524a
 
     wait = module.params.get('wait')
     wait_timeout = int(module.params.get('wait_timeout'))
@@ -353,17 +328,10 @@
     datacenter_list = datacenters_api.datacenters_get(depth=1)
     datacenter_id = get_resource_id(module, datacenter_list, module.params.get('datacenter'))
 
-<<<<<<< HEAD
-    lan = Lan(
-        properties=LanProperties(
-            name=name, ip_failover=ip_failover,
-            pcc=pcc_id, public=public,
-            ipv6_cidr_block=ipv6_cidr,
-        )
-    )
-=======
-    lan = LanPost(properties=LanPropertiesPost(name=name, public=public))
->>>>>>> c9f6524a
+    lan = Lan(properties=LanProperties(
+        name=name, pcc=pcc_id, public=public,
+        ipv6_cidr_block=ipv6_cidr,
+    ))
 
     try:
         lan_response, _, headers = lans_api.datacenters_lans_post_with_http_info(datacenter_id, lan=lan)
@@ -379,11 +347,8 @@
     name = module.params.get('name')
     public = module.params.get('public')
     ip_failover = module.params.get('ip_failover')
-<<<<<<< HEAD
     ipv6_cidr = module.params.get('ipv6_cidr')
 
-=======
->>>>>>> c9f6524a
     pcc_id = get_resource_id(
         module, 
         ionoscloud.PrivateCrossConnectsApi(client).pccs_get(depth=1),
@@ -400,15 +365,11 @@
         for elem in ip_failover:
             elem['nicUuid'] = elem.pop('nic_uuid')
 
-<<<<<<< HEAD
     lan_properties = LanProperties(
         name=name, ip_failover=ip_failover,
         pcc=pcc_id, public=public,
         ipv6_cidr_block=ipv6_cidr,
     )
-=======
-    lan_properties = LanProperties(name=name, ip_failover=ip_failover, pcc=pcc_id, public=public)
->>>>>>> c9f6524a
 
     try:
         lan_response, _, headers = lans_api.datacenters_lans_patch_with_http_info(
@@ -417,7 +378,6 @@
         if module.params.get('wait'):
             request_id = _get_request_id(headers['Location'])
             client.wait_for_completion(request_id=request_id, timeout=module.params.get('wait_timeout'))
-<<<<<<< HEAD
 
         return lan_response
     except ApiException as e:
@@ -428,18 +388,6 @@
     datacenters_api = ionoscloud.DataCentersApi(client)
     lans_api = ionoscloud.LANsApi(client)
 
-=======
-
-        return lan_response
-    except ApiException as e:
-        module.fail_json(msg="failed to update the LAN: %s" % to_native(e))
-
-
-def _remove_object(module, client, existing_object):
-    datacenters_api = ionoscloud.DataCentersApi(client)
-    lans_api = ionoscloud.LANsApi(client)
-
->>>>>>> c9f6524a
     datacenter_list = datacenters_api.datacenters_get(depth=1)
     datacenter_id = get_resource_id(module, datacenter_list, module.params.get('datacenter'))
 
@@ -451,17 +399,10 @@
     except ApiException as e:
         module.fail_json(msg="failed to remove the LAN: %s" % to_native(e))
 
-<<<<<<< HEAD
 
 def update_replace_object(module, client, existing_object):
     if _should_replace_object(module, existing_object):
 
-=======
-
-def update_replace_object(module, client, existing_object):
-    if _should_replace_object(module, existing_object):
-
->>>>>>> c9f6524a
         if not module.params.get('allow_replace'):
             module.fail_json(msg="{} should be replaced but allow_replace is set to False.".format(OBJECT_NAME))
 
