#!/usr/bin/python
# Copyright: Ansible Project
# GNU General Public License v3.0+ (see COPYING or https://www.gnu.org/licenses/gpl-3.0.txt)

from __future__ import absolute_import, division, print_function
import copy
import re
import yaml

HAS_SDK = True

try:
    import ionoscloud
    from ionoscloud import __version__ as sdk_version
    from ionoscloud.models import Lan, LanProperties
    from ionoscloud.rest import ApiException
    from ionoscloud import ApiClient
except ImportError:
    HAS_SDK = False

from ansible import __version__
from ansible.module_utils.basic import AnsibleModule, env_fallback
from ansible.module_utils._text import to_native

__metaclass__ = type

ANSIBLE_METADATA = {
    'metadata_version': '1.1',
    'status': ['preview'],
    'supported_by': 'community',
}
USER_AGENT = 'ansible-module/%s_ionos-cloud-sdk-python/%s' % ( __version__, sdk_version)
DOC_DIRECTORY = 'compute-engine'
STATES = ['present', 'absent', 'update']
OBJECT_NAME = 'LAN'
RETURNED_KEY = 'lan'

OPTIONS = {
    'datacenter': {
        'description': ['The datacenter name or UUID in which to operate.'],
        'available': STATES,
        'required': STATES,
        'type': 'str',
    },
    'lan': {
        'description': ['The LAN name or UUID.'],
        'available': ['absent', 'update'],
        'required': ['absent', 'update'],
        'type': 'str',
    },
    'name': {
        'description': ['The name of the  resource.'],
        'required': ['present'],
        'available': ['present', 'update'],
        'type': 'str',
    },
    'pcc': {
<<<<<<< HEAD
        'description': ['The ID or name of the PCC.'],
        'available': ['present', 'update'],
        'type': 'str',
    },
    'ip_failover': {
        'description': ['The IP failover group.'],
        'available': ['present', 'update'],
=======
        'description': ['The unique identifier of the private Cross-Connect the LAN is connected to, if any.'],
        'available': ['update'],
        'type': 'str',
    },
    'ip_failover': {
        'description': ['IP failover configurations for lan'],
        'available': ['update'],
>>>>>>> 7287405b
        'type': 'list',
        'elements': 'dict',
    },
    'public': {
        'description': ['This LAN faces the public Internet.'],
        'available': ['present', 'update'],
        'default': False,
        'type': 'bool',
    },
    'ipv6_cidr': {
        'description': [
            "[The IPv6 feature is in beta phase and not ready for production usage.] For a GET request, "
            "this value is either 'null' or contains the LAN's /64 IPv6 CIDR block if this LAN is "
            "IPv6-enabled. For POST/PUT/PATCH requests, 'AUTO' will result in enabling this LAN for "
            "IPv6 and automatically assign a /64 IPv6 CIDR block to this LAN. If you choose the IPv6 "
            "CIDR block on your own, then you must provide a /64 block, which is inside the IPv6 CIDR "
            "block of the virtual datacenter and unique inside all LANs from this virtual datacenter. "
            "If you enable IPv6 on a LAN with NICs, those NICs will get an /80 IPv6 CIDR block and one "
            "IPv6 address assigned to each automatically, unless you specify them explicitly on the NICs. "
            "A virtual data center is limited to a maximum of 256 IPv6-enabled LANs.",
        ],
        'available': ['present', 'update'],
        'type': 'str',
    },
    'do_not_replace': {
        'description': [
            'Boolean indincating if the resource should not be recreated when the state cannot be reached in '
            'another way. This may be used to prevent resources from being deleted from specifying a different '
            'value to an immutable property. An error will be thrown instead',
        ],
        'available': ['present', 'update'],
        'default': False,
        'type': 'bool',
    },
    'api_url': {
        'description': ['The Ionos API base URL.'],
        'version_added': '2.4',
        'env_fallback': 'IONOS_API_URL',
        'available': STATES,
        'type': 'str',
    },
    'certificate_fingerprint': {
        'description': ['The Ionos API certificate fingerprint.'],
        'env_fallback': 'IONOS_CERTIFICATE_FINGERPRINT',
        'available': STATES,
        'type': 'str',
    },
    'username': {
        # Required if no token, checked manually
        'description': ['The Ionos username. Overrides the IONOS_USERNAME environment variable.'],
        'aliases': ['subscription_user'],
        'env_fallback': 'IONOS_USERNAME',
        'available': STATES,
        'type': 'str',
    },
    'password': {
        # Required if no token, checked manually
        'description': ['The Ionos password. Overrides the IONOS_PASSWORD environment variable.'],
        'aliases': ['subscription_password'],
        'available': STATES,
        'no_log': True,
        'env_fallback': 'IONOS_PASSWORD',
        'type': 'str',
    },
    'token': {
        # If provided, then username and password no longer required
        'description': ['The Ionos token. Overrides the IONOS_TOKEN environment variable.'],
        'available': STATES,
        'no_log': True,
        'env_fallback': 'IONOS_TOKEN',
        'type': 'str',
    },
    'wait': {
        'description': ['Wait for the resource to be created before returning.'],
        'default': True,
        'available': STATES,
        'choices': [True, False],
        'type': 'bool',
    },
    'wait_timeout': {
        'description': ['How long before wait gives up, in seconds.'],
        'default': 600,
        'available': STATES,
        'type': 'int',
    },
    'state': {
        'description': ['Indicate desired state of the resource.'],
        'default': 'present',
        'choices': STATES,
        'available': STATES,
        'type': 'str',
    },
}

def transform_for_documentation(val):
    val['required'] = len(val.get('required', [])) == len(STATES) 
    del val['available']
    del val['type']
    return val

DOCUMENTATION = '''
---
module: lan
short_description: Create, update or remove a LAN.
description:
     - This module allows you to create or remove a LAN.
version_added: "2.4"
options:
''' + '  ' + yaml.dump(yaml.safe_load(str({k: transform_for_documentation(v) for k, v in copy.deepcopy(OPTIONS).items()})), default_flow_style=False).replace('\n', '\n  ') + '''
requirements:
    - "python >= 2.6"
    - "ionoscloud >= 6.0.2"
author:
    - "IONOS Cloud SDK Team <sdk-tooling@ionos.com>"
'''

EXAMPLE_PER_STATE = {
  'present' : '''# Create a LAN
- name: Create private LAN
  lan:
    datacenter: Virtual Datacenter
    name: nameoflan
    public: false
    state: present
  ''',
  'update' : '''# Update a LAN
- name: Update LAN
  lan:
    datacenter: Virtual Datacenter
    name: nameoflan
    public: true
    ip_failover:
          208.94.38.167: 1de3e6ae-da16-4dc7-845c-092e8a19fded
          208.94.38.168: 8f01cbd3-bec4-46b7-b085-78bb9ea0c77c
    state: update
  ''',
  'absent' : '''# Remove a LAN
- name: Remove LAN
  lan:
    datacenter: Virtual Datacenter
    name: nameoflan
    state: absent
  ''',
}

EXAMPLES = '\n'.join(EXAMPLE_PER_STATE.values())


def _get_matched_resources(resource_list, identity, identity_paths=None):
    """
    Fetch and return a resource based on an identity supplied for it, if none or more than one matches 
    are found an error is printed and None is returned.
    """

    if identity_paths is None:
      identity_paths = [['id'], ['properties', 'name']]

    def check_identity_method(resource):
      resource_identity = []

      for identity_path in identity_paths:
        current = resource
        for el in identity_path:
          current = getattr(current, el)
        resource_identity.append(current)

      return identity in resource_identity

    return list(filter(check_identity_method, resource_list.items))


def get_resource(module, resource_list, identity, identity_paths=None):
    matched_resources = _get_matched_resources(resource_list, identity, identity_paths)

    if len(matched_resources) == 1:
        return matched_resources[0]
    elif len(matched_resources) > 1:
        module.fail_json(msg="found more resources of type {} for '{}'".format(resource_list.id, identity))
    else:
        return None


def get_resource_id(module, resource_list, identity, identity_paths=None):
    resource = get_resource(module, resource_list, identity, identity_paths)
    return resource.id if resource is not None else None


def _get_request_id(headers):
    match = re.search('/requests/([-A-Fa-f0-9]+)/', headers)
    if match:
        return match.group(1)
    else:
        raise Exception("Failed to extract request ID from response "
                        "header 'location': '{location}'".format(location=headers['location']))


def _should_replace_object(module, existing_object):
    return False


def _should_update_object(module, existing_object, client):
    pcc_id = get_resource_id(
        module, 
        ionoscloud.PrivateCrossConnectsApi(client).pccs_get(depth=1),
        module.params.get('pcc'),
    )

    return (
        module.params.get('name') is not None
        and existing_object.properties.name != module.params.get('name')
        or module.params.get('public') is not None
        and existing_object.properties.public != module.params.get('public')
        or module.params.get('ipv6_cidr') is not None
        and existing_object.properties.ipv6_cidr_block != module.params.get('ipv6_cidr')
        or module.params.get('ip_failover') is not None
        and existing_object.properties.ip_failover != list(map(lambda el: {'ip': el.ip, 'nic_uuid': el.nic_uuid}, module.params.get('ip_failover')))
        or pcc_id is not None
        and existing_object.properties.pcc != pcc_id
    )


def _get_object_list(module, client):
    datacenter_list = ionoscloud.DataCentersApi(api_client=client).datacenters_get(depth=1)
    datacenter_id = get_resource_id(module, datacenter_list, module.params.get('datacenter'))

    return ionoscloud.LANsApi(client).datacenters_lans_get(datacenter_id, depth=1)


def _get_object_name(module):
    return module.params.get('name')


def _get_object_identifier(module):
    return module.params.get('lan')


def _create_object(module, client, existing_object=None):
    name = module.params.get('name')
    public = module.params.get('public')
    ip_failover = module.params.get('ip_failover')
    ipv6_cidr = module.params.get('ipv6_cidr')

    pcc_id = get_resource_id(
        module, 
        ionoscloud.PrivateCrossConnectsApi(client).pccs_get(depth=1),
        module.params.get('pcc'),
    )
    if existing_object is not None:
        name = existing_object.properties.name if name is None else name
        public = existing_object.properties.public if public is None else public
        ipv6_cidr = existing_object.properties.ipv6_cidr_block if ipv6_cidr is None else ipv6_cidr
        pcc_id = existing_object.properties.pcc if pcc_id is None else pcc_id

    wait = module.params.get('wait')
    wait_timeout = int(module.params.get('wait_timeout'))

    datacenters_api = ionoscloud.DataCentersApi(client)
    lans_api = ionoscloud.LANsApi(client)

    datacenter_list = datacenters_api.datacenters_get(depth=1)
    datacenter_id = get_resource_id(module, datacenter_list, module.params.get('datacenter'))

    lan = Lan(
        properties=LanProperties(
            name=name, ip_failover=ip_failover,
            pcc=pcc_id, public=public,
            ipv6_cidr_block=ipv6_cidr,
        )
    )

    try:
        lan_response, _, headers = lans_api.datacenters_lans_post_with_http_info(datacenter_id, lan=lan)
        if wait:
            request_id = _get_request_id(headers['Location'])
            client.wait_for_completion(request_id=request_id, timeout=wait_timeout)
    except ApiException as e:
        module.fail_json(msg="failed to create the new LAN: %s" % to_native(e))
    return lan_response


def _update_object(module, client, existing_object):
    name = module.params.get('name')
    public = module.params.get('public')
    ip_failover = module.params.get('ip_failover')
    ipv6_cidr = module.params.get('ipv6_cidr')

    pcc_id = get_resource_id(
        module, 
        ionoscloud.PrivateCrossConnectsApi(client).pccs_get(depth=1),
        module.params.get('pcc'),
    )

    datacenters_api = ionoscloud.DataCentersApi(client)
    lans_api = ionoscloud.LANsApi(client)

    datacenter_list = datacenters_api.datacenters_get(depth=1)
    datacenter_id = get_resource_id(module, datacenter_list, module.params.get('datacenter'))

    if ip_failover:
        for elem in ip_failover:
            elem['nicUuid'] = elem.pop('nic_uuid')

    lan_properties = LanProperties(
        name=name, ip_failover=ip_failover,
        pcc=pcc_id, public=public,
        ipv6_cidr_block=ipv6_cidr,
    )

    try:
        lan_response, _, headers = lans_api.datacenters_lans_patch_with_http_info(
            datacenter_id, existing_object.id, lan_properties,
        )
        if module.params.get('wait'):
            request_id = _get_request_id(headers['Location'])
            client.wait_for_completion(request_id=request_id, timeout=module.params.get('wait_timeout'))

        return lan_response
    except ApiException as e:
        module.fail_json(msg="failed to update the LAN: %s" % to_native(e))


def _remove_object(module, client, existing_object):
    datacenters_api = ionoscloud.DataCentersApi(client)
    lans_api = ionoscloud.LANsApi(client)

    datacenter_list = datacenters_api.datacenters_get(depth=1)
    datacenter_id = get_resource_id(module, datacenter_list, module.params.get('datacenter'))

    try:
        _, _, headers = lans_api.datacenters_lans_delete_with_http_info(datacenter_id, existing_object.id)
        if module.params.get('wait'):
            request_id = _get_request_id(headers['Location'])
            client.wait_for_completion(request_id=request_id, timeout=module.params.get('wait_timeout'))
    except ApiException as e:
        module.fail_json(msg="failed to remove the LAN: %s" % to_native(e))


def update_replace_object(module, client, existing_object):
    if _should_replace_object(module, existing_object):

        if module.params.get('do_not_replace'):
            module.fail_json(msg="{} should be replaced but do_not_replace is set to True.".format(OBJECT_NAME))

        new_object = _create_object(module, client, existing_object).to_dict()
        _remove_object(module, client, existing_object)
        return {
            'changed': True,
            'failed': False,
            'action': 'create',
            RETURNED_KEY: new_object,
        }
    if _should_update_object(module, existing_object, client):
        # Update
        return {
            'changed': True,
            'failed': False,
            'action': 'update',
            RETURNED_KEY: _update_object(module, client, existing_object).to_dict()
        }

    # No action
    return {
        'changed': False,
        'failed': False,
        'action': 'create',
        RETURNED_KEY: existing_object.to_dict()
    }


def create_object(module, client):
    existing_object = get_resource(module, _get_object_list(module, client), _get_object_name(module))

    if existing_object:
        return update_replace_object(module, client, existing_object)

    return {
        'changed': True,
        'failed': False,
        'action': 'create',
        RETURNED_KEY: _create_object(module, client).to_dict()
    }


def update_object(module, client):
    object_name = _get_object_name(module)
    object_list = _get_object_list(module, client)

    existing_object = get_resource(module, object_list, _get_object_identifier(module))

    if existing_object is None:
        module.exit_json(changed=False)

    existing_object_id_by_new_name = get_resource_id(module, object_list, object_name)

    if (
        existing_object.id is not None
        and existing_object_id_by_new_name is not None
        and existing_object_id_by_new_name != existing_object.id
    ):
        module.fail_json(
            msg='failed to update the {}: Another resource with the desired name ({}) exists'.format(
                OBJECT_NAME, object_name,
            ),
        )

    return update_replace_object(module, client, existing_object)


def remove_object(module, client):
    existing_object = get_resource(module, _get_object_list(module, client), _get_object_identifier(module))

    if existing_object is None:
        module.exit_json(changed=False)

    _remove_object(module, client, existing_object)

    return {
        'action': 'delete',
        'changed': True,
        'id': existing_object.id,
    }


def get_module_arguments():
    arguments = {}

    for option_name, option in OPTIONS.items():
      arguments[option_name] = {
        'type': option['type'],
      }
      for key in ['choices', 'default', 'aliases', 'no_log', 'elements']:
        if option.get(key) is not None:
          arguments[option_name][key] = option.get(key)

      if option.get('env_fallback'):
        arguments[option_name]['fallback'] = (env_fallback, [option['env_fallback']])

      if len(option.get('required', [])) == len(STATES):
        arguments[option_name]['required'] = True

    return arguments


def get_sdk_config(module, sdk):
    username = module.params.get('username')
    password = module.params.get('password')
    token = module.params.get('token')
    api_url = module.params.get('api_url')
    certificate_fingerprint = module.params.get('certificate_fingerprint')

    if token is not None:
        # use the token instead of username & password
        conf = {
            'token': token
        }
    else:
        # use the username & password
        conf = {
            'username': username,
            'password': password,
        }

    if api_url is not None:
        conf['host'] = api_url
        conf['server_index'] = None

    if certificate_fingerprint is not None:
        conf['fingerprint'] = certificate_fingerprint

    return sdk.Configuration(**conf)


def check_required_arguments(module, state, object_name):
    # manually checking if token or username & password provided
    if (
        not module.params.get("token")
        and not (module.params.get("username") and module.params.get("password"))
    ):
        module.fail_json(
            msg='Token or username & password are required for {object_name} state {state}'.format(
                object_name=object_name,
                state=state,
            ),
        )

    for option_name, option in OPTIONS.items():
        if state in option.get('required', []) and not module.params.get(option_name):
            module.fail_json(
                msg='{option_name} parameter is required for {object_name} state {state}'.format(
                    option_name=option_name,
                    object_name=object_name,
                    state=state,
                ),
            )


def main():
    module = AnsibleModule(argument_spec=get_module_arguments(), supports_check_mode=True)

    if not HAS_SDK:
        module.fail_json(msg='ionoscloud is required for this module, run `pip install ionoscloud`')

    state = module.params.get('state')
    with ApiClient(get_sdk_config(module, ionoscloud)) as api_client:
        api_client.user_agent = USER_AGENT
        check_required_arguments(module, state, OBJECT_NAME)

        try:
            if state == 'absent':
                module.exit_json(**remove_object(module, api_client))
            elif state == 'present':
                module.exit_json(**create_object(module, api_client))
            elif state == 'update':
                module.exit_json(**update_object(module, api_client))
        except Exception as e:
            module.fail_json(msg='failed to set {object_name} state {state}: {error}'.format(object_name=OBJECT_NAME, error=to_native(e), state=state))


if __name__ == '__main__':
    main()<|MERGE_RESOLUTION|>--- conflicted
+++ resolved
@@ -55,23 +55,13 @@
         'type': 'str',
     },
     'pcc': {
-<<<<<<< HEAD
-        'description': ['The ID or name of the PCC.'],
+        'description': ['The unique identifier of the private Cross-Connect the LAN is connected to, if any.'],
         'available': ['present', 'update'],
-        'type': 'str',
-    },
-    'ip_failover': {
-        'description': ['The IP failover group.'],
-        'available': ['present', 'update'],
-=======
-        'description': ['The unique identifier of the private Cross-Connect the LAN is connected to, if any.'],
-        'available': ['update'],
         'type': 'str',
     },
     'ip_failover': {
         'description': ['IP failover configurations for lan'],
-        'available': ['update'],
->>>>>>> 7287405b
+        'available': ['present', 'update'],
         'type': 'list',
         'elements': 'dict',
     },
