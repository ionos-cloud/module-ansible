import copy
from distutils.command.config import config
from operator import mod
import yaml

from ansible import __version__
from ansible.module_utils.basic import AnsibleModule, env_fallback
from ansible.module_utils._text import to_native
import re

HAS_SDK = True
try:
    import ionoscloud_container_registry
except ImportError:
    HAS_SDK = False

ANSIBLE_METADATA = {
    'metadata_version': '1.1',
    'status': ['preview'],
    'supported_by': 'community',
}

CONTAINER_REGISTRY_USER_AGENT = 'ansible-module/%s_ionos-cloud-sdk-python-container-registry/%s'% (
    __version__, ionoscloud_container_registry.__version__,
)
DOC_DIRECTORY = 'container-registry'
STATES = ['present', 'absent', 'update']
OBJECT_NAME = 'Registry Token'
RETURNED_KEY = 'registry_token'


OPTIONS = {
    'scopes': {
        'description': ['List of scopes for the token'],
        'available': ['present', 'update'],
        'type': 'list',
    },
    'expiry_date': {
        'description': ['The expiry date for the token in iso format'],
        'available': ['present', 'update'],
        'type': 'str',
    },
    'status': {
        'description': ['The status of the token'],
        'available': ['present', 'update'],
        'type': 'str',
    },
    'name': {
        'description': ['The name of your token.'],
        'available': ['present', 'update'],
        'required': ['present'],
        'type': 'str',
    },
    'registry_token': {
        'description': ['The ID or name of an existing token.'],
        'available': ['update', 'absent'],
        'required': ['update', 'absent'],
        'type': 'str',
    },
    'registry': {
        'description': ['The ID or name of an existing Registry.'],
        'available': STATES,
        'required': STATES,
        'type': 'str',
    },
<<<<<<< HEAD
    'do_not_replace': {
        'description': [
            'Boolean indincating if the resource should not be recreated when the state cannot be reached in '
            'another way. This may be used to prevent resources from being deleted from specifying a different'
=======
    'allow_replace': {
        'description': [
            'Boolean indincating if the resource should be recreated when the state cannot be reached in '
            'another way. This may be used to prevent resources from being deleted from specifying a different '
>>>>>>> c8bd2ff8
            'value to an immutable property. An error will be thrown instead',
        ],
        'available': ['present', 'update'],
        'default': False,
        'type': 'bool',
    },
    'api_url': {
        'description': ['The Ionos API base URL.'],
        'version_added': '2.4',
        'env_fallback': 'IONOS_API_URL',
        'available': STATES,
        'type': 'str',
    },
    'username': {
        # Required if no token, checked manually
        'description': ['The Ionos username. Overrides the IONOS_USERNAME environment variable.'],
        'aliases': ['subscription_user'],
        'env_fallback': 'IONOS_USERNAME',
        'available': STATES,
        'type': 'str',
    },
    'password': {
        # Required if no token, checked manually
        'description': ['The Ionos password. Overrides the IONOS_PASSWORD environment variable.'],
        'aliases': ['subscription_password'],
        'available': STATES,
        'no_log': True,
        'env_fallback': 'IONOS_PASSWORD',
        'type': 'str',
    },
    'token': {
        # If provided, then username and password no longer required
        'description': ['The Ionos token. Overrides the IONOS_TOKEN environment variable.'],
        'available': STATES,
        'no_log': True,
        'env_fallback': 'IONOS_TOKEN',
        'type': 'str',
    },
    'wait': {
        'description': ['Wait for the resource to be created before returning.'],
        'default': True,
        'available': STATES,
        'choices': [True, False],
        'type': 'bool',
    },
    'wait_timeout': {
        'description': ['How long before wait gives up, in seconds.'],
        'default': 600,
        'available': STATES,
        'type': 'int',
    },
    'state': {
        'description': ['Indicate desired state of the resource.'],
        'default': 'present',
        'choices': STATES,
        'available': STATES,
        'type': 'str',
    },
}

IMMUTABLE_OPTIONS = [
    { "name": "name", "note": "" },
]


def transform_for_documentation(val):
    val['required'] = len(val.get('required', [])) == len(STATES)
    del val['available']
    del val['type']
    return val


DOCUMENTATION = '''
---
module: registry_token
short_description: Allows operations with Ionos Cloud Registry Tokens.
description:
     - This is a module that supports creating, updating or destroying Registry Tokens
version_added: "2.0"
options:
''' + '  ' + yaml.dump(
    yaml.safe_load(str({k: transform_for_documentation(v) for k, v in copy.deepcopy(OPTIONS).items()})),
    default_flow_style=False).replace('\n', '\n  ') + '''
requirements:
    - "python >= 2.6"
    - "ionoscloud >= 6.0.2"
    - "ionoscloud-container-registry >= 1.0.1"
author:
    - "IONOS Cloud SDK Team <sdk-tooling@ionos.com>"
'''

EXAMPLE_PER_STATE = {
    'present': '''- name: Create Registry Token
    registry_token:
<<<<<<< HEAD
        registry: "{{ registry_id }}"
=======
        registry: RegistryName
>>>>>>> c8bd2ff8
        name: test_registry_token
        scopes:
            - actions: 
                    - pull
                      push
                      delete
                name: repo1
                type: repositry
        status: enabled
        expiry_date: 2022-06-24T17:04:10+03:00
    register: registry_token_response
  ''',
    'update': '''- name: Update Registry Token
    registry_token:
<<<<<<< HEAD
        registry: "{{ registry_id }}"
=======
        registry: RegistryName
>>>>>>> c8bd2ff8
        registry_token: test_registry_token
        scopes:
            - actions: 
                    - pull
                name: repo2
                type: repositry
        status: disbled
        expiry_date: 2022-07-24T17:04:10+03:00
    register: updated_registry_token_response
  ''',
    'absent': '''- name: Delete Registry Token
    registry_token:
<<<<<<< HEAD
        registry: "{{ registry_id }}"
=======
        registry: RegistryName
>>>>>>> c8bd2ff8
        registry_token: test_registry_token
        state: absent
  ''',
}

EXAMPLES = '\n'.join(EXAMPLE_PER_STATE.values())


def _get_matched_resources(resource_list, identity, identity_paths=None):
    """
    Fetch and return a resource based on an identity supplied for it, if none or more than one matches 
    are found an error is printed and None is returned.
    """

    if identity_paths is None:
      identity_paths = [['id'], ['properties', 'name']]

    def check_identity_method(resource):
      resource_identity = []

      for identity_path in identity_paths:
        current = resource
        for el in identity_path:
          current = getattr(current, el)
        resource_identity.append(current)

      return identity in resource_identity

    return list(filter(check_identity_method, resource_list.items))


def get_resource(module, resource_list, identity, identity_paths=None):
    matched_resources = _get_matched_resources(resource_list, identity, identity_paths)

    if len(matched_resources) == 1:
        return matched_resources[0]
    elif len(matched_resources) > 1:
        module.fail_json(msg="found more resources of type {} for '{}'".format(resource_list.id, identity))
    else:
        return None


def get_resource_id(module, resource_list, identity, identity_paths=None):
    resource = get_resource(module, resource_list, identity, identity_paths)
    return resource.id if resource is not None else None


def scope_dict_to_object(scope_dict):
    return ionoscloud_container_registry.Scope(
        actions=scope_dict['actions'],
        name=scope_dict['name'],
        type=scope_dict['type'],
    )


def _should_replace_object(module, existing_object):
    return (
        module.params.get('name') is not None
        and existing_object.properties.name != module.params.get('name')
    )
<<<<<<< HEAD


def _should_update_object(module, existing_object):
    existing_scopes=list(map(scope_dict_to_object, module.params.get('scopes'))),

    def sort_func(el):
        return el['name'], el['type']

    if module.params.get('scopes'):
        existing_scopes = sorted(map(
            lambda x: {
                'name': x.name,
                'type': x.type,
                'actions': sorted(x.actions),
            },
            existing_object.properties.scopes
        ), key=sort_func)
        new_scopes = sorted(module.params.get('scopes'), key=sort_func)

    return (
        module.params.get('expiry_date') is not None
        and existing_object.properties.expiry_date != module.params.get('expiry_date')
        or module.params.get('status') is not None
        and existing_object.properties.status != module.params.get('status')
        or module.params.get('scopes') is not None
        and new_scopes != existing_scopes
    )


def _get_object_list(module, client):
    registry_id = get_resource_id(
        module, 
        ionoscloud_container_registry.RegistriesApi(client).registries_get(),
        module.params.get('registry'),
    )
    return ionoscloud_container_registry.TokensApi(client).registries_tokens_get(registry_id)

=======


def _should_update_object(module, existing_object):
    existing_scopes=list(map(scope_dict_to_object, module.params.get('scopes'))),

    def sort_func(el):
        return el['name'], el['type']

    if module.params.get('scopes'):
        existing_scopes = sorted(map(
            lambda x: {
                'name': x.name,
                'type': x.type,
                'actions': sorted(x.actions),
            },
            existing_object.properties.scopes
        ), key=sort_func)
        new_scopes = sorted(module.params.get('scopes'), key=sort_func)
        for new_scope in new_scopes:
            if new_scope.get('actions'):
                new_scope['actions'] = sorted(new_scope['actions'])

    return (
        module.params.get('expiry_date') is not None
        and existing_object.properties.expiry_date != module.params.get('expiry_date')
        or module.params.get('status') is not None
        and existing_object.properties.status != module.params.get('status')
        or module.params.get('scopes') is not None
        and new_scopes != existing_scopes
    )


def _get_object_list(module, client):
    registry_id = get_resource_id(
        module, 
        ionoscloud_container_registry.RegistriesApi(client).registries_get(),
        module.params.get('registry'),
    )
    return ionoscloud_container_registry.TokensApi(client).registries_tokens_get(registry_id)

>>>>>>> c8bd2ff8

def _get_object_name(module):
    return module.params.get('name')


def _get_object_identifier(module):
    return module.params.get('registry_token')


def _create_object(module, client, existing_object=None):
    expiry_date = module.params.get('expiry_date')
    status = module.params.get('status')
    name = module.params.get('name')
    scopes = list(map(scope_dict_to_object, module.params.get('scopes')))
    registry_id = get_resource_id(
        module, 
        ionoscloud_container_registry.RegistriesApi(client).registries_get(),
        module.params.get('registry'),
    )

    if existing_object is not None:
        name = existing_object.properties.name if name is None else name
        expiry_date = existing_object.properties.expiry_date if expiry_date is None else expiry_date
        status = existing_object.properties.status if status is None else status
        scopes = existing_object.properties.scopes if scopes is None else scopes

    tokens_api = ionoscloud_container_registry.TokensApi(client)

    registry_properties = ionoscloud_container_registry.PostTokenProperties(
        name=name,
        expiry_date=module.params.get('expiry_date'),
        status=module.params.get('status'),
        scopes=list(map(scope_dict_to_object, module.params.get('scopes'))),
    )

    token = ionoscloud_container_registry.PostTokenInput(properties=registry_properties)

    try:
        token = tokens_api.registries_tokens_post(registry_id, token)
    except ionoscloud_container_registry.ApiException as e:
        module.fail_json(msg="failed to create the new Registry Token: %s" % to_native(e))
    return token


def _update_object(module, client, existing_object):
    registry_id = get_resource_id(
        module, 
        ionoscloud_container_registry.RegistriesApi(client).registries_get(),
        module.params.get('registry'),
    )

    tokens_api = ionoscloud_container_registry.TokensApi(client)
    
    token_properties = ionoscloud_container_registry.PatchTokenInput(
        expiry_date=module.params.get('expiry_date'),
        status=module.params.get('status'),
        scopes=list(map(scope_dict_to_object, module.params.get('scopes'))),
    )

    try:
        token = tokens_api.registries_tokens_patch(
            registry_id=registry_id,
            token_id=existing_object.id,
            patch_token_input=token_properties,
        )

        return token
    except ionoscloud_container_registry.ApiException as e:
        module.fail_json(msg="failed to update the Registry Token: %s" % to_native(e))


def _remove_object(module, client, existing_object):
    registry_id = get_resource_id(
        module, 
        ionoscloud_container_registry.RegistriesApi(client).registries_get(),
        module.params.get('registry'),
    )
    tokens_api = ionoscloud_container_registry.TokensApi(client)

    try:
        tokens_api.registries_tokens_delete(registry_id, existing_object.id)
    except ionoscloud_container_registry.ApiException as e:
        module.fail_json(msg="failed to remove the Registry Token: %s" % to_native(e))


def update_replace_object(module, client, existing_object):
    if _should_replace_object(module, existing_object):

<<<<<<< HEAD
        if module.params.get('do_not_replace'):
            module.fail_json(msg="{} should be replaced but do_not_replace is set to True.".format(OBJECT_NAME))
=======
        if not module.params.get('allow_replace'):
            module.fail_json(msg="{} should be replaced but allow_replace is set to False.".format(OBJECT_NAME))
>>>>>>> c8bd2ff8

        new_object = _create_object(module, client, existing_object).to_dict()
        _remove_object(module, client, existing_object)
        return {
            'changed': True,
            'failed': False,
            'action': 'create',
            RETURNED_KEY: new_object,
        }
    if _should_update_object(module, existing_object):
        # Update
        return {
            'changed': True,
            'failed': False,
            'action': 'update',
            RETURNED_KEY: _update_object(module, client, existing_object).to_dict()
        }

    # No action
    return {
        'changed': False,
        'failed': False,
        'action': 'create',
        RETURNED_KEY: existing_object.to_dict()
    }


def create_object(module, client):
    existing_object = get_resource(module, _get_object_list(module, client), _get_object_name(module))

    if existing_object:
        return update_replace_object(module, client, existing_object)

    return {
        'changed': True,
        'failed': False,
        'action': 'create',
        RETURNED_KEY: _create_object(module, client).to_dict()
    }


def update_object(module, client):
    object_name = _get_object_name(module)
    object_list = _get_object_list(module, client)

    existing_object = get_resource(module, object_list, _get_object_identifier(module))

    if existing_object is None:
        module.exit_json(changed=False)
<<<<<<< HEAD
=======
        return
>>>>>>> c8bd2ff8

    existing_object_id_by_new_name = get_resource_id(module, object_list, object_name)

    if (
        existing_object.id is not None
        and existing_object_id_by_new_name is not None
        and existing_object_id_by_new_name != existing_object.id
    ):
        module.fail_json(
            msg='failed to update the {}: Another resource with the desired name ({}) exists'.format(
                OBJECT_NAME, object_name,
            ),
        )

    return update_replace_object(module, client, existing_object)


def remove_object(module, client):
    existing_object = get_resource(module, _get_object_list(module, client), _get_object_identifier(module))

    if existing_object is None:
        module.exit_json(changed=False)
<<<<<<< HEAD
=======
        return
>>>>>>> c8bd2ff8

    _remove_object(module, client, existing_object)

    return {
        'action': 'delete',
        'changed': True,
        'id': existing_object.id,
    }


def get_module_arguments():
    arguments = {}

    for option_name, option in OPTIONS.items():
        arguments[option_name] = {
            'type': option['type'],
        }
        for key in ['choices', 'default', 'aliases', 'no_log', 'elements']:
            if option.get(key) is not None:
                arguments[option_name][key] = option.get(key)

        if option.get('env_fallback'):
            arguments[option_name]['fallback'] = (env_fallback, [option['env_fallback']])

        if len(option.get('required', [])) == len(STATES):
            arguments[option_name]['required'] = True

    return arguments


def get_sdk_config(module, sdk):
    username = module.params.get('username')
    password = module.params.get('password')
    token = module.params.get('token')
    api_url = module.params.get('api_url')

    if token is not None:
        # use the token instead of username & password
        conf = {
            'token': token
        }
    else:
        # use the username & password
        conf = {
            'username': username,
            'password': password,
        }

    if api_url is not None:
        conf['host'] = api_url
        conf['server_index'] = None

    return sdk.Configuration(**conf)


def check_required_arguments(module, state, object_name):
    # manually checking if token or username & password provided
    if (
        not module.params.get("token")
        and not (module.params.get("username") and module.params.get("password"))
    ):
        module.fail_json(
            msg='Token or username & password are required for {object_name}'.format(
                object_name=object_name,
            ),
        )
    for option_name, option in OPTIONS.items():
        if state in option.get('required', []) and not module.params.get(option_name):
            module.fail_json(
                msg='{option_name} parameter is required for {object_name} state {state}'.format(
                    option_name=option_name,
                    object_name=object_name,
                    state=state,
                ),
            )


def main():
    module = AnsibleModule(argument_spec=get_module_arguments(), supports_check_mode=True)

    if not HAS_SDK:
        module.fail_json(msg='ionoscloud_container_registry is required for this module, '
                             'run `pip install ionoscloud_container_registry`')


    client = ionoscloud_container_registry.ApiClient(get_sdk_config(module, ionoscloud_container_registry))
    client.user_agent = CONTAINER_REGISTRY_USER_AGENT

    state = module.params.get('state')

    check_required_arguments(module, state, OBJECT_NAME)

    try:
        if state == 'present':
            module.exit_json(**create_object(module, client))
        elif state == 'absent':
            module.exit_json(**remove_object(module, client))
        elif state == 'update':
            module.exit_json(**update_object(module, client))
    except Exception as e:
        module.fail_json(
            msg='failed to set {object_name} state {state}: {error}'.format(
                object_name=OBJECT_NAME, error=to_native(e), state=state,
            ))


if __name__ == '__main__':
    main()<|MERGE_RESOLUTION|>--- conflicted
+++ resolved
@@ -63,17 +63,10 @@
         'required': STATES,
         'type': 'str',
     },
-<<<<<<< HEAD
-    'do_not_replace': {
-        'description': [
-            'Boolean indincating if the resource should not be recreated when the state cannot be reached in '
-            'another way. This may be used to prevent resources from being deleted from specifying a different'
-=======
     'allow_replace': {
         'description': [
             'Boolean indincating if the resource should be recreated when the state cannot be reached in '
             'another way. This may be used to prevent resources from being deleted from specifying a different '
->>>>>>> c8bd2ff8
             'value to an immutable property. An error will be thrown instead',
         ],
         'available': ['present', 'update'],
@@ -168,11 +161,7 @@
 EXAMPLE_PER_STATE = {
     'present': '''- name: Create Registry Token
     registry_token:
-<<<<<<< HEAD
-        registry: "{{ registry_id }}"
-=======
         registry: RegistryName
->>>>>>> c8bd2ff8
         name: test_registry_token
         scopes:
             - actions: 
@@ -187,11 +176,7 @@
   ''',
     'update': '''- name: Update Registry Token
     registry_token:
-<<<<<<< HEAD
-        registry: "{{ registry_id }}"
-=======
         registry: RegistryName
->>>>>>> c8bd2ff8
         registry_token: test_registry_token
         scopes:
             - actions: 
@@ -204,11 +189,7 @@
   ''',
     'absent': '''- name: Delete Registry Token
     registry_token:
-<<<<<<< HEAD
-        registry: "{{ registry_id }}"
-=======
         registry: RegistryName
->>>>>>> c8bd2ff8
         registry_token: test_registry_token
         state: absent
   ''',
@@ -269,45 +250,6 @@
         module.params.get('name') is not None
         and existing_object.properties.name != module.params.get('name')
     )
-<<<<<<< HEAD
-
-
-def _should_update_object(module, existing_object):
-    existing_scopes=list(map(scope_dict_to_object, module.params.get('scopes'))),
-
-    def sort_func(el):
-        return el['name'], el['type']
-
-    if module.params.get('scopes'):
-        existing_scopes = sorted(map(
-            lambda x: {
-                'name': x.name,
-                'type': x.type,
-                'actions': sorted(x.actions),
-            },
-            existing_object.properties.scopes
-        ), key=sort_func)
-        new_scopes = sorted(module.params.get('scopes'), key=sort_func)
-
-    return (
-        module.params.get('expiry_date') is not None
-        and existing_object.properties.expiry_date != module.params.get('expiry_date')
-        or module.params.get('status') is not None
-        and existing_object.properties.status != module.params.get('status')
-        or module.params.get('scopes') is not None
-        and new_scopes != existing_scopes
-    )
-
-
-def _get_object_list(module, client):
-    registry_id = get_resource_id(
-        module, 
-        ionoscloud_container_registry.RegistriesApi(client).registries_get(),
-        module.params.get('registry'),
-    )
-    return ionoscloud_container_registry.TokensApi(client).registries_tokens_get(registry_id)
-
-=======
 
 
 def _should_update_object(module, existing_object):
@@ -348,7 +290,6 @@
     )
     return ionoscloud_container_registry.TokensApi(client).registries_tokens_get(registry_id)
 
->>>>>>> c8bd2ff8
 
 def _get_object_name(module):
     return module.params.get('name')
@@ -437,13 +378,8 @@
 def update_replace_object(module, client, existing_object):
     if _should_replace_object(module, existing_object):
 
-<<<<<<< HEAD
-        if module.params.get('do_not_replace'):
-            module.fail_json(msg="{} should be replaced but do_not_replace is set to True.".format(OBJECT_NAME))
-=======
         if not module.params.get('allow_replace'):
             module.fail_json(msg="{} should be replaced but allow_replace is set to False.".format(OBJECT_NAME))
->>>>>>> c8bd2ff8
 
         new_object = _create_object(module, client, existing_object).to_dict()
         _remove_object(module, client, existing_object)
@@ -493,10 +429,7 @@
 
     if existing_object is None:
         module.exit_json(changed=False)
-<<<<<<< HEAD
-=======
         return
->>>>>>> c8bd2ff8
 
     existing_object_id_by_new_name = get_resource_id(module, object_list, object_name)
 
@@ -519,10 +452,7 @@
 
     if existing_object is None:
         module.exit_json(changed=False)
-<<<<<<< HEAD
-=======
         return
->>>>>>> c8bd2ff8
 
     _remove_object(module, client, existing_object)
 
