--- conflicted
+++ resolved
@@ -15,11 +15,7 @@
     - name: Create Data Platform cluster
       dataplatform_cluster:
         name: "{{ name }}"
-<<<<<<< HEAD
-        dataplatform_version: "22.11"
-=======
-        dataplatform_version: "23.7"
->>>>>>> c8bd2ff8
+        dataplatform_version: "23.7"
         datacenter: "{{ datacenter_response.datacenter.id }}"
         maintenance_window:
           day_of_the_week: "Wednesday"
