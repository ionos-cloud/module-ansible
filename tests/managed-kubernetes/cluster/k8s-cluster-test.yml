- hosts: localhost
  connection: local
  gather_facts: false

  vars_files:
    - ./vars.yml

  tasks:
    - name: Create k8s cluster
      k8s_cluster:
        cluster_name: "my-cluster-{{ 100 |random}}"
        maintenance_window:
          day_of_the_week: "Wednesday"
          time: "12:02:00"
<<<<<<< HEAD
        k8s_version: "1.21.9"
        wait: true
=======
>>>>>>> 5db1d812
      register: cluster_response

    - name: Get k8s config
      k8s_config:
        k8s_cluster_id: "{{ cluster_response.cluster.id }}"
        config_file: 'config.yaml'
        state: present

    - name: Update k8s cluster
      k8s_cluster:
        cluster_name: "my_cluster"
        k8s_cluster:  "{{ cluster_response.cluster.id }}"
        maintenance_window:
          day_of_the_week: "Wednesday"
          time: "12:02:00"
<<<<<<< HEAD
        k8s_version: "1.21.9"
        wait: true
=======
>>>>>>> 5db1d812
        state: update

    - name: Delete k8s cluster
      k8s_cluster:
        k8s_cluster: "{{ cluster_response.cluster.id }}"
        state: absent
        wait: false

    - name: Delete k8s cluster
      k8s_cluster:
        k8s_cluster: "{{ cluster_response.cluster.id }}"
        state: absent
        wait: true

    - name: Delete k8s cluster
      k8s_cluster:
        k8s_cluster: "non-existent-cluster-id"
        state: absent<|MERGE_RESOLUTION|>--- conflicted
+++ resolved
@@ -12,11 +12,6 @@
         maintenance_window:
           day_of_the_week: "Wednesday"
           time: "12:02:00"
-<<<<<<< HEAD
-        k8s_version: "1.21.9"
-        wait: true
-=======
->>>>>>> 5db1d812
       register: cluster_response
 
     - name: Get k8s config
@@ -32,11 +27,6 @@
         maintenance_window:
           day_of_the_week: "Wednesday"
           time: "12:02:00"
-<<<<<<< HEAD
-        k8s_version: "1.21.9"
-        wait: true
-=======
->>>>>>> 5db1d812
         state: update
 
     - name: Delete k8s cluster
