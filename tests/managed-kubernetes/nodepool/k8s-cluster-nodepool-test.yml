--- conflicted
+++ resolved
@@ -62,11 +62,7 @@
 
     - name: Create k8s cluster nodepool
       k8s_nodepool:
-<<<<<<< HEAD
-        nodepool_name: "my-nodepool-{{ 100 |random}}"
-=======
         name: "my-nodepool-{{ 100 |random}}"
->>>>>>> c8bd2ff8
         k8s_cluster:  "{{ cluster.cluster.id }}"
         datacenter: "{{ datacenter_response.datacenter.id }}"
         node_count: 2
