- hosts: localhost
  connection: local
  gather_facts: false

  vars_files:
    - ./vars.yml

  tasks:
    - name: Create datacenter
      datacenter:
        name: "{{ datacenter }}"
        description: "{{ description }}"
        location: "{{ location }}"
      register: datacenter_response

    - name: Create ipblock for create nodepool
      ipblock:
        name: "{{ name }} - create"
        location: "{{ location }}"
        size: 4
        state: present
      register: ipblock_response_create

    - name: Create ipblock for update nodepool
      ipblock:
        name: "{{ name }} - update"
        location: "{{ location }}"
        size: 5
        state: present
      register: ipblock_response_update

    - name: Create k8s cluster
      k8s_cluster:
        cluster_name: "my-cluster-{{ 100 |random}}"
        maintenance_window:
          day_of_the_week: "Wednesday"
          time: "12:02:00"
        wait: true
      register: cluster

    - name: Create k8s cluster nodepool
      k8s_nodepool:
        nodepool_name: "my-nodepool-{{ 100 |random}}"
        k8s_cluster_id:  "{{ cluster.cluster.id }}"
        datacenter_id: "{{ datacenter_response.datacenter.id }}"
        node_count: 2
        cpu_family: "INTEL_SKYLAKE"
        cores_count: "1"
        ram_size: "2048"
        availability_zone: "AUTO"
        storage_type: "HDD"
        storage_size: "100"
        public_ips: "{{ ipblock_response_create.ipblock.properties.ips }}"
<<<<<<< HEAD
        k8s_version: "1.23.10"
=======
        k8s_version: "1.23.12"
>>>>>>> 72ce9905
        auto_scaling:
          min_node_count: 1
          max_node_count: 3
        labels:
          foo: bar
          color: red
          size: "10"
        annotations:
          ann1: value1
          ann2: value2
        wait: true
      register: result

    - name: Debug - Show nodepool
      debug:
         msg: "{{ result.nodepool }}"

    - name: Update k8s cluster nodepool
      k8s_nodepool:
        k8s_cluster_id: "{{ cluster.cluster.id }}"
        datacenter_id: "{{ datacenter_response.datacenter.id }}"
        k8s_nodepool: "{{ result.nodepool.id }}"
        node_count: 2
        cpu_family: "INTEL_SKYLAKE"
        cores_count: "1"
        ram_size: "2048"
        availability_zone: "AUTO"
        storage_type: "HDD"
        storage_size: "100"
        public_ips: "{{ ipblock_response_update.ipblock.properties.ips }}"
        labels:
          color: blue
          size: "11"
        annotations:
          ann1: updatedvalue1
          ann2: updatedvalue2
        auto_scaling:
          min_node_count: 2
          max_node_count: 4
        wait: true
        state: update

    - name: Delete k8s cluster nodepool
      k8s_nodepool:
        k8s_cluster_id: "{{ cluster.cluster.id }}"
        k8s_nodepool: "{{ result.nodepool.id }}"
        wait: false
        state: absent

    - name: Delete k8s cluster nodepool
      k8s_nodepool:
        k8s_cluster_id: "{{ cluster.cluster.id }}"
        k8s_nodepool: "{{ result.nodepool.id }}"
        wait: true
        state: absent

    - name: Delete non-existent k8s cluster nodepool
      k8s_nodepool:
        k8s_cluster_id: "{{ cluster.cluster.id }}"
        k8s_nodepool: "non-existent-nodepool"
        wait: true
        state: absent

    - name: Delete k8s cluster
      k8s_cluster:
        k8s_cluster: "{{ cluster.cluster.id }}"
        wait: true
        state: absent

    - name: Remove ipblock for create nodepool
      ipblock:
        ipblock: "{{ name }} - create"
        state: absent

    - name: Remove ipblock for update nodepool
      ipblock:
        ipblock: "{{ name }} - update"
        state: absent
<|MERGE_RESOLUTION|>--- conflicted
+++ resolved
@@ -51,11 +51,7 @@
         storage_type: "HDD"
         storage_size: "100"
         public_ips: "{{ ipblock_response_create.ipblock.properties.ips }}"
-<<<<<<< HEAD
-        k8s_version: "1.23.10"
-=======
         k8s_version: "1.23.12"
->>>>>>> 72ce9905
         auto_scaling:
           min_node_count: 1
           max_node_count: 3
