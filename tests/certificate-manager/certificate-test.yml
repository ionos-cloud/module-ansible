
- hosts: localhost
  connection: local
  gather_facts: false

  vars_files:
    - ./vars.yml

  tasks:
    - name: Ensure private key is present
      community.crypto.openssl_privatekey:
        path: "{{ certificate_key_path }}"
        size: 2048
        mode: 0600
        type: RSA
        
    # - name: Ensure self-signed cert is present
    #   community.crypto.x509_certificate:
    #     path: "{{ certificate_path }}"
    #     privatekey_path: "{{ certificate_key_path }}"
    #     provider: selfsigned
    #     mode: 0644

    - name: Create Certificate
      certificate:
        certificate_name: "{{ certificate_name }}"
        certificate_file: "{{ certificate_path }}"
        private_key_file: "{{ certificate_key_path }}"
      register: certificate

<<<<<<< HEAD
    - name: Create Certificate
      certificate:
        certificate_name: "{{ certificate_name }}"
        certificate_file: "{{ certificate_path }}"
        private_key_file: "{{ certificate_key_path }}"
      register: certificate
=======
    # - name: Print output to file
    #   ansible.builtin.copy:
    #     content: "{{certificate}}"
    #     dest: ../../docs/returned_object_examples/certificate.json

    - name: List Certificates
      certificate_info:
      register: certificates_response

    # - name: Print output to file
    #   ansible.builtin.copy:
    #     content: "{{certificates_response}}"
    #     dest: ../../docs/returned_object_examples/certificate_info.json

    - name: Create Certificate no change
      certificate:
        state: update
        certificate: "{{ certificate.certificate.id }}"
        certificate_name: "{{ certificate_name }}"
        certificate_file: "{{ certificate_path }}"
        allow_replace: False
      register: certificatenochange

    - name: Asserting that changed == false when no update is made
      assert:
        that:
          - certificatenochange.changed == false
        msg: "Changed should be false"
>>>>>>> c8bd2ff8

    - name: Update Certificate
      certificate:
        certificate: "{{ certificate.certificate.id }}"
        certificate_name: "{{ certificate_updated_name }}"
        allow_replace: False
        state: update
      register: updated_certificate

    - name: Delete Certificate
      certificate:
        certificate: "{{ certificate.certificate.id }}"
        state: absent

    # - name: Delete local certificate
    #   file:
    #     state: absent
    #     path: "{{ certificate_path }}"

    - name: Delete local key
      file:
        state: absent
        path: "{{ certificate_key_path }}"<|MERGE_RESOLUTION|>--- conflicted
+++ resolved
@@ -28,14 +28,6 @@
         private_key_file: "{{ certificate_key_path }}"
       register: certificate
 
-<<<<<<< HEAD
-    - name: Create Certificate
-      certificate:
-        certificate_name: "{{ certificate_name }}"
-        certificate_file: "{{ certificate_path }}"
-        private_key_file: "{{ certificate_key_path }}"
-      register: certificate
-=======
     # - name: Print output to file
     #   ansible.builtin.copy:
     #     content: "{{certificate}}"
@@ -64,7 +56,6 @@
         that:
           - certificatenochange.changed == false
         msg: "Changed should be false"
->>>>>>> c8bd2ff8
 
     - name: Update Certificate
       certificate:
