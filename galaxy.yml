--- conflicted
+++ resolved
@@ -5,11 +5,7 @@
 name: ionoscloud
 
 # The version of the collection.
-<<<<<<< HEAD
-version: 6.2.0
-=======
 version: 6.3.2
->>>>>>> b85d7cfe
 
 readme: README.md
 
