# certificate

This is a simple module that supports uploading, updating or deleting certificates in the Ionos Cloud Certificate Manager.

## Example Syntax


```yaml

    - name: Create Certificate
        certificate:
            certificate_name: CertificateName
            certificate_file: "certificate.pem"
            private_key_file: "key.pem"
        register: certificate
  

    - name: Update Certificate
        certificate:
<<<<<<< HEAD
            certificate: "{{ certificate.certificate.id }}"
            certificate_name: "{{ certificate_updated_name }}"
=======
            certificate: CertificateName
            certificate_name: CertificateNewName
>>>>>>> c8bd2ff8
            state: update
        register: updated_certificate
  

    - name: Delete Certificate
        certificate:
<<<<<<< HEAD
            certificate: "{{ certificate.certificate.id }}"
=======
            certificate: CertificateNewName
>>>>>>> c8bd2ff8
            state: delete
  
```

&nbsp;

&nbsp;
## Returned object
```json
{
    "changed": true,
    "failed": false,
    "action": "create",
    "certificate": {
        "id": "58da84bd-5dea-4838-9c43-391b7c75124a",
        "type": "certificate",
        "href": "https://api.ionos.com/certificatemanager/certificates/58da84bd-5dea-4838-9c43-391b7c75124a",
        "metadata": {
            "etag": null,
            "created_date": "2023-05-29T13:48:11Z",
            "created_by": "<USER_EMAIL>",
            "created_by_user_id": "<USER_ID>",
            "last_modified_date": "2023-05-29T13:48:11Z",
            "last_modified_by": "<USER_EMAIL>",
            "last_modified_by_user_id": "<USER_ID>",
            "state": "AVAILABLE"
        },
        "properties": {
            "name": "test_certificate",
            "certificate": "<CERTIFICATE>",
            "certificate_chain": null
        }
    }
}

```

&nbsp;

 **_NOTE:_**   **If you are using a versions 7.0.0 and up**: modules can replace resources if certain set parameters differ from the results found in the API!
## Parameters that can trigger a resource replacement:
  * certificate_file 
  * certificate_chain_file 
  * private_key_file (Will trigger replace just by being set as this parameter cannot be retrieved from the api to check for changes!)
&nbsp;

# state: **present**
```yaml
  
    - name: Create Certificate
        certificate:
            certificate_name: CertificateName
            certificate_file: "certificate.pem"
            private_key_file: "key.pem"
        register: certificate
  
```
### Available parameters for state **present**:
&nbsp;

<<<<<<< HEAD
  | Name | Required | Type | Default | Description |
  | :--- | :---: | :--- | :--- | :--- |
  | certificate_name | False | str |  | The certificate name. |
  | certificate_file | True | str |  | File containing the certificate body. |
  | private_key_file | True | str |  | File containing the private key blob. |
  | certificate_chain_file | False | str |  | File containing the certificate chain. |
  | do_not_replace | False | bool | False | Boolean indincating if the resource should not be recreated when the state cannot be reached in another way. This may be used to prevent resources from being deleted from specifying a differentvalue to an immutable property. An error will be thrown instead |
  | api_url | False | str |  | The Ionos API base URL. |
  | username | False | str |  | The Ionos username. Overrides the IONOS_USERNAME environment variable. |
  | password | False | str |  | The Ionos password. Overrides the IONOS_PASSWORD environment variable. |
  | token | False | str |  | The Ionos token. Overrides the IONOS_TOKEN environment variable. |
  | wait | False | bool | True | Wait for the resource to be created before returning. |
  | wait_timeout | False | int | 600 | How long before wait gives up, in seconds. |
  | state | False | str | present | Indicate desired state of the resource. |
=======
<table data-full-width="true">
  <thead>
    <tr>
      <th width="70">Name</th>
      <th width="40" align="center">Required</th>
      <th>Description</th>
    </tr>
  </thead>
  <tbody>
  <tr>
  <td>certificate_name<br/><mark style="color:blue;">str</mark></td>
  <td align="center">False</td>
  <td>The certificate name.</td>
  </tr>
  <tr>
  <td>certificate_file<br/><mark style="color:blue;">str</mark></td>
  <td align="center">True</td>
  <td>File containing the certificate body.</td>
  </tr>
  <tr>
  <td>private_key_file<br/><mark style="color:blue;">str</mark></td>
  <td align="center">True</td>
  <td>File containing the private key blob.</td>
  </tr>
  <tr>
  <td>certificate_chain_file<br/><mark style="color:blue;">str</mark></td>
  <td align="center">False</td>
  <td>File containing the certificate chain.</td>
  </tr>
  <tr>
  <td>allow_replace<br/><mark style="color:blue;">bool</mark></td>
  <td align="center">False</td>
  <td>Boolean indincating if the resource should be recreated when the state cannot be reached in another way. This may be used to prevent resources from being deleted from specifying a different value to an immutable property. An error will be thrown instead<br />Default: False</td>
  </tr>
  <tr>
  <td>api_url<br/><mark style="color:blue;">str</mark></td>
  <td align="center">False</td>
  <td>The Ionos API base URL.</td>
  </tr>
  <tr>
  <td>username<br/><mark style="color:blue;">str</mark></td>
  <td align="center">False</td>
  <td>The Ionos username. Overrides the IONOS_USERNAME environment variable.</td>
  </tr>
  <tr>
  <td>password<br/><mark style="color:blue;">str</mark></td>
  <td align="center">False</td>
  <td>The Ionos password. Overrides the IONOS_PASSWORD environment variable.</td>
  </tr>
  <tr>
  <td>token<br/><mark style="color:blue;">str</mark></td>
  <td align="center">False</td>
  <td>The Ionos token. Overrides the IONOS_TOKEN environment variable.</td>
  </tr>
  <tr>
  <td>wait<br/><mark style="color:blue;">bool</mark></td>
  <td align="center">False</td>
  <td>Wait for the resource to be created before returning.<br />Default: True<br />Options: [True, False]</td>
  </tr>
  <tr>
  <td>wait_timeout<br/><mark style="color:blue;">int</mark></td>
  <td align="center">False</td>
  <td>How long before wait gives up, in seconds.<br />Default: 600</td>
  </tr>
  <tr>
  <td>state<br/><mark style="color:blue;">str</mark></td>
  <td align="center">False</td>
  <td>Indicate desired state of the resource.<br />Default: present<br />Options: ['present', 'absent', 'update']</td>
  </tr>
  </tbody>
</table>
>>>>>>> c8bd2ff8

&nbsp;

&nbsp;
# state: **absent**
```yaml
  
    - name: Delete Certificate
        certificate:
<<<<<<< HEAD
            certificate: "{{ certificate.certificate.id }}"
=======
            certificate: CertificateNewName
>>>>>>> c8bd2ff8
            state: delete
  
```
### Available parameters for state **absent**:
&nbsp;

<<<<<<< HEAD
  | Name | Required | Type | Default | Description |
  | :--- | :---: | :--- | :--- | :--- |
  | certificate | False | str |  | The certificate name or ID. |
  | certificate_name | False | str |  | The certificate name. |
  | api_url | False | str |  | The Ionos API base URL. |
  | username | False | str |  | The Ionos username. Overrides the IONOS_USERNAME environment variable. |
  | password | False | str |  | The Ionos password. Overrides the IONOS_PASSWORD environment variable. |
  | token | False | str |  | The Ionos token. Overrides the IONOS_TOKEN environment variable. |
  | wait | False | bool | True | Wait for the resource to be created before returning. |
  | wait_timeout | False | int | 600 | How long before wait gives up, in seconds. |
  | state | False | str | present | Indicate desired state of the resource. |
=======
<table data-full-width="true">
  <thead>
    <tr>
      <th width="70">Name</th>
      <th width="40" align="center">Required</th>
      <th>Description</th>
    </tr>
  </thead>
  <tbody>
  <tr>
  <td>certificate<br/><mark style="color:blue;">str</mark></td>
  <td align="center">False</td>
  <td>The certificate name or ID.</td>
  </tr>
  <tr>
  <td>certificate_name<br/><mark style="color:blue;">str</mark></td>
  <td align="center">False</td>
  <td>The certificate name.</td>
  </tr>
  <tr>
  <td>api_url<br/><mark style="color:blue;">str</mark></td>
  <td align="center">False</td>
  <td>The Ionos API base URL.</td>
  </tr>
  <tr>
  <td>username<br/><mark style="color:blue;">str</mark></td>
  <td align="center">False</td>
  <td>The Ionos username. Overrides the IONOS_USERNAME environment variable.</td>
  </tr>
  <tr>
  <td>password<br/><mark style="color:blue;">str</mark></td>
  <td align="center">False</td>
  <td>The Ionos password. Overrides the IONOS_PASSWORD environment variable.</td>
  </tr>
  <tr>
  <td>token<br/><mark style="color:blue;">str</mark></td>
  <td align="center">False</td>
  <td>The Ionos token. Overrides the IONOS_TOKEN environment variable.</td>
  </tr>
  <tr>
  <td>wait<br/><mark style="color:blue;">bool</mark></td>
  <td align="center">False</td>
  <td>Wait for the resource to be created before returning.<br />Default: True<br />Options: [True, False]</td>
  </tr>
  <tr>
  <td>wait_timeout<br/><mark style="color:blue;">int</mark></td>
  <td align="center">False</td>
  <td>How long before wait gives up, in seconds.<br />Default: 600</td>
  </tr>
  <tr>
  <td>state<br/><mark style="color:blue;">str</mark></td>
  <td align="center">False</td>
  <td>Indicate desired state of the resource.<br />Default: present<br />Options: ['present', 'absent', 'update']</td>
  </tr>
  </tbody>
</table>
>>>>>>> c8bd2ff8

&nbsp;

&nbsp;
# state: **update**
```yaml
  
    - name: Update Certificate
        certificate:
<<<<<<< HEAD
            certificate: "{{ certificate.certificate.id }}"
            certificate_name: "{{ certificate_updated_name }}"
=======
            certificate: CertificateName
            certificate_name: CertificateNewName
>>>>>>> c8bd2ff8
            state: update
        register: updated_certificate
  
```
### Available parameters for state **update**:
&nbsp;

<<<<<<< HEAD
  | Name | Required | Type | Default | Description |
  | :--- | :---: | :--- | :--- | :--- |
  | certificate | True | str |  | The certificate name or ID. |
  | certificate_name | True | str |  | The certificate name. |
  | do_not_replace | False | bool | False | Boolean indincating if the resource should not be recreated when the state cannot be reached in another way. This may be used to prevent resources from being deleted from specifying a differentvalue to an immutable property. An error will be thrown instead |
  | api_url | False | str |  | The Ionos API base URL. |
  | username | False | str |  | The Ionos username. Overrides the IONOS_USERNAME environment variable. |
  | password | False | str |  | The Ionos password. Overrides the IONOS_PASSWORD environment variable. |
  | token | False | str |  | The Ionos token. Overrides the IONOS_TOKEN environment variable. |
  | wait | False | bool | True | Wait for the resource to be created before returning. |
  | wait_timeout | False | int | 600 | How long before wait gives up, in seconds. |
  | state | False | str | present | Indicate desired state of the resource. |
=======
<table data-full-width="true">
  <thead>
    <tr>
      <th width="70">Name</th>
      <th width="40" align="center">Required</th>
      <th>Description</th>
    </tr>
  </thead>
  <tbody>
  <tr>
  <td>certificate<br/><mark style="color:blue;">str</mark></td>
  <td align="center">True</td>
  <td>The certificate name or ID.</td>
  </tr>
  <tr>
  <td>certificate_name<br/><mark style="color:blue;">str</mark></td>
  <td align="center">True</td>
  <td>The certificate name.</td>
  </tr>
  <tr>
  <td>allow_replace<br/><mark style="color:blue;">bool</mark></td>
  <td align="center">False</td>
  <td>Boolean indincating if the resource should be recreated when the state cannot be reached in another way. This may be used to prevent resources from being deleted from specifying a different value to an immutable property. An error will be thrown instead<br />Default: False</td>
  </tr>
  <tr>
  <td>api_url<br/><mark style="color:blue;">str</mark></td>
  <td align="center">False</td>
  <td>The Ionos API base URL.</td>
  </tr>
  <tr>
  <td>username<br/><mark style="color:blue;">str</mark></td>
  <td align="center">False</td>
  <td>The Ionos username. Overrides the IONOS_USERNAME environment variable.</td>
  </tr>
  <tr>
  <td>password<br/><mark style="color:blue;">str</mark></td>
  <td align="center">False</td>
  <td>The Ionos password. Overrides the IONOS_PASSWORD environment variable.</td>
  </tr>
  <tr>
  <td>token<br/><mark style="color:blue;">str</mark></td>
  <td align="center">False</td>
  <td>The Ionos token. Overrides the IONOS_TOKEN environment variable.</td>
  </tr>
  <tr>
  <td>wait<br/><mark style="color:blue;">bool</mark></td>
  <td align="center">False</td>
  <td>Wait for the resource to be created before returning.<br />Default: True<br />Options: [True, False]</td>
  </tr>
  <tr>
  <td>wait_timeout<br/><mark style="color:blue;">int</mark></td>
  <td align="center">False</td>
  <td>How long before wait gives up, in seconds.<br />Default: 600</td>
  </tr>
  <tr>
  <td>state<br/><mark style="color:blue;">str</mark></td>
  <td align="center">False</td>
  <td>Indicate desired state of the resource.<br />Default: present<br />Options: ['present', 'absent', 'update']</td>
  </tr>
  </tbody>
</table>
>>>>>>> c8bd2ff8

&nbsp;

&nbsp;<|MERGE_RESOLUTION|>--- conflicted
+++ resolved
@@ -17,24 +17,15 @@
 
     - name: Update Certificate
         certificate:
-<<<<<<< HEAD
-            certificate: "{{ certificate.certificate.id }}"
-            certificate_name: "{{ certificate_updated_name }}"
-=======
             certificate: CertificateName
             certificate_name: CertificateNewName
->>>>>>> c8bd2ff8
             state: update
         register: updated_certificate
   
 
     - name: Delete Certificate
         certificate:
-<<<<<<< HEAD
-            certificate: "{{ certificate.certificate.id }}"
-=======
             certificate: CertificateNewName
->>>>>>> c8bd2ff8
             state: delete
   
 ```
@@ -95,22 +86,6 @@
 ### Available parameters for state **present**:
 &nbsp;
 
-<<<<<<< HEAD
-  | Name | Required | Type | Default | Description |
-  | :--- | :---: | :--- | :--- | :--- |
-  | certificate_name | False | str |  | The certificate name. |
-  | certificate_file | True | str |  | File containing the certificate body. |
-  | private_key_file | True | str |  | File containing the private key blob. |
-  | certificate_chain_file | False | str |  | File containing the certificate chain. |
-  | do_not_replace | False | bool | False | Boolean indincating if the resource should not be recreated when the state cannot be reached in another way. This may be used to prevent resources from being deleted from specifying a differentvalue to an immutable property. An error will be thrown instead |
-  | api_url | False | str |  | The Ionos API base URL. |
-  | username | False | str |  | The Ionos username. Overrides the IONOS_USERNAME environment variable. |
-  | password | False | str |  | The Ionos password. Overrides the IONOS_PASSWORD environment variable. |
-  | token | False | str |  | The Ionos token. Overrides the IONOS_TOKEN environment variable. |
-  | wait | False | bool | True | Wait for the resource to be created before returning. |
-  | wait_timeout | False | int | 600 | How long before wait gives up, in seconds. |
-  | state | False | str | present | Indicate desired state of the resource. |
-=======
 <table data-full-width="true">
   <thead>
     <tr>
@@ -182,7 +157,6 @@
   </tr>
   </tbody>
 </table>
->>>>>>> c8bd2ff8
 
 &nbsp;
 
@@ -192,30 +166,13 @@
   
     - name: Delete Certificate
         certificate:
-<<<<<<< HEAD
-            certificate: "{{ certificate.certificate.id }}"
-=======
             certificate: CertificateNewName
->>>>>>> c8bd2ff8
             state: delete
   
 ```
 ### Available parameters for state **absent**:
 &nbsp;
 
-<<<<<<< HEAD
-  | Name | Required | Type | Default | Description |
-  | :--- | :---: | :--- | :--- | :--- |
-  | certificate | False | str |  | The certificate name or ID. |
-  | certificate_name | False | str |  | The certificate name. |
-  | api_url | False | str |  | The Ionos API base URL. |
-  | username | False | str |  | The Ionos username. Overrides the IONOS_USERNAME environment variable. |
-  | password | False | str |  | The Ionos password. Overrides the IONOS_PASSWORD environment variable. |
-  | token | False | str |  | The Ionos token. Overrides the IONOS_TOKEN environment variable. |
-  | wait | False | bool | True | Wait for the resource to be created before returning. |
-  | wait_timeout | False | int | 600 | How long before wait gives up, in seconds. |
-  | state | False | str | present | Indicate desired state of the resource. |
-=======
 <table data-full-width="true">
   <thead>
     <tr>
@@ -272,7 +229,6 @@
   </tr>
   </tbody>
 </table>
->>>>>>> c8bd2ff8
 
 &nbsp;
 
@@ -282,13 +238,8 @@
   
     - name: Update Certificate
         certificate:
-<<<<<<< HEAD
-            certificate: "{{ certificate.certificate.id }}"
-            certificate_name: "{{ certificate_updated_name }}"
-=======
             certificate: CertificateName
             certificate_name: CertificateNewName
->>>>>>> c8bd2ff8
             state: update
         register: updated_certificate
   
@@ -296,20 +247,6 @@
 ### Available parameters for state **update**:
 &nbsp;
 
-<<<<<<< HEAD
-  | Name | Required | Type | Default | Description |
-  | :--- | :---: | :--- | :--- | :--- |
-  | certificate | True | str |  | The certificate name or ID. |
-  | certificate_name | True | str |  | The certificate name. |
-  | do_not_replace | False | bool | False | Boolean indincating if the resource should not be recreated when the state cannot be reached in another way. This may be used to prevent resources from being deleted from specifying a differentvalue to an immutable property. An error will be thrown instead |
-  | api_url | False | str |  | The Ionos API base URL. |
-  | username | False | str |  | The Ionos username. Overrides the IONOS_USERNAME environment variable. |
-  | password | False | str |  | The Ionos password. Overrides the IONOS_PASSWORD environment variable. |
-  | token | False | str |  | The Ionos token. Overrides the IONOS_TOKEN environment variable. |
-  | wait | False | bool | True | Wait for the resource to be created before returning. |
-  | wait_timeout | False | int | 600 | How long before wait gives up, in seconds. |
-  | state | False | str | present | Indicate desired state of the resource. |
-=======
 <table data-full-width="true">
   <thead>
     <tr>
@@ -371,7 +308,6 @@
   </tr>
   </tbody>
 </table>
->>>>>>> c8bd2ff8
 
 &nbsp;
 
