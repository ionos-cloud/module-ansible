# datacenter

This is a simple module that supports creating or removing datacenters. A datacenter is required before you can create servers. This module has a dependency on ionoscloud &gt;= 6.0.2

## Example Syntax


```yaml
# Create a Datacenter
  - name: Create datacenter
    datacenter:
      name: "Example DC"
      description: "description"
      location: de/fra
    register: datacenter_response
  
# Update a datacenter description
  - name: Update datacenter
    datacenter:
      datacenter: "Example DC"
      description: "description - RENAMED"
      state: update
    register: updated_datacenter
  
# Destroy a Datacenter. This will remove all servers, volumes, and other objects in the datacenter.
  - name: Remove datacenter
    datacenter:
      datacenter: "Example DC"
      state: absent
  
```

&nbsp;

&nbsp;
## Returned object
```json
{
    "changed": false,
    "failed": false,
    "action": "create",
    "datacenter": {
        "entities": {
            "lans": {
                "links": null,
                "href": "https://api.ionos.com/cloudapi/v6/datacenters/9683f0c0-e311-4194-bddc-a99bb2babf82/lans",
                "id": "9683f0c0-e311-4194-bddc-a99bb2babf82/lans",
                "items": null,
                "limit": null,
                "offset": null,
                "type": "collection"
            },
            "loadbalancers": {
                "links": null,
                "href": "https://api.ionos.com/cloudapi/v6/datacenters/9683f0c0-e311-4194-bddc-a99bb2babf82/loadbalancers",
                "id": "9683f0c0-e311-4194-bddc-a99bb2babf82/loadbalancers",
                "items": null,
                "limit": null,
                "offset": null,
                "type": "collection"
            },
            "natgateways": {
                "links": null,
                "href": "https://api.ionos.com/cloudapi/v6/datacenters/9683f0c0-e311-4194-bddc-a99bb2babf82/natgateways",
                "id": "9683f0c0-e311-4194-bddc-a99bb2babf82/natgateways",
                "items": null,
                "limit": null,
                "offset": null,
                "type": "collection"
            },
            "networkloadbalancers": {
                "links": null,
                "href": "https://api.ionos.com/cloudapi/v6/datacenters/9683f0c0-e311-4194-bddc-a99bb2babf82/networkloadbalancers",
                "id": "9683f0c0-e311-4194-bddc-a99bb2babf82/networkloadbalancers",
                "items": null,
                "limit": null,
                "offset": null,
                "type": "collection"
            },
            "servers": {
                "links": null,
                "href": "https://api.ionos.com/cloudapi/v6/datacenters/9683f0c0-e311-4194-bddc-a99bb2babf82/servers",
                "id": "9683f0c0-e311-4194-bddc-a99bb2babf82/servers",
                "items": null,
                "limit": null,
                "offset": null,
                "type": "collection"
            },
            "volumes": {
                "links": null,
                "href": "https://api.ionos.com/cloudapi/v6/datacenters/9683f0c0-e311-4194-bddc-a99bb2babf82/volumes",
                "id": "9683f0c0-e311-4194-bddc-a99bb2babf82/volumes",
                "items": null,
                "limit": null,
                "offset": null,
                "type": "collection"
            }
        },
        "href": "https://api.ionos.com/cloudapi/v6/datacenters/9683f0c0-e311-4194-bddc-a99bb2babf82",
        "id": "9683f0c0-e311-4194-bddc-a99bb2babf82",
        "metadata": {
            "created_by": "<USER_EMAIL>",
            "created_by_user_id": "<USER_ID>",
            "created_date": "2023-05-30T11:24:38+00:00",
            "etag": "f157640f8bc27aba358aed5cfbd74bf2",
            "last_modified_by": "<USER_EMAIL>",
            "last_modified_by_user_id": "<USER_ID>",
            "last_modified_date": "2023-05-30T11:24:38+00:00",
            "state": "AVAILABLE"
        },
        "properties": {
            "cpu_architecture": [
                {
                    "cpu_family": "INTEL_SKYLAKE",
                    "max_cores": 4,
                    "max_ram": 20480,
                    "vendor": "GenuineIntel"
                }
            ],
            "description": "Ansible Compute test description",
            "features": [
                "cloud-init-private-image",
                "vm-autoscaling",
                "ssd",
                "vnf-nat",
                "k8s",
                "ssd-storage-zoning",
                "nic-hot-plug",
                "vnf-lb",
                "monitoring",
                "nic-hot-unplug",
                "pcc",
                "contract-identities",
                "disk-vio-hot-unplug",
                "disk-vio-hot-plug",
                "cloud-init",
                "flow-logs",
                "cpu-hot-plug",
                "core-vps",
                "k8s-cidr-s3-support",
                "private-loadbalancer",
                "mem-hot-plug",
                "vnf-alb"
            ],
            "location": "gb/lhr",
            "name": "AnsibleAutoTestCompute",
            "sec_auth_protection": false,
            "version": 2
        },
        "type": "datacenter"
    }
}

```

&nbsp;

 **_NOTE:_**   **If you are using a versions 7.0.0 and up**: modules can replace resources if certain set parameters differ from the results found in the API!
## Parameters that can trigger a resource replacement:
  * location 
&nbsp;

# state: **present**
```yaml
  # Create a Datacenter
  - name: Create datacenter
    datacenter:
      name: "Example DC"
      description: "description"
      location: de/fra
    register: datacenter_response
  
```
### Available parameters for state **present**:
&nbsp;

<table data-full-width="true">
  <thead>
    <tr>
      <th width="70">Name</th>
      <th width="40" align="center">Required</th>
      <th>Description</th>
    </tr>
  </thead>
  <tbody>
  <tr>
  <td>name<br/><mark style="color:blue;">str</mark></td>
  <td align="center">True</td>
  <td>The name of the  resource.</td>
  </tr>
  <tr>
  <td>description<br/><mark style="color:blue;">str</mark></td>
  <td align="center">False</td>
  <td>A description for the datacenter, such as staging, production.</td>
  </tr>
  <tr>
  <td>location<br/><mark style="color:blue;">str</mark></td>
  <td align="center">True</td>
<<<<<<< HEAD
  <td>The physical location where the datacenter will be created. This will be where all of your servers live. Property cannot be modified after datacenter creation (disallowed in update requests).<br />Options: ['us/las', 'us/ewr', 'de/fra', 'de/fkb', 'de/txl', 'gb/lhr', 'es/vit']</td>
=======
  <td>The physical location where the datacenter will be created. This will be where all of your servers live. Property cannot be modified after datacenter creation (disallowed in update requests).<br />Options: ['us/las', 'us/ewr', 'de/fra', 'de/fkb', 'de/txl', 'gb/lhr', 'es/vit', 'fr/par']</td>
>>>>>>> c84bd655
  </tr>
  <tr>
  <td>allow_replace<br/><mark style="color:blue;">bool</mark></td>
  <td align="center">False</td>
  <td>Boolean indincating if the resource should be recreated when the state cannot be reached in another way. This may be used to prevent resources from being deleted from specifying a different value to an immutable property. An error will be thrown instead<br />Default: False</td>
  </tr>
  <tr>
  <td>api_url<br/><mark style="color:blue;">str</mark></td>
  <td align="center">False</td>
  <td>The Ionos API base URL.</td>
  </tr>
  <tr>
  <td>certificate_fingerprint<br/><mark style="color:blue;">str</mark></td>
  <td align="center">False</td>
  <td>The Ionos API certificate fingerprint.</td>
  </tr>
  <tr>
  <td>username<br/><mark style="color:blue;">str</mark></td>
  <td align="center">False</td>
  <td>The Ionos username. Overrides the IONOS_USERNAME environment variable.</td>
  </tr>
  <tr>
  <td>password<br/><mark style="color:blue;">str</mark></td>
  <td align="center">False</td>
  <td>The Ionos password. Overrides the IONOS_PASSWORD environment variable.</td>
  </tr>
  <tr>
  <td>token<br/><mark style="color:blue;">str</mark></td>
  <td align="center">False</td>
  <td>The Ionos token. Overrides the IONOS_TOKEN environment variable.</td>
  </tr>
  <tr>
  <td>wait<br/><mark style="color:blue;">bool</mark></td>
  <td align="center">False</td>
  <td>Wait for the resource to be created before returning.<br />Default: True<br />Options: [True, False]</td>
  </tr>
  <tr>
  <td>wait_timeout<br/><mark style="color:blue;">int</mark></td>
  <td align="center">False</td>
  <td>How long before wait gives up, in seconds.<br />Default: 600</td>
  </tr>
  <tr>
  <td>state<br/><mark style="color:blue;">str</mark></td>
  <td align="center">False</td>
  <td>Indicate desired state of the resource.<br />Default: present<br />Options: ['present', 'absent', 'update']</td>
  </tr>
  </tbody>
</table>

&nbsp;

&nbsp;
# state: **absent**
```yaml
  # Destroy a Datacenter. This will remove all servers, volumes, and other objects in the datacenter.
  - name: Remove datacenter
    datacenter:
      datacenter: "Example DC"
      state: absent
  
```
### Available parameters for state **absent**:
&nbsp;

<table data-full-width="true">
  <thead>
    <tr>
      <th width="70">Name</th>
      <th width="40" align="center">Required</th>
      <th>Description</th>
    </tr>
  </thead>
  <tbody>
  <tr>
  <td>datacenter<br/><mark style="color:blue;">str</mark></td>
  <td align="center">True</td>
  <td>The ID or name of the virtual datacenter.</td>
  </tr>
  <tr>
  <td>api_url<br/><mark style="color:blue;">str</mark></td>
  <td align="center">False</td>
  <td>The Ionos API base URL.</td>
  </tr>
  <tr>
  <td>certificate_fingerprint<br/><mark style="color:blue;">str</mark></td>
  <td align="center">False</td>
  <td>The Ionos API certificate fingerprint.</td>
  </tr>
  <tr>
  <td>username<br/><mark style="color:blue;">str</mark></td>
  <td align="center">False</td>
  <td>The Ionos username. Overrides the IONOS_USERNAME environment variable.</td>
  </tr>
  <tr>
  <td>password<br/><mark style="color:blue;">str</mark></td>
  <td align="center">False</td>
  <td>The Ionos password. Overrides the IONOS_PASSWORD environment variable.</td>
  </tr>
  <tr>
  <td>token<br/><mark style="color:blue;">str</mark></td>
  <td align="center">False</td>
  <td>The Ionos token. Overrides the IONOS_TOKEN environment variable.</td>
  </tr>
  <tr>
  <td>wait<br/><mark style="color:blue;">bool</mark></td>
  <td align="center">False</td>
  <td>Wait for the resource to be created before returning.<br />Default: True<br />Options: [True, False]</td>
  </tr>
  <tr>
  <td>wait_timeout<br/><mark style="color:blue;">int</mark></td>
  <td align="center">False</td>
  <td>How long before wait gives up, in seconds.<br />Default: 600</td>
  </tr>
  <tr>
  <td>state<br/><mark style="color:blue;">str</mark></td>
  <td align="center">False</td>
  <td>Indicate desired state of the resource.<br />Default: present<br />Options: ['present', 'absent', 'update']</td>
  </tr>
  </tbody>
</table>

&nbsp;

&nbsp;
# state: **update**
```yaml
  # Update a datacenter description
  - name: Update datacenter
    datacenter:
      datacenter: "Example DC"
      description: "description - RENAMED"
      state: update
    register: updated_datacenter
  
```
### Available parameters for state **update**:
&nbsp;

<table data-full-width="true">
  <thead>
    <tr>
      <th width="70">Name</th>
      <th width="40" align="center">Required</th>
      <th>Description</th>
    </tr>
  </thead>
  <tbody>
  <tr>
  <td>name<br/><mark style="color:blue;">str</mark></td>
  <td align="center">False</td>
  <td>The name of the  resource.</td>
  </tr>
  <tr>
  <td>description<br/><mark style="color:blue;">str</mark></td>
  <td align="center">False</td>
  <td>A description for the datacenter, such as staging, production.</td>
  </tr>
  <tr>
  <td>location<br/><mark style="color:blue;">str</mark></td>
  <td align="center">False</td>
<<<<<<< HEAD
  <td>The physical location where the datacenter will be created. This will be where all of your servers live. Property cannot be modified after datacenter creation (disallowed in update requests).<br />Options: ['us/las', 'us/ewr', 'de/fra', 'de/fkb', 'de/txl', 'gb/lhr', 'es/vit']</td>
=======
  <td>The physical location where the datacenter will be created. This will be where all of your servers live. Property cannot be modified after datacenter creation (disallowed in update requests).<br />Options: ['us/las', 'us/ewr', 'de/fra', 'de/fkb', 'de/txl', 'gb/lhr', 'es/vit', 'fr/par']</td>
>>>>>>> c84bd655
  </tr>
  <tr>
  <td>datacenter<br/><mark style="color:blue;">str</mark></td>
  <td align="center">True</td>
  <td>The ID or name of the virtual datacenter.</td>
  </tr>
  <tr>
  <td>allow_replace<br/><mark style="color:blue;">bool</mark></td>
  <td align="center">False</td>
  <td>Boolean indincating if the resource should be recreated when the state cannot be reached in another way. This may be used to prevent resources from being deleted from specifying a different value to an immutable property. An error will be thrown instead<br />Default: False</td>
  </tr>
  <tr>
  <td>api_url<br/><mark style="color:blue;">str</mark></td>
  <td align="center">False</td>
  <td>The Ionos API base URL.</td>
  </tr>
  <tr>
  <td>certificate_fingerprint<br/><mark style="color:blue;">str</mark></td>
  <td align="center">False</td>
  <td>The Ionos API certificate fingerprint.</td>
  </tr>
  <tr>
  <td>username<br/><mark style="color:blue;">str</mark></td>
  <td align="center">False</td>
  <td>The Ionos username. Overrides the IONOS_USERNAME environment variable.</td>
  </tr>
  <tr>
  <td>password<br/><mark style="color:blue;">str</mark></td>
  <td align="center">False</td>
  <td>The Ionos password. Overrides the IONOS_PASSWORD environment variable.</td>
  </tr>
  <tr>
  <td>token<br/><mark style="color:blue;">str</mark></td>
  <td align="center">False</td>
  <td>The Ionos token. Overrides the IONOS_TOKEN environment variable.</td>
  </tr>
  <tr>
  <td>wait<br/><mark style="color:blue;">bool</mark></td>
  <td align="center">False</td>
  <td>Wait for the resource to be created before returning.<br />Default: True<br />Options: [True, False]</td>
  </tr>
  <tr>
  <td>wait_timeout<br/><mark style="color:blue;">int</mark></td>
  <td align="center">False</td>
  <td>How long before wait gives up, in seconds.<br />Default: 600</td>
  </tr>
  <tr>
  <td>state<br/><mark style="color:blue;">str</mark></td>
  <td align="center">False</td>
  <td>Indicate desired state of the resource.<br />Default: present<br />Options: ['present', 'absent', 'update']</td>
  </tr>
  </tbody>
</table>

&nbsp;

&nbsp;<|MERGE_RESOLUTION|>--- conflicted
+++ resolved
@@ -196,11 +196,7 @@
   <tr>
   <td>location<br/><mark style="color:blue;">str</mark></td>
   <td align="center">True</td>
-<<<<<<< HEAD
-  <td>The physical location where the datacenter will be created. This will be where all of your servers live. Property cannot be modified after datacenter creation (disallowed in update requests).<br />Options: ['us/las', 'us/ewr', 'de/fra', 'de/fkb', 'de/txl', 'gb/lhr', 'es/vit']</td>
-=======
   <td>The physical location where the datacenter will be created. This will be where all of your servers live. Property cannot be modified after datacenter creation (disallowed in update requests).<br />Options: ['us/las', 'us/ewr', 'de/fra', 'de/fkb', 'de/txl', 'gb/lhr', 'es/vit', 'fr/par']</td>
->>>>>>> c84bd655
   </tr>
   <tr>
   <td>allow_replace<br/><mark style="color:blue;">bool</mark></td>
@@ -361,11 +357,7 @@
   <tr>
   <td>location<br/><mark style="color:blue;">str</mark></td>
   <td align="center">False</td>
-<<<<<<< HEAD
-  <td>The physical location where the datacenter will be created. This will be where all of your servers live. Property cannot be modified after datacenter creation (disallowed in update requests).<br />Options: ['us/las', 'us/ewr', 'de/fra', 'de/fkb', 'de/txl', 'gb/lhr', 'es/vit']</td>
-=======
   <td>The physical location where the datacenter will be created. This will be where all of your servers live. Property cannot be modified after datacenter creation (disallowed in update requests).<br />Options: ['us/las', 'us/ewr', 'de/fra', 'de/fkb', 'de/txl', 'gb/lhr', 'es/vit', 'fr/par']</td>
->>>>>>> c84bd655
   </tr>
   <tr>
   <td>datacenter<br/><mark style="color:blue;">str</mark></td>
