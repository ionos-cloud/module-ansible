# lan

This module allows you to create or remove a LAN.

## Example Syntax


```yaml
# Create a LAN
- name: Create private LAN
  lan:
    datacenter: Virtual Datacenter
    name: nameoflan
    public: false
    state: present
  
# Update a LAN
- name: Update LAN
  lan:
    datacenter: Virtual Datacenter
    name: nameoflan
    public: true
    ip_failover:
          208.94.38.167: 1de3e6ae-da16-4dc7-845c-092e8a19fded
          208.94.38.168: 8f01cbd3-bec4-46b7-b085-78bb9ea0c77c
    state: update
  
# Remove a LAN
- name: Remove LAN
  lan:
    datacenter: Virtual Datacenter
    name: nameoflan
    state: absent
  
```

&nbsp;

&nbsp;
## Returned object
```json
{
    "changed": true,
    "failed": false,
    "action": "create",
    "lan": {
        "entities": null,
        "href": "https://api.ionos.com/cloudapi/v6/datacenters/f6e15460-e5eb-451a-9da7-08c9da65a179/lans/1",
        "id": "1",
        "metadata": {
            "created_by": "<USER_EMAIL>",
            "created_by_user_id": "<USER_ID>",
            "created_date": "2023-05-29T09:26:00+00:00",
            "etag": "5200f351d90b89ae0282b81a8da77efe",
            "last_modified_by": "<USER_EMAIL>",
            "last_modified_by_user_id": "<USER_ID>",
            "last_modified_date": "2023-05-29T09:26:00+00:00",
            "state": "BUSY"
        },
        "properties": {
            "ip_failover": null,
            "name": "AnsibleAutoTestCompute",
            "pcc": null,
            "public": true
        },
        "type": "lan"
    }
}

```

&nbsp;

&nbsp;

# state: **present**
```yaml
  # Create a LAN
- name: Create private LAN
  lan:
    datacenter: Virtual Datacenter
    name: nameoflan
    public: false
    state: present
  
```
### Available parameters for state **present**:
&nbsp;

<<<<<<< HEAD
<table data-full-width="true">
  <thead>
    <tr>
      <th width="70">Name</th>
      <th width="40" align="center">Required</th>
      <th>Description</th>
    </tr>
  </thead>
  <tbody>
  <tr>
  <td>datacenter<br/><mark style="color:blue;">str</mark></td>
  <td align="center">True</td>
  <td>The datacenter name or UUID in which to operate.</td>
  </tr>
  <tr>
  <td>name<br/><mark style="color:blue;">str</mark></td>
  <td align="center">True</td>
  <td>The name of the  resource.</td>
  </tr>
  <tr>
  <td>public<br/><mark style="color:blue;">bool</mark></td>
  <td align="center">False</td>
  <td>This LAN faces the public Internet.<br />Default: False</td>
  </tr>
  <tr>
  <td>do_not_replace<br/><mark style="color:blue;">bool</mark></td>
  <td align="center">False</td>
  <td>Boolean indincating if the resource should not be recreated when the state cannot be reached in another way. This may be used to prevent resources from being deleted from specifying a different value to an immutable property. An error will be thrown instead<br />Default: False</td>
  </tr>
  <tr>
  <td>api_url<br/><mark style="color:blue;">str</mark></td>
  <td align="center">False</td>
  <td>The Ionos API base URL.</td>
  </tr>
  <tr>
  <td>certificate_fingerprint<br/><mark style="color:blue;">str</mark></td>
  <td align="center">False</td>
  <td>The Ionos API certificate fingerprint.</td>
  </tr>
  <tr>
  <td>username<br/><mark style="color:blue;">str</mark></td>
  <td align="center">False</td>
  <td>The Ionos username. Overrides the IONOS_USERNAME environment variable.</td>
  </tr>
  <tr>
  <td>password<br/><mark style="color:blue;">str</mark></td>
  <td align="center">False</td>
  <td>The Ionos password. Overrides the IONOS_PASSWORD environment variable.</td>
  </tr>
  <tr>
  <td>token<br/><mark style="color:blue;">str</mark></td>
  <td align="center">False</td>
  <td>The Ionos token. Overrides the IONOS_TOKEN environment variable.</td>
  </tr>
  <tr>
  <td>wait<br/><mark style="color:blue;">bool</mark></td>
  <td align="center">False</td>
  <td>Wait for the resource to be created before returning.<br />Default: True<br />Options: [True, False]</td>
  </tr>
  <tr>
  <td>wait_timeout<br/><mark style="color:blue;">int</mark></td>
  <td align="center">False</td>
  <td>How long before wait gives up, in seconds.<br />Default: 600</td>
  </tr>
  <tr>
  <td>state<br/><mark style="color:blue;">str</mark></td>
  <td align="center">False</td>
  <td>Indicate desired state of the resource.<br />Default: present<br />Options: ['present', 'absent', 'update']</td>
  </tr>
  </tbody>
</table>
=======
  | Name | Required | Type | Default | Description |
  | :--- | :---: | :--- | :--- | :--- |
  | datacenter | True | str |  | The datacenter name or UUID in which to operate. |
  | name | True | str |  | The name of the  resource. |
  | public | False | bool | False | This LAN faces the public Internet. |
  | allow_replace | False | bool | False | Boolean indincating if the resource should be recreated when the state cannot be reached in another way. This may be used to prevent resources from being deleted from specifying a different value to an immutable property. An error will be thrown instead |
  | api_url | False | str |  | The Ionos API base URL. |
  | certificate_fingerprint | False | str |  | The Ionos API certificate fingerprint. |
  | username | False | str |  | The Ionos username. Overrides the IONOS_USERNAME environment variable. |
  | password | False | str |  | The Ionos password. Overrides the IONOS_PASSWORD environment variable. |
  | token | False | str |  | The Ionos token. Overrides the IONOS_TOKEN environment variable. |
  | wait | False | bool | True | Wait for the resource to be created before returning. |
  | wait_timeout | False | int | 600 | How long before wait gives up, in seconds. |
  | state | False | str | present | Indicate desired state of the resource. |
>>>>>>> 65bcd02c

&nbsp;

&nbsp;
# state: **absent**
```yaml
  # Remove a LAN
- name: Remove LAN
  lan:
    datacenter: Virtual Datacenter
    name: nameoflan
    state: absent
  
```
### Available parameters for state **absent**:
&nbsp;

<table data-full-width="true">
  <thead>
    <tr>
      <th width="70">Name</th>
      <th width="40" align="center">Required</th>
      <th>Description</th>
    </tr>
  </thead>
  <tbody>
  <tr>
  <td>datacenter<br/><mark style="color:blue;">str</mark></td>
  <td align="center">True</td>
  <td>The datacenter name or UUID in which to operate.</td>
  </tr>
  <tr>
  <td>lan<br/><mark style="color:blue;">str</mark></td>
  <td align="center">True</td>
  <td>The LAN name or UUID.</td>
  </tr>
  <tr>
  <td>api_url<br/><mark style="color:blue;">str</mark></td>
  <td align="center">False</td>
  <td>The Ionos API base URL.</td>
  </tr>
  <tr>
  <td>certificate_fingerprint<br/><mark style="color:blue;">str</mark></td>
  <td align="center">False</td>
  <td>The Ionos API certificate fingerprint.</td>
  </tr>
  <tr>
  <td>username<br/><mark style="color:blue;">str</mark></td>
  <td align="center">False</td>
  <td>The Ionos username. Overrides the IONOS_USERNAME environment variable.</td>
  </tr>
  <tr>
  <td>password<br/><mark style="color:blue;">str</mark></td>
  <td align="center">False</td>
  <td>The Ionos password. Overrides the IONOS_PASSWORD environment variable.</td>
  </tr>
  <tr>
  <td>token<br/><mark style="color:blue;">str</mark></td>
  <td align="center">False</td>
  <td>The Ionos token. Overrides the IONOS_TOKEN environment variable.</td>
  </tr>
  <tr>
  <td>wait<br/><mark style="color:blue;">bool</mark></td>
  <td align="center">False</td>
  <td>Wait for the resource to be created before returning.<br />Default: True<br />Options: [True, False]</td>
  </tr>
  <tr>
  <td>wait_timeout<br/><mark style="color:blue;">int</mark></td>
  <td align="center">False</td>
  <td>How long before wait gives up, in seconds.<br />Default: 600</td>
  </tr>
  <tr>
  <td>state<br/><mark style="color:blue;">str</mark></td>
  <td align="center">False</td>
  <td>Indicate desired state of the resource.<br />Default: present<br />Options: ['present', 'absent', 'update']</td>
  </tr>
  </tbody>
</table>

&nbsp;

&nbsp;
# state: **update**
```yaml
  # Update a LAN
- name: Update LAN
  lan:
    datacenter: Virtual Datacenter
    name: nameoflan
    public: true
    ip_failover:
          208.94.38.167: 1de3e6ae-da16-4dc7-845c-092e8a19fded
          208.94.38.168: 8f01cbd3-bec4-46b7-b085-78bb9ea0c77c
    state: update
  
```
### Available parameters for state **update**:
&nbsp;

<<<<<<< HEAD
<table data-full-width="true">
  <thead>
    <tr>
      <th width="70">Name</th>
      <th width="40" align="center">Required</th>
      <th>Description</th>
    </tr>
  </thead>
  <tbody>
  <tr>
  <td>datacenter<br/><mark style="color:blue;">str</mark></td>
  <td align="center">True</td>
  <td>The datacenter name or UUID in which to operate.</td>
  </tr>
  <tr>
  <td>lan<br/><mark style="color:blue;">str</mark></td>
  <td align="center">True</td>
  <td>The LAN name or UUID.</td>
  </tr>
  <tr>
  <td>name<br/><mark style="color:blue;">str</mark></td>
  <td align="center">False</td>
  <td>The name of the  resource.</td>
  </tr>
  <tr>
  <td>pcc<br/><mark style="color:blue;">str</mark></td>
  <td align="center">False</td>
  <td>The unique identifier of the private Cross-Connect the LAN is connected to, if any.</td>
  </tr>
  <tr>
  <td>ip_failover<br/><mark style="color:blue;">list</mark></td>
  <td align="center">False</td>
  <td>IP failover configurations for lan</td>
  </tr>
  <tr>
  <td>public<br/><mark style="color:blue;">bool</mark></td>
  <td align="center">False</td>
  <td>This LAN faces the public Internet.<br />Default: False</td>
  </tr>
  <tr>
  <td>do_not_replace<br/><mark style="color:blue;">bool</mark></td>
  <td align="center">False</td>
  <td>Boolean indincating if the resource should not be recreated when the state cannot be reached in another way. This may be used to prevent resources from being deleted from specifying a different value to an immutable property. An error will be thrown instead<br />Default: False</td>
  </tr>
  <tr>
  <td>api_url<br/><mark style="color:blue;">str</mark></td>
  <td align="center">False</td>
  <td>The Ionos API base URL.</td>
  </tr>
  <tr>
  <td>certificate_fingerprint<br/><mark style="color:blue;">str</mark></td>
  <td align="center">False</td>
  <td>The Ionos API certificate fingerprint.</td>
  </tr>
  <tr>
  <td>username<br/><mark style="color:blue;">str</mark></td>
  <td align="center">False</td>
  <td>The Ionos username. Overrides the IONOS_USERNAME environment variable.</td>
  </tr>
  <tr>
  <td>password<br/><mark style="color:blue;">str</mark></td>
  <td align="center">False</td>
  <td>The Ionos password. Overrides the IONOS_PASSWORD environment variable.</td>
  </tr>
  <tr>
  <td>token<br/><mark style="color:blue;">str</mark></td>
  <td align="center">False</td>
  <td>The Ionos token. Overrides the IONOS_TOKEN environment variable.</td>
  </tr>
  <tr>
  <td>wait<br/><mark style="color:blue;">bool</mark></td>
  <td align="center">False</td>
  <td>Wait for the resource to be created before returning.<br />Default: True<br />Options: [True, False]</td>
  </tr>
  <tr>
  <td>wait_timeout<br/><mark style="color:blue;">int</mark></td>
  <td align="center">False</td>
  <td>How long before wait gives up, in seconds.<br />Default: 600</td>
  </tr>
  <tr>
  <td>state<br/><mark style="color:blue;">str</mark></td>
  <td align="center">False</td>
  <td>Indicate desired state of the resource.<br />Default: present<br />Options: ['present', 'absent', 'update']</td>
  </tr>
  </tbody>
</table>
=======
  | Name | Required | Type | Default | Description |
  | :--- | :---: | :--- | :--- | :--- |
  | datacenter | True | str |  | The datacenter name or UUID in which to operate. |
  | lan | True | str |  | The LAN name or UUID. |
  | name | False | str |  | The name of the  resource. |
  | pcc | False | str |  | The unique identifier of the private Cross-Connect the LAN is connected to, if any. |
  | ip_failover | False | list |  | IP failover configurations for lan |
  | public | False | bool | False | This LAN faces the public Internet. |
  | allow_replace | False | bool | False | Boolean indincating if the resource should be recreated when the state cannot be reached in another way. This may be used to prevent resources from being deleted from specifying a different value to an immutable property. An error will be thrown instead |
  | api_url | False | str |  | The Ionos API base URL. |
  | certificate_fingerprint | False | str |  | The Ionos API certificate fingerprint. |
  | username | False | str |  | The Ionos username. Overrides the IONOS_USERNAME environment variable. |
  | password | False | str |  | The Ionos password. Overrides the IONOS_PASSWORD environment variable. |
  | token | False | str |  | The Ionos token. Overrides the IONOS_TOKEN environment variable. |
  | wait | False | bool | True | Wait for the resource to be created before returning. |
  | wait_timeout | False | int | 600 | How long before wait gives up, in seconds. |
  | state | False | str | present | Indicate desired state of the resource. |
>>>>>>> 65bcd02c

&nbsp;

&nbsp;<|MERGE_RESOLUTION|>--- conflicted
+++ resolved
@@ -87,7 +87,6 @@
 ### Available parameters for state **present**:
 &nbsp;
 
-<<<<<<< HEAD
 <table data-full-width="true">
   <thead>
     <tr>
@@ -113,9 +112,9 @@
   <td>This LAN faces the public Internet.<br />Default: False</td>
   </tr>
   <tr>
-  <td>do_not_replace<br/><mark style="color:blue;">bool</mark></td>
-  <td align="center">False</td>
-  <td>Boolean indincating if the resource should not be recreated when the state cannot be reached in another way. This may be used to prevent resources from being deleted from specifying a different value to an immutable property. An error will be thrown instead<br />Default: False</td>
+  <td>allow_replace<br/><mark style="color:blue;">bool</mark></td>
+  <td align="center">False</td>
+  <td>Boolean indincating if the resource should be recreated when the state cannot be reached in another way. This may be used to prevent resources from being deleted from specifying a different value to an immutable property. An error will be thrown instead<br />Default: False</td>
   </tr>
   <tr>
   <td>api_url<br/><mark style="color:blue;">str</mark></td>
@@ -159,22 +158,6 @@
   </tr>
   </tbody>
 </table>
-=======
-  | Name | Required | Type | Default | Description |
-  | :--- | :---: | :--- | :--- | :--- |
-  | datacenter | True | str |  | The datacenter name or UUID in which to operate. |
-  | name | True | str |  | The name of the  resource. |
-  | public | False | bool | False | This LAN faces the public Internet. |
-  | allow_replace | False | bool | False | Boolean indincating if the resource should be recreated when the state cannot be reached in another way. This may be used to prevent resources from being deleted from specifying a different value to an immutable property. An error will be thrown instead |
-  | api_url | False | str |  | The Ionos API base URL. |
-  | certificate_fingerprint | False | str |  | The Ionos API certificate fingerprint. |
-  | username | False | str |  | The Ionos username. Overrides the IONOS_USERNAME environment variable. |
-  | password | False | str |  | The Ionos password. Overrides the IONOS_PASSWORD environment variable. |
-  | token | False | str |  | The Ionos token. Overrides the IONOS_TOKEN environment variable. |
-  | wait | False | bool | True | Wait for the resource to be created before returning. |
-  | wait_timeout | False | int | 600 | How long before wait gives up, in seconds. |
-  | state | False | str | present | Indicate desired state of the resource. |
->>>>>>> 65bcd02c
 
 &nbsp;
 
@@ -274,7 +257,6 @@
 ### Available parameters for state **update**:
 &nbsp;
 
-<<<<<<< HEAD
 <table data-full-width="true">
   <thead>
     <tr>
@@ -315,9 +297,9 @@
   <td>This LAN faces the public Internet.<br />Default: False</td>
   </tr>
   <tr>
-  <td>do_not_replace<br/><mark style="color:blue;">bool</mark></td>
-  <td align="center">False</td>
-  <td>Boolean indincating if the resource should not be recreated when the state cannot be reached in another way. This may be used to prevent resources from being deleted from specifying a different value to an immutable property. An error will be thrown instead<br />Default: False</td>
+  <td>allow_replace<br/><mark style="color:blue;">bool</mark></td>
+  <td align="center">False</td>
+  <td>Boolean indincating if the resource should be recreated when the state cannot be reached in another way. This may be used to prevent resources from being deleted from specifying a different value to an immutable property. An error will be thrown instead<br />Default: False</td>
   </tr>
   <tr>
   <td>api_url<br/><mark style="color:blue;">str</mark></td>
@@ -361,25 +343,6 @@
   </tr>
   </tbody>
 </table>
-=======
-  | Name | Required | Type | Default | Description |
-  | :--- | :---: | :--- | :--- | :--- |
-  | datacenter | True | str |  | The datacenter name or UUID in which to operate. |
-  | lan | True | str |  | The LAN name or UUID. |
-  | name | False | str |  | The name of the  resource. |
-  | pcc | False | str |  | The unique identifier of the private Cross-Connect the LAN is connected to, if any. |
-  | ip_failover | False | list |  | IP failover configurations for lan |
-  | public | False | bool | False | This LAN faces the public Internet. |
-  | allow_replace | False | bool | False | Boolean indincating if the resource should be recreated when the state cannot be reached in another way. This may be used to prevent resources from being deleted from specifying a different value to an immutable property. An error will be thrown instead |
-  | api_url | False | str |  | The Ionos API base URL. |
-  | certificate_fingerprint | False | str |  | The Ionos API certificate fingerprint. |
-  | username | False | str |  | The Ionos username. Overrides the IONOS_USERNAME environment variable. |
-  | password | False | str |  | The Ionos password. Overrides the IONOS_PASSWORD environment variable. |
-  | token | False | str |  | The Ionos token. Overrides the IONOS_TOKEN environment variable. |
-  | wait | False | bool | True | Wait for the resource to be created before returning. |
-  | wait_timeout | False | int | 600 | How long before wait gives up, in seconds. |
-  | state | False | str | present | Indicate desired state of the resource. |
->>>>>>> 65bcd02c
 
 &nbsp;
 
