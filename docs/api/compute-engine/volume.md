# volume

Allows you to create, update or remove a volume from a Ionos datacenter.

## Example Syntax


```yaml
# Create Multiple Volumes
    - name: Create volumes
      volume:
        datacenter: "AnsibleDatacenter"
        name: "AnsibleAutoTestCompute %02d"
        disk_type: SSD Premium
        image: "centos:7"
        image_password: "<password>"
        count: 2
        size: 20
        availability_zone: AUTO
        cpu_hot_plug: false
        ram_hot_plug: true
        nic_hot_plug: true
        nic_hot_unplug: true
        disc_virtio_hot_plug: true
        disc_virtio_hot_unplug: true
        wait_timeout: 600
        wait: true
        state: present
      register: volume_create_response
  
# Update Volumes - only one ID if renaming
    - name: Update volume
      volume:
        datacenter: "AnsibleDatacenter"
        instance_ids:
          - "AnsibleAutoTestCompute 01"
        name: "AnsibleAutoTestCompute modified"
        size: 25
        cpu_hot_plug: false
        ram_hot_plug: true
        nic_hot_plug: true
        nic_hot_unplug: true
        disc_virtio_hot_plug: true
        disc_virtio_hot_unplug: true
        wait_timeout: 600
        wait: true
        state: update
  
# Remove Volumes
  - name: Delete volumes
      volume:
        datacenter: "{{ datacenter }}"
        instance_ids:
          - "AnsibleAutoTestCompute modified"
          - "AnsibleAutoTestCompute 02"
        wait_timeout: 600
        state: absent
  
```

&nbsp;

&nbsp;
## Returned object
```json
{
    "changed": true,
    "failed": false,
    "volumes": [
        {
            "href": "https://api.ionos.com/cloudapi/v6/datacenters/ea545f2e-4c15-4be7-8fb8-867fb6e9d330/volumes/9be90788-1b11-4d1b-bfb3-857f0c7bd5a3",
            "id": "9be90788-1b11-4d1b-bfb3-857f0c7bd5a3",
            "metadata": {
                "created_by": "<USER_EMAIL>",
                "created_by_user_id": "<USER_ID>",
                "created_date": "2023-05-29T09:43:18+00:00",
                "etag": "1e8b91b7c574e42452b1628408959166",
                "last_modified_by": "<USER_EMAIL>",
                "last_modified_by_user_id": "<USER_ID>",
                "last_modified_date": "2023-05-29T09:43:18+00:00",
                "state": "BUSY"
            },
            "properties": {
                "availability_zone": null,
                "backupunit_id": null,
                "boot_order": "AUTO",
                "boot_server": null,
                "bus": "VIRTIO",
                "cpu_hot_plug": false,
                "device_number": null,
                "disc_virtio_hot_plug": false,
                "disc_virtio_hot_unplug": false,
                "image": null,
                "image_alias": null,
                "image_password": null,
                "licence_type": "OTHER",
                "name": "AnsibleAutoTestCompute-data",
                "nic_hot_plug": false,
                "nic_hot_unplug": false,
                "pci_slot": null,
                "ram_hot_plug": false,
                "size": 20.0,
                "ssh_keys": [],
                "type": "HDD",
                "user_data": null
            },
            "type": "volume"
        }
    ],
    "action": "create",
    "instance_ids": [
        "9be90788-1b11-4d1b-bfb3-857f0c7bd5a3"
    ]
}

```

&nbsp;

 **_NOTE:_**   **If you are using a versions 7.0.0 and up**: modules can replace resources if certain set parameters differ from the results found in the API!
## Parameters that can trigger a resource replacement:
  * size 
  * disk_type 
  * availability_zone 
  * licence_type 
  * user_data (Might trigger replace just by being set as this parameter is retrieved from the API as the image ID, so when using an alias it will always cause a resource replacement!)
  * image (Might trigger replace just by being set as this parameter is retrieved from the API as the image ID, so when using an alias it will always cause a resource replacement!)
  * image_password (Will trigger replace just by being set as this parameter cannot be retrieved from the api to check for changes!)
  * ssh_keys (Will trigger replace just by being set as this parameter cannot be retrieved from the api to check for changes!)
  * backupunit (Will trigger replace just by being set as this parameter cannot be retrieved from the api to check for changes!)
&nbsp;

# state: **present**
```yaml
  # Create Multiple Volumes
    - name: Create volumes
      volume:
        datacenter: "AnsibleDatacenter"
        name: "AnsibleAutoTestCompute %02d"
        disk_type: SSD Premium
        image: "centos:7"
        image_password: "<password>"
        count: 2
        size: 20
        availability_zone: AUTO
        cpu_hot_plug: false
        ram_hot_plug: true
        nic_hot_plug: true
        nic_hot_unplug: true
        disc_virtio_hot_plug: true
        disc_virtio_hot_unplug: true
        wait_timeout: 600
        wait: true
        state: present
      register: volume_create_response
  
```
### Available parameters for state **present**:
&nbsp;

<<<<<<< HEAD
  | Name | Required | Type | Default | Description |
  | :--- | :---: | :--- | :--- | :--- |
  | datacenter | True | str |  | The datacenter in which to create the volumes. |
  | server | False | str |  | The server to which to attach the volume. |
  | name | True | str |  | The name of the volumes. Names are enumerated if count &gt; 1. |
  | size | False | int | 10 | The size of the volume. |
  | bus | False | str | VIRTIO | The bus type. |
  | image | False | str |  | The image alias or ID for the volume. This can also be a snapshot image ID. |
  | image_password | False | str |  | Password set for the administrative user. |
  | ssh_keys | False | list |  | Public SSH keys allowing access to the virtual machine. |
  | disk_type | False | str | HDD | The disk type of the volume. |
  | licence_type | False | str | UNKNOWN | The licence type for the volume. This is used when the image is non-standard. |
  | availability_zone | False | str |  | The storage availability zone assigned to the volume. |
  | count | False | int | 1 | The number of volumes you wish to create. |
  | backupunit | False | str |  | The ID or name of the backup unit that the user has access to. The property is immutable and is only allowed to be set on creation of a new a volume. It is mandatory to provide either 'public image' or 'imageAlias' in conjunction with this property. |
  | user_data | False | str |  | The cloud-init configuration for the volume as base64 encoded string. The property is immutable and is only allowed to be set on creation of a new a volume. It is mandatory to provide either 'public image' or 'imageAlias' that has cloud-init compatibility in conjunction with this property. |
  | cpu_hot_plug | False | bool |  | Hot-plug capable CPU (no reboot required). |
  | ram_hot_plug | False | bool |  | Hot-plug capable RAM (no reboot required) |
  | nic_hot_plug | False | bool |  | Hot-plug capable NIC (no reboot required). |
  | nic_hot_unplug | False | bool |  | Hot-unplug capable NIC (no reboot required) |
  | disc_virtio_hot_plug | False | bool |  | Hot-plug capable Virt-IO drive (no reboot required). |
  | disc_virtio_hot_unplug | False | bool |  | Hot-unplug capable Virt-IO drive (no reboot required). Not supported with Windows VMs. |
  | do_not_replace | False | bool | False | Boolean indincating if the resource should not be recreated when the state cannot be reached in another way. This may be used to prevent resources from being deleted from specifying a differentvalue to an immutable property. An error will be thrown instead |
  | api_url | False | str |  | The Ionos API base URL. |
  | certificate_fingerprint | False | str |  | The Ionos API certificate fingerprint. |
  | username | False | str |  | The Ionos username. Overrides the IONOS_USERNAME environment variable. |
  | password | False | str |  | The Ionos password. Overrides the IONOS_PASSWORD environment variable. |
  | token | False | str |  | The Ionos token. Overrides the IONOS_TOKEN environment variable. |
  | wait | False | bool | True | Wait for the resource to be created before returning. |
  | wait_timeout | False | int | 600 | How long before wait gives up, in seconds. |
  | state | False | str | present | Indicate desired state of the resource. |
=======
<table data-full-width="true">
  <thead>
    <tr>
      <th width="70">Name</th>
      <th width="40" align="center">Required</th>
      <th>Description</th>
    </tr>
  </thead>
  <tbody>
  <tr>
  <td>datacenter<br/><mark style="color:blue;">str</mark></td>
  <td align="center">True</td>
  <td>The datacenter in which to create the volumes.</td>
  </tr>
  <tr>
  <td>server<br/><mark style="color:blue;">str</mark></td>
  <td align="center">False</td>
  <td>The server to which to attach the volume.</td>
  </tr>
  <tr>
  <td>name<br/><mark style="color:blue;">str</mark></td>
  <td align="center">True</td>
  <td>The name of the  resource.</td>
  </tr>
  <tr>
  <td>size<br/><mark style="color:blue;">int</mark></td>
  <td align="center">False</td>
  <td>The size of the volume in GB.</td>
  </tr>
  <tr>
  <td>bus<br/><mark style="color:blue;">str</mark></td>
  <td align="center">False</td>
  <td>The bus type for this volume; default is VIRTIO.<br />Default: VIRTIO<br />Options: ['VIRTIO', 'IDE', 'UNKNOWN']</td>
  </tr>
  <tr>
  <td>image<br/><mark style="color:blue;">str</mark></td>
  <td align="center">False</td>
  <td>Image or snapshot ID to be used as template for this volume.</td>
  </tr>
  <tr>
  <td>image_password<br/><mark style="color:blue;">str</mark></td>
  <td align="center">False</td>
  <td>Initial password to be set for installed OS. Works with public images only. Not modifiable, forbidden in update requests. Password rules allows all characters from a-z, A-Z, 0-9.</td>
  </tr>
  <tr>
  <td>ssh_keys<br/><mark style="color:blue;">list</mark></td>
  <td align="center">False</td>
  <td>Public SSH keys are set on the image as authorized keys for appropriate SSH login to the instance using the corresponding private key. This field may only be set in creation requests. When reading, it always returns null. SSH keys are only supported if a public Linux image is used for the volume creation.</td>
  </tr>
  <tr>
  <td>disk_type<br/><mark style="color:blue;">str</mark></td>
  <td align="center">False</td>
  <td>The disk type of the volume.<br />Options: ['HDD', 'SSD', 'SSD Premium', 'SSD Standard']</td>
  </tr>
  <tr>
  <td>licence_type<br/><mark style="color:blue;">str</mark></td>
  <td align="center">False</td>
  <td>OS type for this volume.<br />Options: ['UNKNOWN', 'WINDOWS', 'WINDOWS2016', 'WINDOWS2022', 'RHEL', 'LINUX', 'OTHER']</td>
  </tr>
  <tr>
  <td>availability_zone<br/><mark style="color:blue;">str</mark></td>
  <td align="center">False</td>
  <td>The availability zone in which the volume should be provisioned. The storage volume will be provisioned on as few physical storage devices as possible, but this cannot be guaranteed upfront. This is uavailable for DAS (Direct Attached Storage), and subject to availability for SSD.<br />Options: ['AUTO', 'ZONE_1', 'ZONE_2', 'ZONE_3']</td>
  </tr>
  <tr>
  <td>count<br/><mark style="color:blue;">int</mark></td>
  <td align="center">False</td>
  <td>The number of volumes you wish to create.<br />Default: 1</td>
  </tr>
  <tr>
  <td>backupunit<br/><mark style="color:blue;">str</mark></td>
  <td align="center">False</td>
  <td>The ID of the backup unit that the user has access to. The property is immutable and is only allowed to be set on creation of a new a volume. It is mandatory to provide either 'public image' or 'imageAlias' in conjunction with this property.</td>
  </tr>
  <tr>
  <td>user_data<br/><mark style="color:blue;">str</mark></td>
  <td align="center">False</td>
  <td>The cloud-init configuration for the volume as base64 encoded string. The property is immutable and is only allowed to be set on creation of a new a volume. It is mandatory to provide either 'public image' or 'imageAlias' that has cloud-init compatibility in conjunction with this property.</td>
  </tr>
  <tr>
  <td>cpu_hot_plug<br/><mark style="color:blue;">bool</mark></td>
  <td align="center">False</td>
  <td>Hot-plug capable CPU (no reboot required).</td>
  </tr>
  <tr>
  <td>ram_hot_plug<br/><mark style="color:blue;">bool</mark></td>
  <td align="center">False</td>
  <td>Hot-plug capable RAM (no reboot required).</td>
  </tr>
  <tr>
  <td>nic_hot_plug<br/><mark style="color:blue;">bool</mark></td>
  <td align="center">False</td>
  <td>Hot-plug capable NIC (no reboot required).</td>
  </tr>
  <tr>
  <td>nic_hot_unplug<br/><mark style="color:blue;">bool</mark></td>
  <td align="center">False</td>
  <td>Hot-unplug capable NIC (no reboot required).</td>
  </tr>
  <tr>
  <td>disc_virtio_hot_plug<br/><mark style="color:blue;">bool</mark></td>
  <td align="center">False</td>
  <td>Hot-plug capable Virt-IO drive (no reboot required).</td>
  </tr>
  <tr>
  <td>disc_virtio_hot_unplug<br/><mark style="color:blue;">bool</mark></td>
  <td align="center">False</td>
  <td>Hot-unplug capable Virt-IO drive (no reboot required). Not supported with Windows VMs.</td>
  </tr>
  <tr>
  <td>allow_replace<br/><mark style="color:blue;">bool</mark></td>
  <td align="center">False</td>
  <td>Boolean indincating if the resource should be recreated when the state cannot be reached in another way. This may be used to prevent resources from being deleted from specifying a different value to an immutable property. An error will be thrown instead<br />Default: False</td>
  </tr>
  <tr>
  <td>api_url<br/><mark style="color:blue;">str</mark></td>
  <td align="center">False</td>
  <td>The Ionos API base URL.</td>
  </tr>
  <tr>
  <td>certificate_fingerprint<br/><mark style="color:blue;">str</mark></td>
  <td align="center">False</td>
  <td>The Ionos API certificate fingerprint.</td>
  </tr>
  <tr>
  <td>username<br/><mark style="color:blue;">str</mark></td>
  <td align="center">False</td>
  <td>The Ionos username. Overrides the IONOS_USERNAME environment variable.</td>
  </tr>
  <tr>
  <td>password<br/><mark style="color:blue;">str</mark></td>
  <td align="center">False</td>
  <td>The Ionos password. Overrides the IONOS_PASSWORD environment variable.</td>
  </tr>
  <tr>
  <td>token<br/><mark style="color:blue;">str</mark></td>
  <td align="center">False</td>
  <td>The Ionos token. Overrides the IONOS_TOKEN environment variable.</td>
  </tr>
  <tr>
  <td>wait<br/><mark style="color:blue;">bool</mark></td>
  <td align="center">False</td>
  <td>Wait for the resource to be created before returning.<br />Default: True<br />Options: [True, False]</td>
  </tr>
  <tr>
  <td>wait_timeout<br/><mark style="color:blue;">int</mark></td>
  <td align="center">False</td>
  <td>How long before wait gives up, in seconds.<br />Default: 600</td>
  </tr>
  <tr>
  <td>state<br/><mark style="color:blue;">str</mark></td>
  <td align="center">False</td>
  <td>Indicate desired state of the resource.<br />Default: present<br />Options: ['present', 'absent', 'update']</td>
  </tr>
  </tbody>
</table>
>>>>>>> c8bd2ff8

&nbsp;

&nbsp;
# state: **absent**
```yaml
  # Remove Volumes
  - name: Delete volumes
      volume:
        datacenter: "{{ datacenter }}"
        instance_ids:
          - "AnsibleAutoTestCompute modified"
          - "AnsibleAutoTestCompute 02"
        wait_timeout: 600
        state: absent
  
```
### Available parameters for state **absent**:
&nbsp;

<<<<<<< HEAD
  | Name | Required | Type | Default | Description |
  | :--- | :---: | :--- | :--- | :--- |
  | datacenter | True | str |  | The datacenter in which to create the volumes. |
  | name | False | str |  | The name of the volumes. Names are enumerated if count &gt; 1. |
  | instance_ids | False | list |  | list of instance ids or names. Should only contain one ID if renaming in update state |
  | api_url | False | str |  | The Ionos API base URL. |
  | certificate_fingerprint | False | str |  | The Ionos API certificate fingerprint. |
  | username | False | str |  | The Ionos username. Overrides the IONOS_USERNAME environment variable. |
  | password | False | str |  | The Ionos password. Overrides the IONOS_PASSWORD environment variable. |
  | token | False | str |  | The Ionos token. Overrides the IONOS_TOKEN environment variable. |
  | wait | False | bool | True | Wait for the resource to be created before returning. |
  | wait_timeout | False | int | 600 | How long before wait gives up, in seconds. |
  | state | False | str | present | Indicate desired state of the resource. |
=======
<table data-full-width="true">
  <thead>
    <tr>
      <th width="70">Name</th>
      <th width="40" align="center">Required</th>
      <th>Description</th>
    </tr>
  </thead>
  <tbody>
  <tr>
  <td>datacenter<br/><mark style="color:blue;">str</mark></td>
  <td align="center">True</td>
  <td>The datacenter in which to create the volumes.</td>
  </tr>
  <tr>
  <td>name<br/><mark style="color:blue;">str</mark></td>
  <td align="center">False</td>
  <td>The name of the  resource.</td>
  </tr>
  <tr>
  <td>instance_ids<br/><mark style="color:blue;">list</mark></td>
  <td align="center">False</td>
  <td>list of instance ids or names. Should only contain one ID if renaming in update state<br />Default: </td>
  </tr>
  <tr>
  <td>api_url<br/><mark style="color:blue;">str</mark></td>
  <td align="center">False</td>
  <td>The Ionos API base URL.</td>
  </tr>
  <tr>
  <td>certificate_fingerprint<br/><mark style="color:blue;">str</mark></td>
  <td align="center">False</td>
  <td>The Ionos API certificate fingerprint.</td>
  </tr>
  <tr>
  <td>username<br/><mark style="color:blue;">str</mark></td>
  <td align="center">False</td>
  <td>The Ionos username. Overrides the IONOS_USERNAME environment variable.</td>
  </tr>
  <tr>
  <td>password<br/><mark style="color:blue;">str</mark></td>
  <td align="center">False</td>
  <td>The Ionos password. Overrides the IONOS_PASSWORD environment variable.</td>
  </tr>
  <tr>
  <td>token<br/><mark style="color:blue;">str</mark></td>
  <td align="center">False</td>
  <td>The Ionos token. Overrides the IONOS_TOKEN environment variable.</td>
  </tr>
  <tr>
  <td>wait<br/><mark style="color:blue;">bool</mark></td>
  <td align="center">False</td>
  <td>Wait for the resource to be created before returning.<br />Default: True<br />Options: [True, False]</td>
  </tr>
  <tr>
  <td>wait_timeout<br/><mark style="color:blue;">int</mark></td>
  <td align="center">False</td>
  <td>How long before wait gives up, in seconds.<br />Default: 600</td>
  </tr>
  <tr>
  <td>state<br/><mark style="color:blue;">str</mark></td>
  <td align="center">False</td>
  <td>Indicate desired state of the resource.<br />Default: present<br />Options: ['present', 'absent', 'update']</td>
  </tr>
  </tbody>
</table>
>>>>>>> c8bd2ff8

&nbsp;

&nbsp;
# state: **update**
```yaml
  # Update Volumes - only one ID if renaming
    - name: Update volume
      volume:
        datacenter: "AnsibleDatacenter"
        instance_ids:
          - "AnsibleAutoTestCompute 01"
        name: "AnsibleAutoTestCompute modified"
        size: 25
        cpu_hot_plug: false
        ram_hot_plug: true
        nic_hot_plug: true
        nic_hot_unplug: true
        disc_virtio_hot_plug: true
        disc_virtio_hot_unplug: true
        wait_timeout: 600
        wait: true
        state: update
  
```
### Available parameters for state **update**:
&nbsp;

<<<<<<< HEAD
  | Name | Required | Type | Default | Description |
  | :--- | :---: | :--- | :--- | :--- |
  | datacenter | True | str |  | The datacenter in which to create the volumes. |
  | name | False | str |  | The name of the volumes. Names are enumerated if count &gt; 1. |
  | size | False | int | 10 | The size of the volume. |
  | bus | False | str | VIRTIO | The bus type. |
  | availability_zone | False | str |  | The storage availability zone assigned to the volume. |
  | instance_ids | False | list |  | list of instance ids or names. Should only contain one ID if renaming in update state |
  | cpu_hot_plug | False | bool |  | Hot-plug capable CPU (no reboot required). |
  | ram_hot_plug | False | bool |  | Hot-plug capable RAM (no reboot required) |
  | nic_hot_plug | False | bool |  | Hot-plug capable NIC (no reboot required). |
  | nic_hot_unplug | False | bool |  | Hot-unplug capable NIC (no reboot required) |
  | disc_virtio_hot_plug | False | bool |  | Hot-plug capable Virt-IO drive (no reboot required). |
  | disc_virtio_hot_unplug | False | bool |  | Hot-unplug capable Virt-IO drive (no reboot required). Not supported with Windows VMs. |
  | do_not_replace | False | bool | False | Boolean indincating if the resource should not be recreated when the state cannot be reached in another way. This may be used to prevent resources from being deleted from specifying a differentvalue to an immutable property. An error will be thrown instead |
  | api_url | False | str |  | The Ionos API base URL. |
  | certificate_fingerprint | False | str |  | The Ionos API certificate fingerprint. |
  | username | False | str |  | The Ionos username. Overrides the IONOS_USERNAME environment variable. |
  | password | False | str |  | The Ionos password. Overrides the IONOS_PASSWORD environment variable. |
  | token | False | str |  | The Ionos token. Overrides the IONOS_TOKEN environment variable. |
  | wait | False | bool | True | Wait for the resource to be created before returning. |
  | wait_timeout | False | int | 600 | How long before wait gives up, in seconds. |
  | state | False | str | present | Indicate desired state of the resource. |
=======
<table data-full-width="true">
  <thead>
    <tr>
      <th width="70">Name</th>
      <th width="40" align="center">Required</th>
      <th>Description</th>
    </tr>
  </thead>
  <tbody>
  <tr>
  <td>datacenter<br/><mark style="color:blue;">str</mark></td>
  <td align="center">True</td>
  <td>The datacenter in which to create the volumes.</td>
  </tr>
  <tr>
  <td>name<br/><mark style="color:blue;">str</mark></td>
  <td align="center">False</td>
  <td>The name of the  resource.</td>
  </tr>
  <tr>
  <td>size<br/><mark style="color:blue;">int</mark></td>
  <td align="center">False</td>
  <td>The size of the volume in GB.</td>
  </tr>
  <tr>
  <td>bus<br/><mark style="color:blue;">str</mark></td>
  <td align="center">False</td>
  <td>The bus type for this volume; default is VIRTIO.<br />Default: VIRTIO<br />Options: ['VIRTIO', 'IDE', 'UNKNOWN']</td>
  </tr>
  <tr>
  <td>availability_zone<br/><mark style="color:blue;">str</mark></td>
  <td align="center">False</td>
  <td>The availability zone in which the volume should be provisioned. The storage volume will be provisioned on as few physical storage devices as possible, but this cannot be guaranteed upfront. This is uavailable for DAS (Direct Attached Storage), and subject to availability for SSD.<br />Options: ['AUTO', 'ZONE_1', 'ZONE_2', 'ZONE_3']</td>
  </tr>
  <tr>
  <td>instance_ids<br/><mark style="color:blue;">list</mark></td>
  <td align="center">False</td>
  <td>list of instance ids or names. Should only contain one ID if renaming in update state<br />Default: </td>
  </tr>
  <tr>
  <td>cpu_hot_plug<br/><mark style="color:blue;">bool</mark></td>
  <td align="center">False</td>
  <td>Hot-plug capable CPU (no reboot required).</td>
  </tr>
  <tr>
  <td>ram_hot_plug<br/><mark style="color:blue;">bool</mark></td>
  <td align="center">False</td>
  <td>Hot-plug capable RAM (no reboot required).</td>
  </tr>
  <tr>
  <td>nic_hot_plug<br/><mark style="color:blue;">bool</mark></td>
  <td align="center">False</td>
  <td>Hot-plug capable NIC (no reboot required).</td>
  </tr>
  <tr>
  <td>nic_hot_unplug<br/><mark style="color:blue;">bool</mark></td>
  <td align="center">False</td>
  <td>Hot-unplug capable NIC (no reboot required).</td>
  </tr>
  <tr>
  <td>disc_virtio_hot_plug<br/><mark style="color:blue;">bool</mark></td>
  <td align="center">False</td>
  <td>Hot-plug capable Virt-IO drive (no reboot required).</td>
  </tr>
  <tr>
  <td>disc_virtio_hot_unplug<br/><mark style="color:blue;">bool</mark></td>
  <td align="center">False</td>
  <td>Hot-unplug capable Virt-IO drive (no reboot required). Not supported with Windows VMs.</td>
  </tr>
  <tr>
  <td>allow_replace<br/><mark style="color:blue;">bool</mark></td>
  <td align="center">False</td>
  <td>Boolean indincating if the resource should be recreated when the state cannot be reached in another way. This may be used to prevent resources from being deleted from specifying a different value to an immutable property. An error will be thrown instead<br />Default: False</td>
  </tr>
  <tr>
  <td>api_url<br/><mark style="color:blue;">str</mark></td>
  <td align="center">False</td>
  <td>The Ionos API base URL.</td>
  </tr>
  <tr>
  <td>certificate_fingerprint<br/><mark style="color:blue;">str</mark></td>
  <td align="center">False</td>
  <td>The Ionos API certificate fingerprint.</td>
  </tr>
  <tr>
  <td>username<br/><mark style="color:blue;">str</mark></td>
  <td align="center">False</td>
  <td>The Ionos username. Overrides the IONOS_USERNAME environment variable.</td>
  </tr>
  <tr>
  <td>password<br/><mark style="color:blue;">str</mark></td>
  <td align="center">False</td>
  <td>The Ionos password. Overrides the IONOS_PASSWORD environment variable.</td>
  </tr>
  <tr>
  <td>token<br/><mark style="color:blue;">str</mark></td>
  <td align="center">False</td>
  <td>The Ionos token. Overrides the IONOS_TOKEN environment variable.</td>
  </tr>
  <tr>
  <td>wait<br/><mark style="color:blue;">bool</mark></td>
  <td align="center">False</td>
  <td>Wait for the resource to be created before returning.<br />Default: True<br />Options: [True, False]</td>
  </tr>
  <tr>
  <td>wait_timeout<br/><mark style="color:blue;">int</mark></td>
  <td align="center">False</td>
  <td>How long before wait gives up, in seconds.<br />Default: 600</td>
  </tr>
  <tr>
  <td>state<br/><mark style="color:blue;">str</mark></td>
  <td align="center">False</td>
  <td>Indicate desired state of the resource.<br />Default: present<br />Options: ['present', 'absent', 'update']</td>
  </tr>
  </tbody>
</table>
>>>>>>> c8bd2ff8

&nbsp;

&nbsp;<|MERGE_RESOLUTION|>--- conflicted
+++ resolved
@@ -158,39 +158,6 @@
 ### Available parameters for state **present**:
 &nbsp;
 
-<<<<<<< HEAD
-  | Name | Required | Type | Default | Description |
-  | :--- | :---: | :--- | :--- | :--- |
-  | datacenter | True | str |  | The datacenter in which to create the volumes. |
-  | server | False | str |  | The server to which to attach the volume. |
-  | name | True | str |  | The name of the volumes. Names are enumerated if count &gt; 1. |
-  | size | False | int | 10 | The size of the volume. |
-  | bus | False | str | VIRTIO | The bus type. |
-  | image | False | str |  | The image alias or ID for the volume. This can also be a snapshot image ID. |
-  | image_password | False | str |  | Password set for the administrative user. |
-  | ssh_keys | False | list |  | Public SSH keys allowing access to the virtual machine. |
-  | disk_type | False | str | HDD | The disk type of the volume. |
-  | licence_type | False | str | UNKNOWN | The licence type for the volume. This is used when the image is non-standard. |
-  | availability_zone | False | str |  | The storage availability zone assigned to the volume. |
-  | count | False | int | 1 | The number of volumes you wish to create. |
-  | backupunit | False | str |  | The ID or name of the backup unit that the user has access to. The property is immutable and is only allowed to be set on creation of a new a volume. It is mandatory to provide either 'public image' or 'imageAlias' in conjunction with this property. |
-  | user_data | False | str |  | The cloud-init configuration for the volume as base64 encoded string. The property is immutable and is only allowed to be set on creation of a new a volume. It is mandatory to provide either 'public image' or 'imageAlias' that has cloud-init compatibility in conjunction with this property. |
-  | cpu_hot_plug | False | bool |  | Hot-plug capable CPU (no reboot required). |
-  | ram_hot_plug | False | bool |  | Hot-plug capable RAM (no reboot required) |
-  | nic_hot_plug | False | bool |  | Hot-plug capable NIC (no reboot required). |
-  | nic_hot_unplug | False | bool |  | Hot-unplug capable NIC (no reboot required) |
-  | disc_virtio_hot_plug | False | bool |  | Hot-plug capable Virt-IO drive (no reboot required). |
-  | disc_virtio_hot_unplug | False | bool |  | Hot-unplug capable Virt-IO drive (no reboot required). Not supported with Windows VMs. |
-  | do_not_replace | False | bool | False | Boolean indincating if the resource should not be recreated when the state cannot be reached in another way. This may be used to prevent resources from being deleted from specifying a differentvalue to an immutable property. An error will be thrown instead |
-  | api_url | False | str |  | The Ionos API base URL. |
-  | certificate_fingerprint | False | str |  | The Ionos API certificate fingerprint. |
-  | username | False | str |  | The Ionos username. Overrides the IONOS_USERNAME environment variable. |
-  | password | False | str |  | The Ionos password. Overrides the IONOS_PASSWORD environment variable. |
-  | token | False | str |  | The Ionos token. Overrides the IONOS_TOKEN environment variable. |
-  | wait | False | bool | True | Wait for the resource to be created before returning. |
-  | wait_timeout | False | int | 600 | How long before wait gives up, in seconds. |
-  | state | False | str | present | Indicate desired state of the resource. |
-=======
 <table data-full-width="true">
   <thead>
     <tr>
@@ -347,7 +314,6 @@
   </tr>
   </tbody>
 </table>
->>>>>>> c8bd2ff8
 
 &nbsp;
 
@@ -368,21 +334,6 @@
 ### Available parameters for state **absent**:
 &nbsp;
 
-<<<<<<< HEAD
-  | Name | Required | Type | Default | Description |
-  | :--- | :---: | :--- | :--- | :--- |
-  | datacenter | True | str |  | The datacenter in which to create the volumes. |
-  | name | False | str |  | The name of the volumes. Names are enumerated if count &gt; 1. |
-  | instance_ids | False | list |  | list of instance ids or names. Should only contain one ID if renaming in update state |
-  | api_url | False | str |  | The Ionos API base URL. |
-  | certificate_fingerprint | False | str |  | The Ionos API certificate fingerprint. |
-  | username | False | str |  | The Ionos username. Overrides the IONOS_USERNAME environment variable. |
-  | password | False | str |  | The Ionos password. Overrides the IONOS_PASSWORD environment variable. |
-  | token | False | str |  | The Ionos token. Overrides the IONOS_TOKEN environment variable. |
-  | wait | False | bool | True | Wait for the resource to be created before returning. |
-  | wait_timeout | False | int | 600 | How long before wait gives up, in seconds. |
-  | state | False | str | present | Indicate desired state of the resource. |
-=======
 <table data-full-width="true">
   <thead>
     <tr>
@@ -449,7 +400,6 @@
   </tr>
   </tbody>
 </table>
->>>>>>> c8bd2ff8
 
 &nbsp;
 
@@ -478,31 +428,6 @@
 ### Available parameters for state **update**:
 &nbsp;
 
-<<<<<<< HEAD
-  | Name | Required | Type | Default | Description |
-  | :--- | :---: | :--- | :--- | :--- |
-  | datacenter | True | str |  | The datacenter in which to create the volumes. |
-  | name | False | str |  | The name of the volumes. Names are enumerated if count &gt; 1. |
-  | size | False | int | 10 | The size of the volume. |
-  | bus | False | str | VIRTIO | The bus type. |
-  | availability_zone | False | str |  | The storage availability zone assigned to the volume. |
-  | instance_ids | False | list |  | list of instance ids or names. Should only contain one ID if renaming in update state |
-  | cpu_hot_plug | False | bool |  | Hot-plug capable CPU (no reboot required). |
-  | ram_hot_plug | False | bool |  | Hot-plug capable RAM (no reboot required) |
-  | nic_hot_plug | False | bool |  | Hot-plug capable NIC (no reboot required). |
-  | nic_hot_unplug | False | bool |  | Hot-unplug capable NIC (no reboot required) |
-  | disc_virtio_hot_plug | False | bool |  | Hot-plug capable Virt-IO drive (no reboot required). |
-  | disc_virtio_hot_unplug | False | bool |  | Hot-unplug capable Virt-IO drive (no reboot required). Not supported with Windows VMs. |
-  | do_not_replace | False | bool | False | Boolean indincating if the resource should not be recreated when the state cannot be reached in another way. This may be used to prevent resources from being deleted from specifying a differentvalue to an immutable property. An error will be thrown instead |
-  | api_url | False | str |  | The Ionos API base URL. |
-  | certificate_fingerprint | False | str |  | The Ionos API certificate fingerprint. |
-  | username | False | str |  | The Ionos username. Overrides the IONOS_USERNAME environment variable. |
-  | password | False | str |  | The Ionos password. Overrides the IONOS_PASSWORD environment variable. |
-  | token | False | str |  | The Ionos token. Overrides the IONOS_TOKEN environment variable. |
-  | wait | False | bool | True | Wait for the resource to be created before returning. |
-  | wait_timeout | False | int | 600 | How long before wait gives up, in seconds. |
-  | state | False | str | present | Indicate desired state of the resource. |
-=======
 <table data-full-width="true">
   <thead>
     <tr>
@@ -619,7 +544,6 @@
   </tr>
   </tbody>
 </table>
->>>>>>> c8bd2ff8
 
 &nbsp;
 
