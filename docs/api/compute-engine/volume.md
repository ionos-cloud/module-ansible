--- conflicted
+++ resolved
@@ -18,12 +18,7 @@
   - volume:
     name: 'new_vol_name'
     datacenter: Tardis One
-<<<<<<< HEAD
-    instance_ids: # Must only have one ID if renaming
-     - 'vol01'
-=======
     instance_ids: 'vol01'
->>>>>>> 0b11421e
     size: 50
     bus: IDE
     wait_timeout: 500
@@ -127,12 +122,7 @@
   - volume:
     name: 'new_vol_name'
     datacenter: Tardis One
-<<<<<<< HEAD
-    instance_ids: # Must only have one ID if renaming
-     - 'vol01'
-=======
     instance_ids: 'vol01'
->>>>>>> 0b11421e
     size: 50
     bus: IDE
     wait_timeout: 500
