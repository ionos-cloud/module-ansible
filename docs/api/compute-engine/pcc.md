--- conflicted
+++ resolved
@@ -78,7 +78,6 @@
 ### Available parameters for state **present**:
 &nbsp;
 
-<<<<<<< HEAD
 <table data-full-width="true">
   <thead>
     <tr>
@@ -99,9 +98,9 @@
   <td>Human-readable description.</td>
   </tr>
   <tr>
-  <td>do_not_replace<br/><mark style="color:blue;">bool</mark></td>
-  <td align="center">False</td>
-  <td>Boolean indincating if the resource should not be recreated when the state cannot be reached in another way. This may be used to prevent resources from being deleted from specifying a different value to an immutable property. An error will be thrown instead<br />Default: False</td>
+  <td>allow_replace<br/><mark style="color:blue;">bool</mark></td>
+  <td align="center">False</td>
+  <td>Boolean indincating if the resource should be recreated when the state cannot be reached in another way. This may be used to prevent resources from being deleted from specifying a different value to an immutable property. An error will be thrown instead<br />Default: False</td>
   </tr>
   <tr>
   <td>api_url<br/><mark style="color:blue;">str</mark></td>
@@ -145,21 +144,6 @@
   </tr>
   </tbody>
 </table>
-=======
-  | Name | Required | Type | Default | Description |
-  | :--- | :---: | :--- | :--- | :--- |
-  | name | True | str |  | The name of the  resource. |
-  | description | True | str |  | Human-readable description. |
-  | allow_replace | False | bool | False | Boolean indincating if the resource should be recreated when the state cannot be reached in another way. This may be used to prevent resources from being deleted from specifying a different value to an immutable property. An error will be thrown instead |
-  | api_url | False | str |  | The Ionos API base URL. |
-  | certificate_fingerprint | False | str |  | The Ionos API certificate fingerprint. |
-  | username | False | str |  | The Ionos username. Overrides the IONOS_USERNAME environment variable. |
-  | password | False | str |  | The Ionos password. Overrides the IONOS_PASSWORD environment variable. |
-  | token | False | str |  | The Ionos token. Overrides the IONOS_TOKEN environment variable. |
-  | wait | False | bool | True | Wait for the resource to be created before returning. |
-  | wait_timeout | False | int | 600 | How long before wait gives up, in seconds. |
-  | state | False | str | present | Indicate desired state of the resource. |
->>>>>>> 65bcd02c
 
 &nbsp;
 
@@ -250,7 +234,6 @@
 ### Available parameters for state **update**:
 &nbsp;
 
-<<<<<<< HEAD
 <table data-full-width="true">
   <thead>
     <tr>
@@ -276,9 +259,9 @@
   <td>Human-readable description.</td>
   </tr>
   <tr>
-  <td>do_not_replace<br/><mark style="color:blue;">bool</mark></td>
-  <td align="center">False</td>
-  <td>Boolean indincating if the resource should not be recreated when the state cannot be reached in another way. This may be used to prevent resources from being deleted from specifying a different value to an immutable property. An error will be thrown instead<br />Default: False</td>
+  <td>allow_replace<br/><mark style="color:blue;">bool</mark></td>
+  <td align="center">False</td>
+  <td>Boolean indincating if the resource should be recreated when the state cannot be reached in another way. This may be used to prevent resources from being deleted from specifying a different value to an immutable property. An error will be thrown instead<br />Default: False</td>
   </tr>
   <tr>
   <td>api_url<br/><mark style="color:blue;">str</mark></td>
@@ -322,22 +305,6 @@
   </tr>
   </tbody>
 </table>
-=======
-  | Name | Required | Type | Default | Description |
-  | :--- | :---: | :--- | :--- | :--- |
-  | name | False | str |  | The name of the  resource. |
-  | pcc | True | str |  | The ID or name of an existing PCC. |
-  | description | False | str |  | Human-readable description. |
-  | allow_replace | False | bool | False | Boolean indincating if the resource should be recreated when the state cannot be reached in another way. This may be used to prevent resources from being deleted from specifying a different value to an immutable property. An error will be thrown instead |
-  | api_url | False | str |  | The Ionos API base URL. |
-  | certificate_fingerprint | False | str |  | The Ionos API certificate fingerprint. |
-  | username | False | str |  | The Ionos username. Overrides the IONOS_USERNAME environment variable. |
-  | password | False | str |  | The Ionos password. Overrides the IONOS_PASSWORD environment variable. |
-  | token | False | str |  | The Ionos token. Overrides the IONOS_TOKEN environment variable. |
-  | wait | False | bool | True | Wait for the resource to be created before returning. |
-  | wait_timeout | False | int | 600 | How long before wait gives up, in seconds. |
-  | state | False | str | present | Indicate desired state of the resource. |
->>>>>>> 65bcd02c
 
 &nbsp;
 
