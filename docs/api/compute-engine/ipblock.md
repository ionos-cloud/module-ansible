# ipblock

This module allows you to create or remove an IPBlock.

## Example Syntax


```yaml
# Create an IPBlock
- name: Create IPBlock
  ipblock:
    name: staging
    location: us/ewr
    size: 2
    state: present
  
# Remove an IPBlock
- name: Remove IPBlock
  ipblock:
    name: staging
    state: absent
  
```

&nbsp;

&nbsp;
## Returned object
```json
{
    "changed": true,
    "failed": false,
    "action": "create",
    "ipblock": {
        "href": "https://api.ionos.com/cloudapi/v6/ipblocks/0bce3fe3-67fd-4d7e-ba86-2e734ad2a79b",
        "id": "0bce3fe3-67fd-4d7e-ba86-2e734ad2a79b",
        "metadata": {
            "created_by": "<USER_EMAIL>",
            "created_by_user_id": "<USER_ID>",
            "created_date": "2023-05-29T11:45:10+00:00",
            "etag": "59558fb22d91e9d6d7a9750aba57fa47",
            "last_modified_by": "<USER_EMAIL>",
            "last_modified_by_user_id": "<USER_ID>",
            "last_modified_date": "2023-05-29T11:45:10+00:00",
            "state": "BUSY"
        },
        "properties": {
            "ip_consumers": [],
            "ips": [
                "<IP1>",
                "<IP2>"
            ],
            "location": "gb/lhr",
            "name": "AnsibleAutoTestCompute",
            "size": 2
        },
        "type": "ipblock"
    }
}

```

&nbsp;

 **_NOTE:_**   **If you are using a versions 7.0.0 and up**: modules can replace resources if certain set parameters differ from the results found in the API!
## Parameters that can trigger a resource replacement:
  * size 
  * location 
&nbsp;

# state: **present**
```yaml
  # Create an IPBlock
- name: Create IPBlock
  ipblock:
    name: staging
    location: us/ewr
    size: 2
    state: present
  
```
### Available parameters for state **present**:
&nbsp;

<<<<<<< HEAD
<table data-full-width="true">
  <thead>
    <tr>
      <th width="70">Name</th>
      <th width="40" align="center">Required</th>
      <th>Description</th>
    </tr>
  </thead>
  <tbody>
  <tr>
  <td>name<br/><mark style="color:blue;">str</mark></td>
  <td align="center">False</td>
  <td>The name of the  resource.</td>
  </tr>
  <tr>
  <td>location<br/><mark style="color:blue;">str</mark></td>
  <td align="center">True</td>
  <td>Location of that IP block. Property cannot be modified after it is created (disallowed in update requests).<br />Options: ['us/las', 'us/ewr', 'de/fra', 'de/fkb', 'de/txl', 'gb/lhr']</td>
  </tr>
  <tr>
  <td>size<br/><mark style="color:blue;">int</mark></td>
  <td align="center">False</td>
  <td>The size of the IP block.</td>
  </tr>
  <tr>
  <td>do_not_replace<br/><mark style="color:blue;">bool</mark></td>
  <td align="center">False</td>
  <td>Boolean indincating if the resource should not be recreated when the state cannot be reached in another way. This may be used to prevent resources from being deleted from specifying a different value to an immutable property. An error will be thrown instead<br />Default: False</td>
  </tr>
  <tr>
  <td>api_url<br/><mark style="color:blue;">str</mark></td>
  <td align="center">False</td>
  <td>The Ionos API base URL.</td>
  </tr>
  <tr>
  <td>certificate_fingerprint<br/><mark style="color:blue;">str</mark></td>
  <td align="center">False</td>
  <td>The Ionos API certificate fingerprint.</td>
  </tr>
  <tr>
  <td>username<br/><mark style="color:blue;">str</mark></td>
  <td align="center">False</td>
  <td>The Ionos username. Overrides the IONOS_USERNAME environment variable.</td>
  </tr>
  <tr>
  <td>password<br/><mark style="color:blue;">str</mark></td>
  <td align="center">False</td>
  <td>The Ionos password. Overrides the IONOS_PASSWORD environment variable.</td>
  </tr>
  <tr>
  <td>token<br/><mark style="color:blue;">str</mark></td>
  <td align="center">False</td>
  <td>The Ionos token. Overrides the IONOS_TOKEN environment variable.</td>
  </tr>
  <tr>
  <td>wait<br/><mark style="color:blue;">bool</mark></td>
  <td align="center">False</td>
  <td>Wait for the resource to be created before returning.<br />Default: True<br />Options: [True, False]</td>
  </tr>
  <tr>
  <td>wait_timeout<br/><mark style="color:blue;">int</mark></td>
  <td align="center">False</td>
  <td>How long before wait gives up, in seconds.<br />Default: 600</td>
  </tr>
  <tr>
  <td>state<br/><mark style="color:blue;">str</mark></td>
  <td align="center">False</td>
  <td>Indicate desired state of the resource.<br />Default: present<br />Options: ['present', 'absent']</td>
  </tr>
  </tbody>
</table>
=======
  | Name | Required | Type | Default | Description |
  | :--- | :---: | :--- | :--- | :--- |
  | name | False | str |  | The name of the  resource. |
  | location | True | str | us/las | Location of that IP block. Property cannot be modified after it is created (disallowed in update requests). |
  | size | False | int | 1 | The size of the IP block. |
  | allow_replace | False | bool | False | Boolean indincating if the resource should be recreated when the state cannot be reached in another way. This may be used to prevent resources from being deleted from specifying a different value to an immutable property. An error will be thrown instead |
  | api_url | False | str |  | The Ionos API base URL. |
  | certificate_fingerprint | False | str |  | The Ionos API certificate fingerprint. |
  | username | False | str |  | The Ionos username. Overrides the IONOS_USERNAME environment variable. |
  | password | False | str |  | The Ionos password. Overrides the IONOS_PASSWORD environment variable. |
  | token | False | str |  | The Ionos token. Overrides the IONOS_TOKEN environment variable. |
  | wait | False | bool | True | Wait for the resource to be created before returning. |
  | wait_timeout | False | int | 600 | How long before wait gives up, in seconds. |
  | state | False | str | present | Indicate desired state of the resource. |
>>>>>>> 65bcd02c

&nbsp;

&nbsp;
# state: **absent**
```yaml
  # Remove an IPBlock
- name: Remove IPBlock
  ipblock:
    name: staging
    state: absent
  
```
### Available parameters for state **absent**:
&nbsp;

<table data-full-width="true">
  <thead>
    <tr>
      <th width="70">Name</th>
      <th width="40" align="center">Required</th>
      <th>Description</th>
    </tr>
  </thead>
  <tbody>
  <tr>
  <td>ipblock<br/><mark style="color:blue;">str</mark></td>
  <td align="center">True</td>
  <td>The name or ID of an existing IPBlock.</td>
  </tr>
  <tr>
  <td>name<br/><mark style="color:blue;">str</mark></td>
  <td align="center">False</td>
  <td>The name of the  resource.</td>
  </tr>
  <tr>
  <td>api_url<br/><mark style="color:blue;">str</mark></td>
  <td align="center">False</td>
  <td>The Ionos API base URL.</td>
  </tr>
  <tr>
  <td>certificate_fingerprint<br/><mark style="color:blue;">str</mark></td>
  <td align="center">False</td>
  <td>The Ionos API certificate fingerprint.</td>
  </tr>
  <tr>
  <td>username<br/><mark style="color:blue;">str</mark></td>
  <td align="center">False</td>
  <td>The Ionos username. Overrides the IONOS_USERNAME environment variable.</td>
  </tr>
  <tr>
  <td>password<br/><mark style="color:blue;">str</mark></td>
  <td align="center">False</td>
  <td>The Ionos password. Overrides the IONOS_PASSWORD environment variable.</td>
  </tr>
  <tr>
  <td>token<br/><mark style="color:blue;">str</mark></td>
  <td align="center">False</td>
  <td>The Ionos token. Overrides the IONOS_TOKEN environment variable.</td>
  </tr>
  <tr>
  <td>wait<br/><mark style="color:blue;">bool</mark></td>
  <td align="center">False</td>
  <td>Wait for the resource to be created before returning.<br />Default: True<br />Options: [True, False]</td>
  </tr>
  <tr>
  <td>wait_timeout<br/><mark style="color:blue;">int</mark></td>
  <td align="center">False</td>
  <td>How long before wait gives up, in seconds.<br />Default: 600</td>
  </tr>
  <tr>
  <td>state<br/><mark style="color:blue;">str</mark></td>
  <td align="center">False</td>
  <td>Indicate desired state of the resource.<br />Default: present<br />Options: ['present', 'absent']</td>
  </tr>
  </tbody>
</table>

&nbsp;

&nbsp;<|MERGE_RESOLUTION|>--- conflicted
+++ resolved
@@ -82,7 +82,6 @@
 ### Available parameters for state **present**:
 &nbsp;
 
-<<<<<<< HEAD
 <table data-full-width="true">
   <thead>
     <tr>
@@ -108,9 +107,9 @@
   <td>The size of the IP block.</td>
   </tr>
   <tr>
-  <td>do_not_replace<br/><mark style="color:blue;">bool</mark></td>
-  <td align="center">False</td>
-  <td>Boolean indincating if the resource should not be recreated when the state cannot be reached in another way. This may be used to prevent resources from being deleted from specifying a different value to an immutable property. An error will be thrown instead<br />Default: False</td>
+  <td>allow_replace<br/><mark style="color:blue;">bool</mark></td>
+  <td align="center">False</td>
+  <td>Boolean indincating if the resource should be recreated when the state cannot be reached in another way. This may be used to prevent resources from being deleted from specifying a different value to an immutable property. An error will be thrown instead<br />Default: False</td>
   </tr>
   <tr>
   <td>api_url<br/><mark style="color:blue;">str</mark></td>
@@ -154,22 +153,6 @@
   </tr>
   </tbody>
 </table>
-=======
-  | Name | Required | Type | Default | Description |
-  | :--- | :---: | :--- | :--- | :--- |
-  | name | False | str |  | The name of the  resource. |
-  | location | True | str | us/las | Location of that IP block. Property cannot be modified after it is created (disallowed in update requests). |
-  | size | False | int | 1 | The size of the IP block. |
-  | allow_replace | False | bool | False | Boolean indincating if the resource should be recreated when the state cannot be reached in another way. This may be used to prevent resources from being deleted from specifying a different value to an immutable property. An error will be thrown instead |
-  | api_url | False | str |  | The Ionos API base URL. |
-  | certificate_fingerprint | False | str |  | The Ionos API certificate fingerprint. |
-  | username | False | str |  | The Ionos username. Overrides the IONOS_USERNAME environment variable. |
-  | password | False | str |  | The Ionos password. Overrides the IONOS_PASSWORD environment variable. |
-  | token | False | str |  | The Ionos token. Overrides the IONOS_TOKEN environment variable. |
-  | wait | False | bool | True | Wait for the resource to be created before returning. |
-  | wait_timeout | False | int | 600 | How long before wait gives up, in seconds. |
-  | state | False | str | present | Indicate desired state of the resource. |
->>>>>>> 65bcd02c
 
 &nbsp;
 
