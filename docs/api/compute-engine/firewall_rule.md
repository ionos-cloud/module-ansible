# firewall_rule

This module allows you to create, update or remove a firewall rule.

## Example Syntax


```yaml
# Create a firewall rule
- name: Create SSH firewall rule
  firewall_rule:
    datacenter: Virtual Datacenter
    server: node001
    nic: 7341c2454f
    name: Allow SSH
    protocol: TCP
    source_ip: 0.0.0.0
    port_range_start: 22
    port_range_end: 22
    state: present

- name: Create ping firewall rule
  firewall_rule:
    datacenter: Virtual Datacenter
    server: node001
    nic: 7341c2454f
    name: Allow Ping
    protocol: ICMP
    source_ip: 0.0.0.0
    icmp_type: 8
    icmp_code: 0
    state: present
  
# Update a firewall rule
- name: Allow SSH access
  firewall_rule:
      datacenter: Virtual Datacenter
      server: node001
      nic: 7341c2454f
      name: Allow Ping
      source_ip: 162.254.27.217
      source_mac: 01:23:45:67:89:00
      state: update
  
# Remove a firewall rule
- name: Remove public ping firewall rule
  firewall_rule:
    datacenter: Virtual Datacenter
    server: node001
    nic: aa6c261b9c
    name: Allow Ping
    state: absent
  
```

&nbsp;

&nbsp;
## Returned object
```json
{
    "changed": true,
    "failed": false,
    "action": "create",
    "firewall_rule": {
        "href": "https://api.ionos.com/cloudapi/v6/datacenters/f6e15460-e5eb-451a-9da7-08c9da65a179/servers/78ce195d-147b-48d8-a20e-57104b99badd/nics/6e9dd9af-5132-4f8d-a285-62c86956a5da/firewallrules/d48500c7-3483-455b-9f63-9c091a9c73a2",
        "id": "d48500c7-3483-455b-9f63-9c091a9c73a2",
        "metadata": {
            "created_by": "<USER_EMAIL>",
            "created_by_user_id": "<USER_ID>",
            "created_date": "2023-05-29T09:29:40+00:00",
            "etag": "de89018f9d0664828d9170c632db291a",
            "last_modified_by": "<USER_EMAIL>",
            "last_modified_by_user_id": "<USER_ID>",
            "last_modified_date": "2023-05-29T09:29:40+00:00",
            "state": "BUSY"
        },
        "properties": {
            "icmp_code": null,
            "icmp_type": null,
            "ip_version": null,
            "name": "SSH",
            "port_range_end": 24,
            "port_range_start": 22,
            "protocol": "TCP",
            "source_ip": null,
            "source_mac": "<MAC>",
            "target_ip": null,
            "type": null
        },
        "type": "firewall-rule"
    }
}

```

&nbsp;

&nbsp;

# state: **present**
```yaml
  # Create a firewall rule
- name: Create SSH firewall rule
  firewall_rule:
    datacenter: Virtual Datacenter
    server: node001
    nic: 7341c2454f
    name: Allow SSH
    protocol: TCP
    source_ip: 0.0.0.0
    port_range_start: 22
    port_range_end: 22
    state: present

- name: Create ping firewall rule
  firewall_rule:
    datacenter: Virtual Datacenter
    server: node001
    nic: 7341c2454f
    name: Allow Ping
    protocol: ICMP
    source_ip: 0.0.0.0
    icmp_type: 8
    icmp_code: 0
    state: present
  
```
### Available parameters for state **present**:
&nbsp;

<<<<<<< HEAD
  | Name | Required | Type | Default | Description |
  | :--- | :---: | :--- | :--- | :--- |
  | datacenter | True | str |  | The datacenter name or UUID in which to operate. |
  | server | True | str |  | The server name or UUID. |
  | nic | True | str |  | The NIC name or UUID. |
  | name | True | str |  | The name or UUID of the firewall rule. |
  | protocol | True | str |  | The protocol for the firewall rule. |
  | source_mac | False | str |  | Only traffic originating from the respective MAC address is allowed. No value allows all source MAC addresses. |
  | source_ip | False | str |  | Only traffic originating from the respective IPv4 address is allowed. No value allows all source IPs. |
  | target_ip | False | str |  | In case the target NIC has multiple IP addresses, only traffic directed to the respective IP address of the NIC is allowed.No value allows all target IPs. |
  | port_range_start | False | int |  | Defines the start range of the allowed port (from 1 to 65534) if protocol TCP or UDP is chosen. Leave value empty to allow all ports. |
  | port_range_end | False | int |  | Defines the end range of the allowed port (from 1 to 65534) if the protocol TCP or UDP is chosen. Leave value empty to allow all ports. |
  | icmp_type | False | int |  | Defines the allowed type (from 0 to 254) if the protocol ICMP is chosen. No value allows all types. |
  | icmp_code | False | int |  | Defines the allowed code (from 0 to 254) if protocol ICMP is chosen. No value allows all codes. |
  | do_not_replace | False | bool | False | Boolean indincating if the resource should not be recreated when the state cannot be reached in another way. This may be used to prevent resources from being deleted from specifying a differentvalue to an immutable property. An error will be thrown instead |
  | api_url | False | str |  | The Ionos API base URL. |
  | certificate_fingerprint | False | str |  | The Ionos API certificate fingerprint. |
  | username | False | str |  | The Ionos username. Overrides the IONOS_USERNAME environment variable. |
  | password | False | str |  | The Ionos password. Overrides the IONOS_PASSWORD environment variable. |
  | token | False | str |  | The Ionos token. Overrides the IONOS_TOKEN environment variable. |
  | wait | False | bool | True | Wait for the resource to be created before returning. |
  | wait_timeout | False | int | 600 | How long before wait gives up, in seconds. |
  | state | False | str | present | Indicate desired state of the resource. |
=======
<table data-full-width="true">
  <thead>
    <tr>
      <th width="70">Name</th>
      <th width="40" align="center">Required</th>
      <th>Description</th>
    </tr>
  </thead>
  <tbody>
  <tr>
  <td>datacenter<br/><mark style="color:blue;">str</mark></td>
  <td align="center">True</td>
  <td>The datacenter name or UUID in which to operate.</td>
  </tr>
  <tr>
  <td>server<br/><mark style="color:blue;">str</mark></td>
  <td align="center">True</td>
  <td>The server name or UUID.</td>
  </tr>
  <tr>
  <td>nic<br/><mark style="color:blue;">str</mark></td>
  <td align="center">True</td>
  <td>The NIC name or UUID.</td>
  </tr>
  <tr>
  <td>name<br/><mark style="color:blue;">str</mark></td>
  <td align="center">True</td>
  <td>The name of the  resource.</td>
  </tr>
  <tr>
  <td>protocol<br/><mark style="color:blue;">str</mark></td>
  <td align="center">True</td>
  <td>The protocol for the rule. Property cannot be modified after it is created (disallowed in update requests).<br />Options: ['TCP', 'UDP', 'ICMP', 'ICMPv6', 'ANY']</td>
  </tr>
  <tr>
  <td>source_mac<br/><mark style="color:blue;">str</mark></td>
  <td align="center">False</td>
  <td>Only traffic originating from the respective MAC address is allowed. Valid format: aa:bb:cc:dd:ee:ff. Value null allows traffic from any MAC address.</td>
  </tr>
  <tr>
  <td>source_ip<br/><mark style="color:blue;">str</mark></td>
  <td align="center">False</td>
  <td>Only traffic originating from the respective IP address (or CIDR block) is allowed. Value null allows traffic from any IP address (according to the selected ipVersion).</td>
  </tr>
  <tr>
  <td>target_ip<br/><mark style="color:blue;">str</mark></td>
  <td align="center">False</td>
  <td>If the target NIC has multiple IP addresses, only the traffic directed to the respective IP address (or CIDR block) of the NIC is allowed. Value null allows traffic to any target IP address (according to the selected ipVersion).</td>
  </tr>
  <tr>
  <td>port_range_start<br/><mark style="color:blue;">int</mark></td>
  <td align="center">False</td>
  <td>Defines the start range of the allowed port (from 1 to 65534) if protocol TCP or UDP is chosen. Leave portRangeStart and portRangeEnd value null to allow all ports.</td>
  </tr>
  <tr>
  <td>port_range_end<br/><mark style="color:blue;">int</mark></td>
  <td align="center">False</td>
  <td>Defines the end range of the allowed port (from 1 to 65534) if the protocol TCP or UDP is chosen. Leave portRangeStart and portRangeEnd null to allow all ports.</td>
  </tr>
  <tr>
  <td>icmp_type<br/><mark style="color:blue;">int</mark></td>
  <td align="center">False</td>
  <td>Defines the allowed type (from 0 to 254) if the protocol ICMP or ICMPv6 is chosen. Value null allows all types.</td>
  </tr>
  <tr>
  <td>icmp_code<br/><mark style="color:blue;">int</mark></td>
  <td align="center">False</td>
  <td>Defines the allowed code (from 0 to 254) if protocol ICMP or ICMPv6 is chosen. Value null allows all codes.</td>
  </tr>
  <tr>
  <td>ip_version<br/><mark style="color:blue;">str</mark></td>
  <td align="center">False</td>
  <td>The IP version for this rule. If sourceIp or targetIp are specified, you can omit this value - the IP version will then be deduced from the IP address(es) used; if you specify it anyway, it must match the specified IP address(es). If neither sourceIp nor targetIp are specified, this rule allows traffic only for the specified IP version. If neither sourceIp, targetIp nor ipVersion are specified, this rule will only allow IPv4 traffic.<br />Options: ['IPv4', 'IPv6']</td>
  </tr>
  <tr>
  <td>allow_replace<br/><mark style="color:blue;">bool</mark></td>
  <td align="center">False</td>
  <td>Boolean indincating if the resource should be recreated when the state cannot be reached in another way. This may be used to prevent resources from being deleted from specifying a different value to an immutable property. An error will be thrown instead<br />Default: False</td>
  </tr>
  <tr>
  <td>api_url<br/><mark style="color:blue;">str</mark></td>
  <td align="center">False</td>
  <td>The Ionos API base URL.</td>
  </tr>
  <tr>
  <td>certificate_fingerprint<br/><mark style="color:blue;">str</mark></td>
  <td align="center">False</td>
  <td>The Ionos API certificate fingerprint.</td>
  </tr>
  <tr>
  <td>username<br/><mark style="color:blue;">str</mark></td>
  <td align="center">False</td>
  <td>The Ionos username. Overrides the IONOS_USERNAME environment variable.</td>
  </tr>
  <tr>
  <td>password<br/><mark style="color:blue;">str</mark></td>
  <td align="center">False</td>
  <td>The Ionos password. Overrides the IONOS_PASSWORD environment variable.</td>
  </tr>
  <tr>
  <td>token<br/><mark style="color:blue;">str</mark></td>
  <td align="center">False</td>
  <td>The Ionos token. Overrides the IONOS_TOKEN environment variable.</td>
  </tr>
  <tr>
  <td>wait<br/><mark style="color:blue;">bool</mark></td>
  <td align="center">False</td>
  <td>Wait for the resource to be created before returning.<br />Default: True<br />Options: [True, False]</td>
  </tr>
  <tr>
  <td>wait_timeout<br/><mark style="color:blue;">int</mark></td>
  <td align="center">False</td>
  <td>How long before wait gives up, in seconds.<br />Default: 600</td>
  </tr>
  <tr>
  <td>state<br/><mark style="color:blue;">str</mark></td>
  <td align="center">False</td>
  <td>Indicate desired state of the resource.<br />Default: present<br />Options: ['present', 'absent', 'update']</td>
  </tr>
  </tbody>
</table>
>>>>>>> c8bd2ff8

&nbsp;

&nbsp;
# state: **absent**
```yaml
  # Remove a firewall rule
- name: Remove public ping firewall rule
  firewall_rule:
    datacenter: Virtual Datacenter
    server: node001
    nic: aa6c261b9c
    name: Allow Ping
    state: absent
  
```
### Available parameters for state **absent**:
&nbsp;

<<<<<<< HEAD
  | Name | Required | Type | Default | Description |
  | :--- | :---: | :--- | :--- | :--- |
  | datacenter | True | str |  | The datacenter name or UUID in which to operate. |
  | server | True | str |  | The server name or UUID. |
  | nic | True | str |  | The NIC name or UUID. |
  | firewall_rule | True | str |  | The Firewall Rule name or UUID. |
  | api_url | False | str |  | The Ionos API base URL. |
  | certificate_fingerprint | False | str |  | The Ionos API certificate fingerprint. |
  | username | False | str |  | The Ionos username. Overrides the IONOS_USERNAME environment variable. |
  | password | False | str |  | The Ionos password. Overrides the IONOS_PASSWORD environment variable. |
  | token | False | str |  | The Ionos token. Overrides the IONOS_TOKEN environment variable. |
  | wait | False | bool | True | Wait for the resource to be created before returning. |
  | wait_timeout | False | int | 600 | How long before wait gives up, in seconds. |
  | state | False | str | present | Indicate desired state of the resource. |
=======
<table data-full-width="true">
  <thead>
    <tr>
      <th width="70">Name</th>
      <th width="40" align="center">Required</th>
      <th>Description</th>
    </tr>
  </thead>
  <tbody>
  <tr>
  <td>datacenter<br/><mark style="color:blue;">str</mark></td>
  <td align="center">True</td>
  <td>The datacenter name or UUID in which to operate.</td>
  </tr>
  <tr>
  <td>server<br/><mark style="color:blue;">str</mark></td>
  <td align="center">True</td>
  <td>The server name or UUID.</td>
  </tr>
  <tr>
  <td>nic<br/><mark style="color:blue;">str</mark></td>
  <td align="center">True</td>
  <td>The NIC name or UUID.</td>
  </tr>
  <tr>
  <td>firewall_rule<br/><mark style="color:blue;">str</mark></td>
  <td align="center">True</td>
  <td>The Firewall Rule name or UUID.</td>
  </tr>
  <tr>
  <td>api_url<br/><mark style="color:blue;">str</mark></td>
  <td align="center">False</td>
  <td>The Ionos API base URL.</td>
  </tr>
  <tr>
  <td>certificate_fingerprint<br/><mark style="color:blue;">str</mark></td>
  <td align="center">False</td>
  <td>The Ionos API certificate fingerprint.</td>
  </tr>
  <tr>
  <td>username<br/><mark style="color:blue;">str</mark></td>
  <td align="center">False</td>
  <td>The Ionos username. Overrides the IONOS_USERNAME environment variable.</td>
  </tr>
  <tr>
  <td>password<br/><mark style="color:blue;">str</mark></td>
  <td align="center">False</td>
  <td>The Ionos password. Overrides the IONOS_PASSWORD environment variable.</td>
  </tr>
  <tr>
  <td>token<br/><mark style="color:blue;">str</mark></td>
  <td align="center">False</td>
  <td>The Ionos token. Overrides the IONOS_TOKEN environment variable.</td>
  </tr>
  <tr>
  <td>wait<br/><mark style="color:blue;">bool</mark></td>
  <td align="center">False</td>
  <td>Wait for the resource to be created before returning.<br />Default: True<br />Options: [True, False]</td>
  </tr>
  <tr>
  <td>wait_timeout<br/><mark style="color:blue;">int</mark></td>
  <td align="center">False</td>
  <td>How long before wait gives up, in seconds.<br />Default: 600</td>
  </tr>
  <tr>
  <td>state<br/><mark style="color:blue;">str</mark></td>
  <td align="center">False</td>
  <td>Indicate desired state of the resource.<br />Default: present<br />Options: ['present', 'absent', 'update']</td>
  </tr>
  </tbody>
</table>
>>>>>>> c8bd2ff8

&nbsp;

&nbsp;
# state: **update**
```yaml
  # Update a firewall rule
- name: Allow SSH access
  firewall_rule:
      datacenter: Virtual Datacenter
      server: node001
      nic: 7341c2454f
      name: Allow Ping
      source_ip: 162.254.27.217
      source_mac: 01:23:45:67:89:00
      state: update
  
```
### Available parameters for state **update**:
&nbsp;

<<<<<<< HEAD
  | Name | Required | Type | Default | Description |
  | :--- | :---: | :--- | :--- | :--- |
  | datacenter | True | str |  | The datacenter name or UUID in which to operate. |
  | server | True | str |  | The server name or UUID. |
  | nic | True | str |  | The NIC name or UUID. |
  | firewall_rule | True | str |  | The Firewall Rule name or UUID. |
  | name | False | str |  | The name or UUID of the firewall rule. |
  | protocol | False | str |  | The protocol for the firewall rule. |
  | source_mac | False | str |  | Only traffic originating from the respective MAC address is allowed. No value allows all source MAC addresses. |
  | source_ip | False | str |  | Only traffic originating from the respective IPv4 address is allowed. No value allows all source IPs. |
  | target_ip | False | str |  | In case the target NIC has multiple IP addresses, only traffic directed to the respective IP address of the NIC is allowed.No value allows all target IPs. |
  | port_range_start | False | int |  | Defines the start range of the allowed port (from 1 to 65534) if protocol TCP or UDP is chosen. Leave value empty to allow all ports. |
  | port_range_end | False | int |  | Defines the end range of the allowed port (from 1 to 65534) if the protocol TCP or UDP is chosen. Leave value empty to allow all ports. |
  | icmp_type | False | int |  | Defines the allowed type (from 0 to 254) if the protocol ICMP is chosen. No value allows all types. |
  | icmp_code | False | int |  | Defines the allowed code (from 0 to 254) if protocol ICMP is chosen. No value allows all codes. |
  | do_not_replace | False | bool | False | Boolean indincating if the resource should not be recreated when the state cannot be reached in another way. This may be used to prevent resources from being deleted from specifying a differentvalue to an immutable property. An error will be thrown instead |
  | api_url | False | str |  | The Ionos API base URL. |
  | certificate_fingerprint | False | str |  | The Ionos API certificate fingerprint. |
  | username | False | str |  | The Ionos username. Overrides the IONOS_USERNAME environment variable. |
  | password | False | str |  | The Ionos password. Overrides the IONOS_PASSWORD environment variable. |
  | token | False | str |  | The Ionos token. Overrides the IONOS_TOKEN environment variable. |
  | wait | False | bool | True | Wait for the resource to be created before returning. |
  | wait_timeout | False | int | 600 | How long before wait gives up, in seconds. |
  | state | False | str | present | Indicate desired state of the resource. |
=======
<table data-full-width="true">
  <thead>
    <tr>
      <th width="70">Name</th>
      <th width="40" align="center">Required</th>
      <th>Description</th>
    </tr>
  </thead>
  <tbody>
  <tr>
  <td>datacenter<br/><mark style="color:blue;">str</mark></td>
  <td align="center">True</td>
  <td>The datacenter name or UUID in which to operate.</td>
  </tr>
  <tr>
  <td>server<br/><mark style="color:blue;">str</mark></td>
  <td align="center">True</td>
  <td>The server name or UUID.</td>
  </tr>
  <tr>
  <td>nic<br/><mark style="color:blue;">str</mark></td>
  <td align="center">True</td>
  <td>The NIC name or UUID.</td>
  </tr>
  <tr>
  <td>firewall_rule<br/><mark style="color:blue;">str</mark></td>
  <td align="center">True</td>
  <td>The Firewall Rule name or UUID.</td>
  </tr>
  <tr>
  <td>name<br/><mark style="color:blue;">str</mark></td>
  <td align="center">False</td>
  <td>The name of the  resource.</td>
  </tr>
  <tr>
  <td>protocol<br/><mark style="color:blue;">str</mark></td>
  <td align="center">False</td>
  <td>The protocol for the rule. Property cannot be modified after it is created (disallowed in update requests).<br />Options: ['TCP', 'UDP', 'ICMP', 'ICMPv6', 'ANY']</td>
  </tr>
  <tr>
  <td>source_mac<br/><mark style="color:blue;">str</mark></td>
  <td align="center">False</td>
  <td>Only traffic originating from the respective MAC address is allowed. Valid format: aa:bb:cc:dd:ee:ff. Value null allows traffic from any MAC address.</td>
  </tr>
  <tr>
  <td>source_ip<br/><mark style="color:blue;">str</mark></td>
  <td align="center">False</td>
  <td>Only traffic originating from the respective IP address (or CIDR block) is allowed. Value null allows traffic from any IP address (according to the selected ipVersion).</td>
  </tr>
  <tr>
  <td>target_ip<br/><mark style="color:blue;">str</mark></td>
  <td align="center">False</td>
  <td>If the target NIC has multiple IP addresses, only the traffic directed to the respective IP address (or CIDR block) of the NIC is allowed. Value null allows traffic to any target IP address (according to the selected ipVersion).</td>
  </tr>
  <tr>
  <td>port_range_start<br/><mark style="color:blue;">int</mark></td>
  <td align="center">False</td>
  <td>Defines the start range of the allowed port (from 1 to 65534) if protocol TCP or UDP is chosen. Leave portRangeStart and portRangeEnd value null to allow all ports.</td>
  </tr>
  <tr>
  <td>port_range_end<br/><mark style="color:blue;">int</mark></td>
  <td align="center">False</td>
  <td>Defines the end range of the allowed port (from 1 to 65534) if the protocol TCP or UDP is chosen. Leave portRangeStart and portRangeEnd null to allow all ports.</td>
  </tr>
  <tr>
  <td>icmp_type<br/><mark style="color:blue;">int</mark></td>
  <td align="center">False</td>
  <td>Defines the allowed type (from 0 to 254) if the protocol ICMP or ICMPv6 is chosen. Value null allows all types.</td>
  </tr>
  <tr>
  <td>icmp_code<br/><mark style="color:blue;">int</mark></td>
  <td align="center">False</td>
  <td>Defines the allowed code (from 0 to 254) if protocol ICMP or ICMPv6 is chosen. Value null allows all codes.</td>
  </tr>
  <tr>
  <td>ip_version<br/><mark style="color:blue;">str</mark></td>
  <td align="center">False</td>
  <td>The IP version for this rule. If sourceIp or targetIp are specified, you can omit this value - the IP version will then be deduced from the IP address(es) used; if you specify it anyway, it must match the specified IP address(es). If neither sourceIp nor targetIp are specified, this rule allows traffic only for the specified IP version. If neither sourceIp, targetIp nor ipVersion are specified, this rule will only allow IPv4 traffic.<br />Options: ['IPv4', 'IPv6']</td>
  </tr>
  <tr>
  <td>allow_replace<br/><mark style="color:blue;">bool</mark></td>
  <td align="center">False</td>
  <td>Boolean indincating if the resource should be recreated when the state cannot be reached in another way. This may be used to prevent resources from being deleted from specifying a different value to an immutable property. An error will be thrown instead<br />Default: False</td>
  </tr>
  <tr>
  <td>api_url<br/><mark style="color:blue;">str</mark></td>
  <td align="center">False</td>
  <td>The Ionos API base URL.</td>
  </tr>
  <tr>
  <td>certificate_fingerprint<br/><mark style="color:blue;">str</mark></td>
  <td align="center">False</td>
  <td>The Ionos API certificate fingerprint.</td>
  </tr>
  <tr>
  <td>username<br/><mark style="color:blue;">str</mark></td>
  <td align="center">False</td>
  <td>The Ionos username. Overrides the IONOS_USERNAME environment variable.</td>
  </tr>
  <tr>
  <td>password<br/><mark style="color:blue;">str</mark></td>
  <td align="center">False</td>
  <td>The Ionos password. Overrides the IONOS_PASSWORD environment variable.</td>
  </tr>
  <tr>
  <td>token<br/><mark style="color:blue;">str</mark></td>
  <td align="center">False</td>
  <td>The Ionos token. Overrides the IONOS_TOKEN environment variable.</td>
  </tr>
  <tr>
  <td>wait<br/><mark style="color:blue;">bool</mark></td>
  <td align="center">False</td>
  <td>Wait for the resource to be created before returning.<br />Default: True<br />Options: [True, False]</td>
  </tr>
  <tr>
  <td>wait_timeout<br/><mark style="color:blue;">int</mark></td>
  <td align="center">False</td>
  <td>How long before wait gives up, in seconds.<br />Default: 600</td>
  </tr>
  <tr>
  <td>state<br/><mark style="color:blue;">str</mark></td>
  <td align="center">False</td>
  <td>Indicate desired state of the resource.<br />Default: present<br />Options: ['present', 'absent', 'update']</td>
  </tr>
  </tbody>
</table>
>>>>>>> c8bd2ff8

&nbsp;

&nbsp;<|MERGE_RESOLUTION|>--- conflicted
+++ resolved
@@ -129,31 +129,6 @@
 ### Available parameters for state **present**:
 &nbsp;
 
-<<<<<<< HEAD
-  | Name | Required | Type | Default | Description |
-  | :--- | :---: | :--- | :--- | :--- |
-  | datacenter | True | str |  | The datacenter name or UUID in which to operate. |
-  | server | True | str |  | The server name or UUID. |
-  | nic | True | str |  | The NIC name or UUID. |
-  | name | True | str |  | The name or UUID of the firewall rule. |
-  | protocol | True | str |  | The protocol for the firewall rule. |
-  | source_mac | False | str |  | Only traffic originating from the respective MAC address is allowed. No value allows all source MAC addresses. |
-  | source_ip | False | str |  | Only traffic originating from the respective IPv4 address is allowed. No value allows all source IPs. |
-  | target_ip | False | str |  | In case the target NIC has multiple IP addresses, only traffic directed to the respective IP address of the NIC is allowed.No value allows all target IPs. |
-  | port_range_start | False | int |  | Defines the start range of the allowed port (from 1 to 65534) if protocol TCP or UDP is chosen. Leave value empty to allow all ports. |
-  | port_range_end | False | int |  | Defines the end range of the allowed port (from 1 to 65534) if the protocol TCP or UDP is chosen. Leave value empty to allow all ports. |
-  | icmp_type | False | int |  | Defines the allowed type (from 0 to 254) if the protocol ICMP is chosen. No value allows all types. |
-  | icmp_code | False | int |  | Defines the allowed code (from 0 to 254) if protocol ICMP is chosen. No value allows all codes. |
-  | do_not_replace | False | bool | False | Boolean indincating if the resource should not be recreated when the state cannot be reached in another way. This may be used to prevent resources from being deleted from specifying a differentvalue to an immutable property. An error will be thrown instead |
-  | api_url | False | str |  | The Ionos API base URL. |
-  | certificate_fingerprint | False | str |  | The Ionos API certificate fingerprint. |
-  | username | False | str |  | The Ionos username. Overrides the IONOS_USERNAME environment variable. |
-  | password | False | str |  | The Ionos password. Overrides the IONOS_PASSWORD environment variable. |
-  | token | False | str |  | The Ionos token. Overrides the IONOS_TOKEN environment variable. |
-  | wait | False | bool | True | Wait for the resource to be created before returning. |
-  | wait_timeout | False | int | 600 | How long before wait gives up, in seconds. |
-  | state | False | str | present | Indicate desired state of the resource. |
-=======
 <table data-full-width="true">
   <thead>
     <tr>
@@ -275,7 +250,6 @@
   </tr>
   </tbody>
 </table>
->>>>>>> c8bd2ff8
 
 &nbsp;
 
@@ -295,22 +269,6 @@
 ### Available parameters for state **absent**:
 &nbsp;
 
-<<<<<<< HEAD
-  | Name | Required | Type | Default | Description |
-  | :--- | :---: | :--- | :--- | :--- |
-  | datacenter | True | str |  | The datacenter name or UUID in which to operate. |
-  | server | True | str |  | The server name or UUID. |
-  | nic | True | str |  | The NIC name or UUID. |
-  | firewall_rule | True | str |  | The Firewall Rule name or UUID. |
-  | api_url | False | str |  | The Ionos API base URL. |
-  | certificate_fingerprint | False | str |  | The Ionos API certificate fingerprint. |
-  | username | False | str |  | The Ionos username. Overrides the IONOS_USERNAME environment variable. |
-  | password | False | str |  | The Ionos password. Overrides the IONOS_PASSWORD environment variable. |
-  | token | False | str |  | The Ionos token. Overrides the IONOS_TOKEN environment variable. |
-  | wait | False | bool | True | Wait for the resource to be created before returning. |
-  | wait_timeout | False | int | 600 | How long before wait gives up, in seconds. |
-  | state | False | str | present | Indicate desired state of the resource. |
-=======
 <table data-full-width="true">
   <thead>
     <tr>
@@ -382,7 +340,6 @@
   </tr>
   </tbody>
 </table>
->>>>>>> c8bd2ff8
 
 &nbsp;
 
@@ -404,32 +361,6 @@
 ### Available parameters for state **update**:
 &nbsp;
 
-<<<<<<< HEAD
-  | Name | Required | Type | Default | Description |
-  | :--- | :---: | :--- | :--- | :--- |
-  | datacenter | True | str |  | The datacenter name or UUID in which to operate. |
-  | server | True | str |  | The server name or UUID. |
-  | nic | True | str |  | The NIC name or UUID. |
-  | firewall_rule | True | str |  | The Firewall Rule name or UUID. |
-  | name | False | str |  | The name or UUID of the firewall rule. |
-  | protocol | False | str |  | The protocol for the firewall rule. |
-  | source_mac | False | str |  | Only traffic originating from the respective MAC address is allowed. No value allows all source MAC addresses. |
-  | source_ip | False | str |  | Only traffic originating from the respective IPv4 address is allowed. No value allows all source IPs. |
-  | target_ip | False | str |  | In case the target NIC has multiple IP addresses, only traffic directed to the respective IP address of the NIC is allowed.No value allows all target IPs. |
-  | port_range_start | False | int |  | Defines the start range of the allowed port (from 1 to 65534) if protocol TCP or UDP is chosen. Leave value empty to allow all ports. |
-  | port_range_end | False | int |  | Defines the end range of the allowed port (from 1 to 65534) if the protocol TCP or UDP is chosen. Leave value empty to allow all ports. |
-  | icmp_type | False | int |  | Defines the allowed type (from 0 to 254) if the protocol ICMP is chosen. No value allows all types. |
-  | icmp_code | False | int |  | Defines the allowed code (from 0 to 254) if protocol ICMP is chosen. No value allows all codes. |
-  | do_not_replace | False | bool | False | Boolean indincating if the resource should not be recreated when the state cannot be reached in another way. This may be used to prevent resources from being deleted from specifying a differentvalue to an immutable property. An error will be thrown instead |
-  | api_url | False | str |  | The Ionos API base URL. |
-  | certificate_fingerprint | False | str |  | The Ionos API certificate fingerprint. |
-  | username | False | str |  | The Ionos username. Overrides the IONOS_USERNAME environment variable. |
-  | password | False | str |  | The Ionos password. Overrides the IONOS_PASSWORD environment variable. |
-  | token | False | str |  | The Ionos token. Overrides the IONOS_TOKEN environment variable. |
-  | wait | False | bool | True | Wait for the resource to be created before returning. |
-  | wait_timeout | False | int | 600 | How long before wait gives up, in seconds. |
-  | state | False | str | present | Indicate desired state of the resource. |
-=======
 <table data-full-width="true">
   <thead>
     <tr>
@@ -556,7 +487,6 @@
   </tr>
   </tbody>
 </table>
->>>>>>> c8bd2ff8
 
 &nbsp;
 
