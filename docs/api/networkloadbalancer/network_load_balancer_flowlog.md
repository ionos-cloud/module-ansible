--- conflicted
+++ resolved
@@ -13,30 +13,18 @@
       action: "ACCEPTED"
       direction: "INGRESS"
       bucket: "sdktest"
-<<<<<<< HEAD
-      datacenter: "{{ datacenter_response.datacenter.id }}"
-      network_load_balancer: "{{ nlb_response.network_load_balancer.id }}"
-=======
-      datacenter: DatacenterName
-      network_load_balancer: NLBName
->>>>>>> c8bd2ff8
+      datacenter: DatacenterName
+      network_load_balancer: NLBName
       wait: true
     register: nlb_flowlog_response
   
 
   - name: Update Network Load Balancer Flowlog
     network_load_balancer_flowlog:
-<<<<<<< HEAD
-      datacenter: "{{ datacenter_response.datacenter.id }}"
-      network_load_balancer: "{{ nlb_response.network_load_balancer.id }}"
-      flowlog: "{{ nlb_flowlog_response.flowlog.id }}"
-      name: "{{ name }}"
-=======
       datacenter: DatacenterName
       network_load_balancer: NLBName
       flowlog: FlowlogName
       name: FlowlogName
->>>>>>> c8bd2ff8
       action: "ALL"
       direction: "INGRESS"
       bucket: "sdktest"
@@ -47,15 +35,9 @@
 
   - name: Delete Network Load Balancer Flowlog
     network_load_balancer_flowlog:
-<<<<<<< HEAD
-      datacenter: "{{ datacenter_response.datacenter.id }}"
-      network_load_balancer: "{{ nlb_response.network_load_balancer.id }}"
-      flowlog: "{{ nlb_flowlog_response.flowlog.id }}"
-=======
       datacenter: DatacenterName
       network_load_balancer: NLBName
       flowlog: FlowlogName
->>>>>>> c8bd2ff8
       state: absent
   
 ```
@@ -107,13 +89,8 @@
       action: "ACCEPTED"
       direction: "INGRESS"
       bucket: "sdktest"
-<<<<<<< HEAD
-      datacenter: "{{ datacenter_response.datacenter.id }}"
-      network_load_balancer: "{{ nlb_response.network_load_balancer.id }}"
-=======
-      datacenter: DatacenterName
-      network_load_balancer: NLBName
->>>>>>> c8bd2ff8
+      datacenter: DatacenterName
+      network_load_balancer: NLBName
       wait: true
     register: nlb_flowlog_response
   
@@ -121,25 +98,6 @@
 ### Available parameters for state **present**:
 &nbsp;
 
-<<<<<<< HEAD
-  | Name | Required | Type | Default | Description |
-  | :--- | :---: | :--- | :--- | :--- |
-  | name | True | str |  | The name of the flowlog. |
-  | action | True | str |  | Specifies the traffic action pattern. |
-  | direction | True | str |  | Specifies the traffic direction pattern. |
-  | bucket | True | str |  | S3 bucket name of an existing IONOS Cloud S3 bucket. |
-  | datacenter | True | str |  | The ID or name of the datacenter. |
-  | network_load_balancer | True | str |  | The ID or name of the Network Loadbalancer. |
-  | do_not_replace | False | bool | False | Boolean indincating if the resource should not be recreated when the state cannot be reached in another way. This may be used to prevent resources from being deleted from specifying a differentvalue to an immutable property. An error will be thrown instead |
-  | api_url | False | str |  | The Ionos API base URL. |
-  | certificate_fingerprint | False | str |  | The Ionos API certificate fingerprint. |
-  | username | False | str |  | The Ionos username. Overrides the IONOS_USERNAME environment variable. |
-  | password | False | str |  | The Ionos password. Overrides the IONOS_PASSWORD environment variable. |
-  | token | False | str |  | The Ionos token. Overrides the IONOS_TOKEN environment variable. |
-  | wait | False | bool | True | Wait for the resource to be created before returning. |
-  | wait_timeout | False | int | 600 | How long before wait gives up, in seconds. |
-  | state | False | str | present | Indicate desired state of the resource. |
-=======
 <table data-full-width="true">
   <thead>
     <tr>
@@ -226,7 +184,6 @@
   </tr>
   </tbody>
 </table>
->>>>>>> c8bd2ff8
 
 &nbsp;
 
@@ -236,37 +193,15 @@
   
   - name: Delete Network Load Balancer Flowlog
     network_load_balancer_flowlog:
-<<<<<<< HEAD
-      datacenter: "{{ datacenter_response.datacenter.id }}"
-      network_load_balancer: "{{ nlb_response.network_load_balancer.id }}"
-      flowlog: "{{ nlb_flowlog_response.flowlog.id }}"
-=======
       datacenter: DatacenterName
       network_load_balancer: NLBName
       flowlog: FlowlogName
->>>>>>> c8bd2ff8
       state: absent
   
 ```
 ### Available parameters for state **absent**:
 &nbsp;
 
-<<<<<<< HEAD
-  | Name | Required | Type | Default | Description |
-  | :--- | :---: | :--- | :--- | :--- |
-  | name | False | str |  | The name of the flowlog. |
-  | datacenter | True | str |  | The ID or name of the datacenter. |
-  | network_load_balancer | True | str |  | The ID or name of the Network Loadbalancer. |
-  | flowlog | True | str |  | The ID or name of the Flowlog. |
-  | api_url | False | str |  | The Ionos API base URL. |
-  | certificate_fingerprint | False | str |  | The Ionos API certificate fingerprint. |
-  | username | False | str |  | The Ionos username. Overrides the IONOS_USERNAME environment variable. |
-  | password | False | str |  | The Ionos password. Overrides the IONOS_PASSWORD environment variable. |
-  | token | False | str |  | The Ionos token. Overrides the IONOS_TOKEN environment variable. |
-  | wait | False | bool | True | Wait for the resource to be created before returning. |
-  | wait_timeout | False | int | 600 | How long before wait gives up, in seconds. |
-  | state | False | str | present | Indicate desired state of the resource. |
-=======
 <table data-full-width="true">
   <thead>
     <tr>
@@ -338,7 +273,6 @@
   </tr>
   </tbody>
 </table>
->>>>>>> c8bd2ff8
 
 &nbsp;
 
@@ -348,17 +282,10 @@
   
   - name: Update Network Load Balancer Flowlog
     network_load_balancer_flowlog:
-<<<<<<< HEAD
-      datacenter: "{{ datacenter_response.datacenter.id }}"
-      network_load_balancer: "{{ nlb_response.network_load_balancer.id }}"
-      flowlog: "{{ nlb_flowlog_response.flowlog.id }}"
-      name: "{{ name }}"
-=======
       datacenter: DatacenterName
       network_load_balancer: NLBName
       flowlog: FlowlogName
       name: FlowlogName
->>>>>>> c8bd2ff8
       action: "ALL"
       direction: "INGRESS"
       bucket: "sdktest"
@@ -370,26 +297,6 @@
 ### Available parameters for state **update**:
 &nbsp;
 
-<<<<<<< HEAD
-  | Name | Required | Type | Default | Description |
-  | :--- | :---: | :--- | :--- | :--- |
-  | name | False | str |  | The name of the flowlog. |
-  | action | False | str |  | Specifies the traffic action pattern. |
-  | direction | False | str |  | Specifies the traffic direction pattern. |
-  | bucket | False | str |  | S3 bucket name of an existing IONOS Cloud S3 bucket. |
-  | datacenter | True | str |  | The ID or name of the datacenter. |
-  | network_load_balancer | True | str |  | The ID or name of the Network Loadbalancer. |
-  | flowlog | True | str |  | The ID or name of the Flowlog. |
-  | do_not_replace | False | bool | False | Boolean indincating if the resource should not be recreated when the state cannot be reached in another way. This may be used to prevent resources from being deleted from specifying a differentvalue to an immutable property. An error will be thrown instead |
-  | api_url | False | str |  | The Ionos API base URL. |
-  | certificate_fingerprint | False | str |  | The Ionos API certificate fingerprint. |
-  | username | False | str |  | The Ionos username. Overrides the IONOS_USERNAME environment variable. |
-  | password | False | str |  | The Ionos password. Overrides the IONOS_PASSWORD environment variable. |
-  | token | False | str |  | The Ionos token. Overrides the IONOS_TOKEN environment variable. |
-  | wait | False | bool | True | Wait for the resource to be created before returning. |
-  | wait_timeout | False | int | 600 | How long before wait gives up, in seconds. |
-  | state | False | str | present | Indicate desired state of the resource. |
-=======
 <table data-full-width="true">
   <thead>
     <tr>
@@ -481,7 +388,6 @@
   </tr>
   </tbody>
 </table>
->>>>>>> c8bd2ff8
 
 &nbsp;
 
