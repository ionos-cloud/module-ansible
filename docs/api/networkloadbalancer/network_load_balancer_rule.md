--- conflicted
+++ resolved
@@ -18,30 +18,18 @@
         - ip: "22.231.2.2"
           port: "8080"
           weight: "123"
-<<<<<<< HEAD
-      datacenter: "{{ datacenter_response.datacenter.id }}"
-      network_load_balancer: "{{ nlb_response.network_load_balancer.id }}"
-=======
-      datacenter: DatacenterName
-      network_load_balancer: NLBName
->>>>>>> c8bd2ff8
+      datacenter: DatacenterName
+      network_load_balancer: NLBName
       wait: true
     register: nlb_forwarding_rule_response
   
 
   - name: Update Network Load Balancer Forwarding Rule
     network_load_balancer_rule:
-<<<<<<< HEAD
-      datacenter: "{{ datacenter_response.datacenter.id }}"
-      network_load_balancer: "{{ nlb_response.network_load_balancer.id }}"
-      forwarding_rule: "{{ nlb_forwarding_rule_response.forwarding_rule.id }}"
-      name: "{{ name }} - UPDATED"
-=======
       datacenter: DatacenterName
       network_load_balancer: NLBName
       forwarding_rule: RuleName
       name: "RuleName - UPDATED"
->>>>>>> c8bd2ff8
       algorithm: "ROUND_ROBIN"
       protocol: "TCP"
       wait: true
@@ -51,15 +39,9 @@
 
   - name: Delete Network Load Balancer Forwarding Rule
     network_load_balancer_rule:
-<<<<<<< HEAD
-      datacenter: "{{ datacenter_response.datacenter.id }}"
-      network_load_balancer: "{{ nlb_response.network_load_balancer.id }}"
-      forwarding_rule: "{{ nlb_forwarding_rule_response.forwarding_rule.id }}"
-=======
       datacenter: DatacenterName
       network_load_balancer: NLBName
       forwarding_rule: "RuleName - UPDATED"
->>>>>>> c8bd2ff8
       state: absent
   
 ```
@@ -131,13 +113,8 @@
         - ip: "22.231.2.2"
           port: "8080"
           weight: "123"
-<<<<<<< HEAD
-      datacenter: "{{ datacenter_response.datacenter.id }}"
-      network_load_balancer: "{{ nlb_response.network_load_balancer.id }}"
-=======
-      datacenter: DatacenterName
-      network_load_balancer: NLBName
->>>>>>> c8bd2ff8
+      datacenter: DatacenterName
+      network_load_balancer: NLBName
       wait: true
     register: nlb_forwarding_rule_response
   
@@ -145,28 +122,6 @@
 ### Available parameters for state **present**:
 &nbsp;
 
-<<<<<<< HEAD
-  | Name | Required | Type | Default | Description |
-  | :--- | :---: | :--- | :--- | :--- |
-  | name | True | str |  | The name of the Network Loadbalancer forwarding rule. |
-  | algorithm | True | str |  | Balancing algorithm. |
-  | protocol | True | str |  | Balancing protocol. |
-  | listener_ip | True | str |  | Listening (inbound) IP. |
-  | listener_port | True | str |  | Listening (inbound) port number; valid range is 1 to 65535. |
-  | health_check | False | dict |  | Health check properties for Network Load Balancer forwarding rule. |
-  | targets | True | list |  | Array of targets. |
-  | datacenter | True | str |  | The ID or name of the datacenter. |
-  | network_load_balancer | True | str |  | The ID or name of the Network Loadbalancer. |
-  | do_not_replace | False | bool | False | Boolean indincating if the resource should not be recreated when the state cannot be reached in another way. This may be used to prevent resources from being deleted from specifying a differentvalue to an immutable property. An error will be thrown instead |
-  | api_url | False | str |  | The Ionos API base URL. |
-  | certificate_fingerprint | False | str |  | The Ionos API certificate fingerprint. |
-  | username | False | str |  | The Ionos username. Overrides the IONOS_USERNAME environment variable. |
-  | password | False | str |  | The Ionos password. Overrides the IONOS_PASSWORD environment variable. |
-  | token | False | str |  | The Ionos token. Overrides the IONOS_TOKEN environment variable. |
-  | wait | False | bool | True | Wait for the resource to be created before returning. |
-  | wait_timeout | False | int | 600 | How long before wait gives up, in seconds. |
-  | state | False | str | present | Indicate desired state of the resource. |
-=======
 <table data-full-width="true">
   <thead>
     <tr>
@@ -268,7 +223,6 @@
   </tr>
   </tbody>
 </table>
->>>>>>> c8bd2ff8
 
 &nbsp;
 
@@ -278,37 +232,15 @@
   
   - name: Delete Network Load Balancer Forwarding Rule
     network_load_balancer_rule:
-<<<<<<< HEAD
-      datacenter: "{{ datacenter_response.datacenter.id }}"
-      network_load_balancer: "{{ nlb_response.network_load_balancer.id }}"
-      forwarding_rule: "{{ nlb_forwarding_rule_response.forwarding_rule.id }}"
-=======
       datacenter: DatacenterName
       network_load_balancer: NLBName
       forwarding_rule: "RuleName - UPDATED"
->>>>>>> c8bd2ff8
       state: absent
   
 ```
 ### Available parameters for state **absent**:
 &nbsp;
 
-<<<<<<< HEAD
-  | Name | Required | Type | Default | Description |
-  | :--- | :---: | :--- | :--- | :--- |
-  | name | False | str |  | The name of the Network Loadbalancer forwarding rule. |
-  | datacenter | True | str |  | The ID or name of the datacenter. |
-  | network_load_balancer | True | str |  | The ID or name of the Network Loadbalancer. |
-  | forwarding_rule | True | str |  | The ID or name of the Network Loadbalancer forwarding rule. |
-  | api_url | False | str |  | The Ionos API base URL. |
-  | certificate_fingerprint | False | str |  | The Ionos API certificate fingerprint. |
-  | username | False | str |  | The Ionos username. Overrides the IONOS_USERNAME environment variable. |
-  | password | False | str |  | The Ionos password. Overrides the IONOS_PASSWORD environment variable. |
-  | token | False | str |  | The Ionos token. Overrides the IONOS_TOKEN environment variable. |
-  | wait | False | bool | True | Wait for the resource to be created before returning. |
-  | wait_timeout | False | int | 600 | How long before wait gives up, in seconds. |
-  | state | False | str | present | Indicate desired state of the resource. |
-=======
 <table data-full-width="true">
   <thead>
     <tr>
@@ -380,7 +312,6 @@
   </tr>
   </tbody>
 </table>
->>>>>>> c8bd2ff8
 
 &nbsp;
 
@@ -390,17 +321,10 @@
   
   - name: Update Network Load Balancer Forwarding Rule
     network_load_balancer_rule:
-<<<<<<< HEAD
-      datacenter: "{{ datacenter_response.datacenter.id }}"
-      network_load_balancer: "{{ nlb_response.network_load_balancer.id }}"
-      forwarding_rule: "{{ nlb_forwarding_rule_response.forwarding_rule.id }}"
-      name: "{{ name }} - UPDATED"
-=======
       datacenter: DatacenterName
       network_load_balancer: NLBName
       forwarding_rule: RuleName
       name: "RuleName - UPDATED"
->>>>>>> c8bd2ff8
       algorithm: "ROUND_ROBIN"
       protocol: "TCP"
       wait: true
@@ -411,29 +335,6 @@
 ### Available parameters for state **update**:
 &nbsp;
 
-<<<<<<< HEAD
-  | Name | Required | Type | Default | Description |
-  | :--- | :---: | :--- | :--- | :--- |
-  | name | False | str |  | The name of the Network Loadbalancer forwarding rule. |
-  | algorithm | False | str |  | Balancing algorithm. |
-  | protocol | False | str |  | Balancing protocol. |
-  | listener_ip | False | str |  | Listening (inbound) IP. |
-  | listener_port | False | str |  | Listening (inbound) port number; valid range is 1 to 65535. |
-  | health_check | False | dict |  | Health check properties for Network Load Balancer forwarding rule. |
-  | targets | False | list |  | Array of targets. |
-  | datacenter | True | str |  | The ID or name of the datacenter. |
-  | network_load_balancer | True | str |  | The ID or name of the Network Loadbalancer. |
-  | forwarding_rule | True | str |  | The ID or name of the Network Loadbalancer forwarding rule. |
-  | do_not_replace | False | bool | False | Boolean indincating if the resource should not be recreated when the state cannot be reached in another way. This may be used to prevent resources from being deleted from specifying a differentvalue to an immutable property. An error will be thrown instead |
-  | api_url | False | str |  | The Ionos API base URL. |
-  | certificate_fingerprint | False | str |  | The Ionos API certificate fingerprint. |
-  | username | False | str |  | The Ionos username. Overrides the IONOS_USERNAME environment variable. |
-  | password | False | str |  | The Ionos password. Overrides the IONOS_PASSWORD environment variable. |
-  | token | False | str |  | The Ionos token. Overrides the IONOS_TOKEN environment variable. |
-  | wait | False | bool | True | Wait for the resource to be created before returning. |
-  | wait_timeout | False | int | 600 | How long before wait gives up, in seconds. |
-  | state | False | str | present | Indicate desired state of the resource. |
-=======
 <table data-full-width="true">
   <thead>
     <tr>
@@ -540,7 +441,6 @@
   </tr>
   </tbody>
 </table>
->>>>>>> c8bd2ff8
 
 &nbsp;
 
