# network_load_balancer_rule

This is a simple module that supports creating or removing NATGateway Flowlog rules. This module has a dependency on ionoscloud &gt;= 6.0.2

## Example Syntax


```yaml

  - name: Create Network Load Balancer Forwarding Rule
    network_load_balancer_rule:
      name: RuleName
      algorithm: "ROUND_ROBIN"
      protocol: "TCP"
      listener_ip: "10.12.118.224"
      listener_port: "8081"
      targets:
        - ip: "22.231.2.2"
          port: "8080"
          weight: "123"
      datacenter: DatacenterName
      network_load_balancer: NLBName
      wait: true
    register: nlb_forwarding_rule_response
  

  - name: Update Network Load Balancer Forwarding Rule
    network_load_balancer_rule:
      datacenter: DatacenterName
      network_load_balancer: NLBName
      forwarding_rule: RuleName
      name: "RuleName - UPDATED"
      algorithm: "ROUND_ROBIN"
      protocol: "TCP"
      wait: true
      state: update
    register: nlb_forwarding_rule_update_response
  

  - name: Delete Network Load Balancer Forwarding Rule
    network_load_balancer_rule:
      datacenter: DatacenterName
      network_load_balancer: NLBName
      forwarding_rule: "RuleName - UPDATED"
      state: absent
  
```

&nbsp;

&nbsp;
## Returned object
```json
{
    "changed": true,
    "failed": false,
    "action": "create",
    "forwarding_rule": {
        "href": "https://api.ionos.com/cloudapi/v6/datacenters/89d7e3e1-a688-4ebd-ab01-8beac27e1f8a/networkloadbalancers/c8fb9d9b-a8ef-4358-a275-c23717aebb51/forwardingrules/6dec4e0c-dd8d-4348-acd1-2d0bf16d00e2",
        "id": "6dec4e0c-dd8d-4348-acd1-2d0bf16d00e2",
        "metadata": {
            "created_by": "<USER_EMAIL>",
            "created_by_user_id": "<USER_ID>",
            "created_date": "2023-05-31T13:08:44+00:00",
            "etag": "fb2a7f7680346fe0677dc3d76d652be6",
            "last_modified_by": "<USER_EMAIL>",
            "last_modified_by_user_id": "<USER_ID>",
            "last_modified_date": "2023-05-31T13:08:44+00:00",
            "state": "BUSY"
        },
        "properties": {
            "algorithm": "ROUND_ROBIN",
            "health_check": {
                "client_timeout": 50,
                "connect_timeout": 5000,
                "retries": 1,
                "target_timeout": 5000
            },
            "listener_ip": "<IP>",
            "listener_port": 8081,
            "name": "AnsibleAutoTestNLB",
            "protocol": "TCP",
            "targets": [
                {
                    "health_check": null,
                    "ip": "<IP>",
                    "port": 8080,
                    "weight": 123
                }
            ]
        },
        "type": "forwarding-rule"
    }
}

```

&nbsp;

&nbsp;

# state: **present**
```yaml
  
  - name: Create Network Load Balancer Forwarding Rule
    network_load_balancer_rule:
      name: RuleName
      algorithm: "ROUND_ROBIN"
      protocol: "TCP"
      listener_ip: "10.12.118.224"
      listener_port: "8081"
      targets:
        - ip: "22.231.2.2"
          port: "8080"
          weight: "123"
      datacenter: DatacenterName
      network_load_balancer: NLBName
      wait: true
    register: nlb_forwarding_rule_response
  
```
### Available parameters for state **present**:
&nbsp;

<<<<<<< HEAD
<table data-full-width="true">
  <thead>
    <tr>
      <th width="70">Name</th>
      <th width="40" align="center">Required</th>
      <th>Description</th>
    </tr>
  </thead>
  <tbody>
  <tr>
  <td>name<br/><mark style="color:blue;">str</mark></td>
  <td align="center">True</td>
  <td>The name of the Network Load Balancer forwarding rule.</td>
  </tr>
  <tr>
  <td>algorithm<br/><mark style="color:blue;">str</mark></td>
  <td align="center">True</td>
  <td>Balancing algorithm</td>
  </tr>
  <tr>
  <td>protocol<br/><mark style="color:blue;">str</mark></td>
  <td align="center">True</td>
  <td>Balancing protocol</td>
  </tr>
  <tr>
  <td>listener_ip<br/><mark style="color:blue;">str</mark></td>
  <td align="center">True</td>
  <td>Listening (inbound) IP.</td>
  </tr>
  <tr>
  <td>listener_port<br/><mark style="color:blue;">str</mark></td>
  <td align="center">True</td>
  <td>Listening (inbound) port number; valid range is 1 to 65535.</td>
  </tr>
  <tr>
  <td>health_check<br/><mark style="color:blue;">dict</mark></td>
  <td align="center">False</td>
  <td>Health check properties for Network Load Balancer forwarding rule.</td>
  </tr>
  <tr>
  <td>targets<br/><mark style="color:blue;">list</mark></td>
  <td align="center">True</td>
  <td>Array of items in the collection.</td>
  </tr>
  <tr>
  <td>datacenter<br/><mark style="color:blue;">str</mark></td>
  <td align="center">True</td>
  <td>The ID or name of the datacenter.</td>
  </tr>
  <tr>
  <td>network_load_balancer<br/><mark style="color:blue;">str</mark></td>
  <td align="center">True</td>
  <td>The ID or name of the Network Loadbalancer.</td>
  </tr>
  <tr>
  <td>do_not_replace<br/><mark style="color:blue;">bool</mark></td>
  <td align="center">False</td>
  <td>Boolean indincating if the resource should not be recreated when the state cannot be reached in another way. This may be used to prevent resources from being deleted from specifying a different value to an immutable property. An error will be thrown instead<br />Default: False</td>
  </tr>
  <tr>
  <td>api_url<br/><mark style="color:blue;">str</mark></td>
  <td align="center">False</td>
  <td>The Ionos API base URL.</td>
  </tr>
  <tr>
  <td>certificate_fingerprint<br/><mark style="color:blue;">str</mark></td>
  <td align="center">False</td>
  <td>The Ionos API certificate fingerprint.</td>
  </tr>
  <tr>
  <td>username<br/><mark style="color:blue;">str</mark></td>
  <td align="center">False</td>
  <td>The Ionos username. Overrides the IONOS_USERNAME environment variable.</td>
  </tr>
  <tr>
  <td>password<br/><mark style="color:blue;">str</mark></td>
  <td align="center">False</td>
  <td>The Ionos password. Overrides the IONOS_PASSWORD environment variable.</td>
  </tr>
  <tr>
  <td>token<br/><mark style="color:blue;">str</mark></td>
  <td align="center">False</td>
  <td>The Ionos token. Overrides the IONOS_TOKEN environment variable.</td>
  </tr>
  <tr>
  <td>wait<br/><mark style="color:blue;">bool</mark></td>
  <td align="center">False</td>
  <td>Wait for the resource to be created before returning.<br />Default: True<br />Options: [True, False]</td>
  </tr>
  <tr>
  <td>wait_timeout<br/><mark style="color:blue;">int</mark></td>
  <td align="center">False</td>
  <td>How long before wait gives up, in seconds.<br />Default: 600</td>
  </tr>
  <tr>
  <td>state<br/><mark style="color:blue;">str</mark></td>
  <td align="center">False</td>
  <td>Indicate desired state of the resource.<br />Default: present<br />Options: ['present', 'absent', 'update']</td>
  </tr>
  </tbody>
</table>
=======
  | Name | Required | Type | Default | Description |
  | :--- | :---: | :--- | :--- | :--- |
  | name | True | str |  | The name of the Network Load Balancer forwarding rule. |
  | algorithm | True | str |  | Balancing algorithm |
  | protocol | True | str |  | Balancing protocol |
  | listener_ip | True | str |  | Listening (inbound) IP. |
  | listener_port | True | str |  | Listening (inbound) port number; valid range is 1 to 65535. |
  | health_check | False | dict |  | Health check properties for Network Load Balancer forwarding rule. |
  | targets | True | list |  | Array of items in the collection. |
  | datacenter | True | str |  | The ID or name of the datacenter. |
  | network_load_balancer | True | str |  | The ID or name of the Network Loadbalancer. |
  | allow_replace | False | bool | False | Boolean indincating if the resource should be recreated when the state cannot be reached in another way. This may be used to prevent resources from being deleted from specifying a different value to an immutable property. An error will be thrown instead |
  | api_url | False | str |  | The Ionos API base URL. |
  | certificate_fingerprint | False | str |  | The Ionos API certificate fingerprint. |
  | username | False | str |  | The Ionos username. Overrides the IONOS_USERNAME environment variable. |
  | password | False | str |  | The Ionos password. Overrides the IONOS_PASSWORD environment variable. |
  | token | False | str |  | The Ionos token. Overrides the IONOS_TOKEN environment variable. |
  | wait | False | bool | True | Wait for the resource to be created before returning. |
  | wait_timeout | False | int | 600 | How long before wait gives up, in seconds. |
  | state | False | str | present | Indicate desired state of the resource. |
>>>>>>> 65bcd02c

&nbsp;

&nbsp;
# state: **absent**
```yaml
  
  - name: Delete Network Load Balancer Forwarding Rule
    network_load_balancer_rule:
      datacenter: DatacenterName
      network_load_balancer: NLBName
      forwarding_rule: "RuleName - UPDATED"
      state: absent
  
```
### Available parameters for state **absent**:
&nbsp;

<table data-full-width="true">
  <thead>
    <tr>
      <th width="70">Name</th>
      <th width="40" align="center">Required</th>
      <th>Description</th>
    </tr>
  </thead>
  <tbody>
  <tr>
  <td>name<br/><mark style="color:blue;">str</mark></td>
  <td align="center">False</td>
  <td>The name of the Network Load Balancer forwarding rule.</td>
  </tr>
  <tr>
  <td>datacenter<br/><mark style="color:blue;">str</mark></td>
  <td align="center">True</td>
  <td>The ID or name of the datacenter.</td>
  </tr>
  <tr>
  <td>network_load_balancer<br/><mark style="color:blue;">str</mark></td>
  <td align="center">True</td>
  <td>The ID or name of the Network Loadbalancer.</td>
  </tr>
  <tr>
  <td>forwarding_rule<br/><mark style="color:blue;">str</mark></td>
  <td align="center">True</td>
  <td>The ID or name of the Network Loadbalancer forwarding rule.</td>
  </tr>
  <tr>
  <td>api_url<br/><mark style="color:blue;">str</mark></td>
  <td align="center">False</td>
  <td>The Ionos API base URL.</td>
  </tr>
  <tr>
  <td>certificate_fingerprint<br/><mark style="color:blue;">str</mark></td>
  <td align="center">False</td>
  <td>The Ionos API certificate fingerprint.</td>
  </tr>
  <tr>
  <td>username<br/><mark style="color:blue;">str</mark></td>
  <td align="center">False</td>
  <td>The Ionos username. Overrides the IONOS_USERNAME environment variable.</td>
  </tr>
  <tr>
  <td>password<br/><mark style="color:blue;">str</mark></td>
  <td align="center">False</td>
  <td>The Ionos password. Overrides the IONOS_PASSWORD environment variable.</td>
  </tr>
  <tr>
  <td>token<br/><mark style="color:blue;">str</mark></td>
  <td align="center">False</td>
  <td>The Ionos token. Overrides the IONOS_TOKEN environment variable.</td>
  </tr>
  <tr>
  <td>wait<br/><mark style="color:blue;">bool</mark></td>
  <td align="center">False</td>
  <td>Wait for the resource to be created before returning.<br />Default: True<br />Options: [True, False]</td>
  </tr>
  <tr>
  <td>wait_timeout<br/><mark style="color:blue;">int</mark></td>
  <td align="center">False</td>
  <td>How long before wait gives up, in seconds.<br />Default: 600</td>
  </tr>
  <tr>
  <td>state<br/><mark style="color:blue;">str</mark></td>
  <td align="center">False</td>
  <td>Indicate desired state of the resource.<br />Default: present<br />Options: ['present', 'absent', 'update']</td>
  </tr>
  </tbody>
</table>

&nbsp;

&nbsp;
# state: **update**
```yaml
  
  - name: Update Network Load Balancer Forwarding Rule
    network_load_balancer_rule:
      datacenter: DatacenterName
      network_load_balancer: NLBName
      forwarding_rule: RuleName
      name: "RuleName - UPDATED"
      algorithm: "ROUND_ROBIN"
      protocol: "TCP"
      wait: true
      state: update
    register: nlb_forwarding_rule_update_response
  
```
### Available parameters for state **update**:
&nbsp;

<<<<<<< HEAD
<table data-full-width="true">
  <thead>
    <tr>
      <th width="70">Name</th>
      <th width="40" align="center">Required</th>
      <th>Description</th>
    </tr>
  </thead>
  <tbody>
  <tr>
  <td>name<br/><mark style="color:blue;">str</mark></td>
  <td align="center">False</td>
  <td>The name of the Network Load Balancer forwarding rule.</td>
  </tr>
  <tr>
  <td>algorithm<br/><mark style="color:blue;">str</mark></td>
  <td align="center">False</td>
  <td>Balancing algorithm</td>
  </tr>
  <tr>
  <td>protocol<br/><mark style="color:blue;">str</mark></td>
  <td align="center">False</td>
  <td>Balancing protocol</td>
  </tr>
  <tr>
  <td>listener_ip<br/><mark style="color:blue;">str</mark></td>
  <td align="center">False</td>
  <td>Listening (inbound) IP.</td>
  </tr>
  <tr>
  <td>listener_port<br/><mark style="color:blue;">str</mark></td>
  <td align="center">False</td>
  <td>Listening (inbound) port number; valid range is 1 to 65535.</td>
  </tr>
  <tr>
  <td>health_check<br/><mark style="color:blue;">dict</mark></td>
  <td align="center">False</td>
  <td>Health check properties for Network Load Balancer forwarding rule.</td>
  </tr>
  <tr>
  <td>targets<br/><mark style="color:blue;">list</mark></td>
  <td align="center">False</td>
  <td>Array of items in the collection.</td>
  </tr>
  <tr>
  <td>datacenter<br/><mark style="color:blue;">str</mark></td>
  <td align="center">True</td>
  <td>The ID or name of the datacenter.</td>
  </tr>
  <tr>
  <td>network_load_balancer<br/><mark style="color:blue;">str</mark></td>
  <td align="center">True</td>
  <td>The ID or name of the Network Loadbalancer.</td>
  </tr>
  <tr>
  <td>forwarding_rule<br/><mark style="color:blue;">str</mark></td>
  <td align="center">True</td>
  <td>The ID or name of the Network Loadbalancer forwarding rule.</td>
  </tr>
  <tr>
  <td>do_not_replace<br/><mark style="color:blue;">bool</mark></td>
  <td align="center">False</td>
  <td>Boolean indincating if the resource should not be recreated when the state cannot be reached in another way. This may be used to prevent resources from being deleted from specifying a different value to an immutable property. An error will be thrown instead<br />Default: False</td>
  </tr>
  <tr>
  <td>api_url<br/><mark style="color:blue;">str</mark></td>
  <td align="center">False</td>
  <td>The Ionos API base URL.</td>
  </tr>
  <tr>
  <td>certificate_fingerprint<br/><mark style="color:blue;">str</mark></td>
  <td align="center">False</td>
  <td>The Ionos API certificate fingerprint.</td>
  </tr>
  <tr>
  <td>username<br/><mark style="color:blue;">str</mark></td>
  <td align="center">False</td>
  <td>The Ionos username. Overrides the IONOS_USERNAME environment variable.</td>
  </tr>
  <tr>
  <td>password<br/><mark style="color:blue;">str</mark></td>
  <td align="center">False</td>
  <td>The Ionos password. Overrides the IONOS_PASSWORD environment variable.</td>
  </tr>
  <tr>
  <td>token<br/><mark style="color:blue;">str</mark></td>
  <td align="center">False</td>
  <td>The Ionos token. Overrides the IONOS_TOKEN environment variable.</td>
  </tr>
  <tr>
  <td>wait<br/><mark style="color:blue;">bool</mark></td>
  <td align="center">False</td>
  <td>Wait for the resource to be created before returning.<br />Default: True<br />Options: [True, False]</td>
  </tr>
  <tr>
  <td>wait_timeout<br/><mark style="color:blue;">int</mark></td>
  <td align="center">False</td>
  <td>How long before wait gives up, in seconds.<br />Default: 600</td>
  </tr>
  <tr>
  <td>state<br/><mark style="color:blue;">str</mark></td>
  <td align="center">False</td>
  <td>Indicate desired state of the resource.<br />Default: present<br />Options: ['present', 'absent', 'update']</td>
  </tr>
  </tbody>
</table>
=======
  | Name | Required | Type | Default | Description |
  | :--- | :---: | :--- | :--- | :--- |
  | name | False | str |  | The name of the Network Load Balancer forwarding rule. |
  | algorithm | False | str |  | Balancing algorithm |
  | protocol | False | str |  | Balancing protocol |
  | listener_ip | False | str |  | Listening (inbound) IP. |
  | listener_port | False | str |  | Listening (inbound) port number; valid range is 1 to 65535. |
  | health_check | False | dict |  | Health check properties for Network Load Balancer forwarding rule. |
  | targets | False | list |  | Array of items in the collection. |
  | datacenter | True | str |  | The ID or name of the datacenter. |
  | network_load_balancer | True | str |  | The ID or name of the Network Loadbalancer. |
  | forwarding_rule | True | str |  | The ID or name of the Network Loadbalancer forwarding rule. |
  | allow_replace | False | bool | False | Boolean indincating if the resource should be recreated when the state cannot be reached in another way. This may be used to prevent resources from being deleted from specifying a different value to an immutable property. An error will be thrown instead |
  | api_url | False | str |  | The Ionos API base URL. |
  | certificate_fingerprint | False | str |  | The Ionos API certificate fingerprint. |
  | username | False | str |  | The Ionos username. Overrides the IONOS_USERNAME environment variable. |
  | password | False | str |  | The Ionos password. Overrides the IONOS_PASSWORD environment variable. |
  | token | False | str |  | The Ionos token. Overrides the IONOS_TOKEN environment variable. |
  | wait | False | bool | True | Wait for the resource to be created before returning. |
  | wait_timeout | False | int | 600 | How long before wait gives up, in seconds. |
  | state | False | str | present | Indicate desired state of the resource. |
>>>>>>> 65bcd02c

&nbsp;

&nbsp;<|MERGE_RESOLUTION|>--- conflicted
+++ resolved
@@ -122,7 +122,6 @@
 ### Available parameters for state **present**:
 &nbsp;
 
-<<<<<<< HEAD
 <table data-full-width="true">
   <thead>
     <tr>
@@ -178,9 +177,9 @@
   <td>The ID or name of the Network Loadbalancer.</td>
   </tr>
   <tr>
-  <td>do_not_replace<br/><mark style="color:blue;">bool</mark></td>
-  <td align="center">False</td>
-  <td>Boolean indincating if the resource should not be recreated when the state cannot be reached in another way. This may be used to prevent resources from being deleted from specifying a different value to an immutable property. An error will be thrown instead<br />Default: False</td>
+  <td>allow_replace<br/><mark style="color:blue;">bool</mark></td>
+  <td align="center">False</td>
+  <td>Boolean indincating if the resource should be recreated when the state cannot be reached in another way. This may be used to prevent resources from being deleted from specifying a different value to an immutable property. An error will be thrown instead<br />Default: False</td>
   </tr>
   <tr>
   <td>api_url<br/><mark style="color:blue;">str</mark></td>
@@ -224,28 +223,6 @@
   </tr>
   </tbody>
 </table>
-=======
-  | Name | Required | Type | Default | Description |
-  | :--- | :---: | :--- | :--- | :--- |
-  | name | True | str |  | The name of the Network Load Balancer forwarding rule. |
-  | algorithm | True | str |  | Balancing algorithm |
-  | protocol | True | str |  | Balancing protocol |
-  | listener_ip | True | str |  | Listening (inbound) IP. |
-  | listener_port | True | str |  | Listening (inbound) port number; valid range is 1 to 65535. |
-  | health_check | False | dict |  | Health check properties for Network Load Balancer forwarding rule. |
-  | targets | True | list |  | Array of items in the collection. |
-  | datacenter | True | str |  | The ID or name of the datacenter. |
-  | network_load_balancer | True | str |  | The ID or name of the Network Loadbalancer. |
-  | allow_replace | False | bool | False | Boolean indincating if the resource should be recreated when the state cannot be reached in another way. This may be used to prevent resources from being deleted from specifying a different value to an immutable property. An error will be thrown instead |
-  | api_url | False | str |  | The Ionos API base URL. |
-  | certificate_fingerprint | False | str |  | The Ionos API certificate fingerprint. |
-  | username | False | str |  | The Ionos username. Overrides the IONOS_USERNAME environment variable. |
-  | password | False | str |  | The Ionos password. Overrides the IONOS_PASSWORD environment variable. |
-  | token | False | str |  | The Ionos token. Overrides the IONOS_TOKEN environment variable. |
-  | wait | False | bool | True | Wait for the resource to be created before returning. |
-  | wait_timeout | False | int | 600 | How long before wait gives up, in seconds. |
-  | state | False | str | present | Indicate desired state of the resource. |
->>>>>>> 65bcd02c
 
 &nbsp;
 
@@ -358,7 +335,6 @@
 ### Available parameters for state **update**:
 &nbsp;
 
-<<<<<<< HEAD
 <table data-full-width="true">
   <thead>
     <tr>
@@ -419,9 +395,9 @@
   <td>The ID or name of the Network Loadbalancer forwarding rule.</td>
   </tr>
   <tr>
-  <td>do_not_replace<br/><mark style="color:blue;">bool</mark></td>
-  <td align="center">False</td>
-  <td>Boolean indincating if the resource should not be recreated when the state cannot be reached in another way. This may be used to prevent resources from being deleted from specifying a different value to an immutable property. An error will be thrown instead<br />Default: False</td>
+  <td>allow_replace<br/><mark style="color:blue;">bool</mark></td>
+  <td align="center">False</td>
+  <td>Boolean indincating if the resource should be recreated when the state cannot be reached in another way. This may be used to prevent resources from being deleted from specifying a different value to an immutable property. An error will be thrown instead<br />Default: False</td>
   </tr>
   <tr>
   <td>api_url<br/><mark style="color:blue;">str</mark></td>
@@ -465,29 +441,6 @@
   </tr>
   </tbody>
 </table>
-=======
-  | Name | Required | Type | Default | Description |
-  | :--- | :---: | :--- | :--- | :--- |
-  | name | False | str |  | The name of the Network Load Balancer forwarding rule. |
-  | algorithm | False | str |  | Balancing algorithm |
-  | protocol | False | str |  | Balancing protocol |
-  | listener_ip | False | str |  | Listening (inbound) IP. |
-  | listener_port | False | str |  | Listening (inbound) port number; valid range is 1 to 65535. |
-  | health_check | False | dict |  | Health check properties for Network Load Balancer forwarding rule. |
-  | targets | False | list |  | Array of items in the collection. |
-  | datacenter | True | str |  | The ID or name of the datacenter. |
-  | network_load_balancer | True | str |  | The ID or name of the Network Loadbalancer. |
-  | forwarding_rule | True | str |  | The ID or name of the Network Loadbalancer forwarding rule. |
-  | allow_replace | False | bool | False | Boolean indincating if the resource should be recreated when the state cannot be reached in another way. This may be used to prevent resources from being deleted from specifying a different value to an immutable property. An error will be thrown instead |
-  | api_url | False | str |  | The Ionos API base URL. |
-  | certificate_fingerprint | False | str |  | The Ionos API certificate fingerprint. |
-  | username | False | str |  | The Ionos username. Overrides the IONOS_USERNAME environment variable. |
-  | password | False | str |  | The Ionos password. Overrides the IONOS_PASSWORD environment variable. |
-  | token | False | str |  | The Ionos token. Overrides the IONOS_TOKEN environment variable. |
-  | wait | False | bool | True | Wait for the resource to be created before returning. |
-  | wait_timeout | False | int | 600 | How long before wait gives up, in seconds. |
-  | state | False | str | present | Indicate desired state of the resource. |
->>>>>>> 65bcd02c
 
 &nbsp;
 
