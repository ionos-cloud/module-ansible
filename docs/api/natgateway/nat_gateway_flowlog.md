--- conflicted
+++ resolved
@@ -98,7 +98,6 @@
 ### Available parameters for state **present**:
 &nbsp;
 
-<<<<<<< HEAD
 <table data-full-width="true">
   <thead>
     <tr>
@@ -139,9 +138,9 @@
   <td>The ID or name of the NAT Gateway.</td>
   </tr>
   <tr>
-  <td>do_not_replace<br/><mark style="color:blue;">bool</mark></td>
-  <td align="center">False</td>
-  <td>Boolean indincating if the resource should not be recreated when the state cannot be reached in another way. This may be used to prevent resources from being deleted from specifying a different value to an immutable property. An error will be thrown instead<br />Default: False</td>
+  <td>allow_replace<br/><mark style="color:blue;">bool</mark></td>
+  <td align="center">False</td>
+  <td>Boolean indincating if the resource should be recreated when the state cannot be reached in another way. This may be used to prevent resources from being deleted from specifying a different value to an immutable property. An error will be thrown instead<br />Default: False</td>
   </tr>
   <tr>
   <td>api_url<br/><mark style="color:blue;">str</mark></td>
@@ -185,25 +184,6 @@
   </tr>
   </tbody>
 </table>
-=======
-  | Name | Required | Type | Default | Description |
-  | :--- | :---: | :--- | :--- | :--- |
-  | name | True | str |  | The resource name. |
-  | action | True | str |  | Specifies the traffic action pattern. |
-  | direction | True | str |  | Specifies the traffic direction pattern. |
-  | bucket | True | str |  | The S3 bucket name of an existing IONOS Cloud S3 bucket. |
-  | datacenter | True | str |  | The ID or name of the datacenter. |
-  | nat_gateway | True | str |  | The ID or name of the NAT Gateway. |
-  | allow_replace | False | bool | False | Boolean indincating if the resource should be recreated when the state cannot be reached in another way. This may be used to prevent resources from being deleted from specifying a different value to an immutable property. An error will be thrown instead |
-  | api_url | False | str |  | The Ionos API base URL. |
-  | certificate_fingerprint | False | str |  | The Ionos API certificate fingerprint. |
-  | username | False | str |  | The Ionos username. Overrides the IONOS_USERNAME environment variable. |
-  | password | False | str |  | The Ionos password. Overrides the IONOS_PASSWORD environment variable. |
-  | token | False | str |  | The Ionos token. Overrides the IONOS_TOKEN environment variable. |
-  | wait | False | bool | True | Wait for the resource to be created before returning. |
-  | wait_timeout | False | int | 600 | How long before wait gives up, in seconds. |
-  | state | False | str | present | Indicate desired state of the resource. |
->>>>>>> 65bcd02c
 
 &nbsp;
 
@@ -317,7 +297,6 @@
 ### Available parameters for state **update**:
 &nbsp;
 
-<<<<<<< HEAD
 <table data-full-width="true">
   <thead>
     <tr>
@@ -363,9 +342,9 @@
   <td>The ID or name of the Flowlog.</td>
   </tr>
   <tr>
-  <td>do_not_replace<br/><mark style="color:blue;">bool</mark></td>
-  <td align="center">False</td>
-  <td>Boolean indincating if the resource should not be recreated when the state cannot be reached in another way. This may be used to prevent resources from being deleted from specifying a different value to an immutable property. An error will be thrown instead<br />Default: False</td>
+  <td>allow_replace<br/><mark style="color:blue;">bool</mark></td>
+  <td align="center">False</td>
+  <td>Boolean indincating if the resource should be recreated when the state cannot be reached in another way. This may be used to prevent resources from being deleted from specifying a different value to an immutable property. An error will be thrown instead<br />Default: False</td>
   </tr>
   <tr>
   <td>api_url<br/><mark style="color:blue;">str</mark></td>
@@ -409,26 +388,6 @@
   </tr>
   </tbody>
 </table>
-=======
-  | Name | Required | Type | Default | Description |
-  | :--- | :---: | :--- | :--- | :--- |
-  | name | False | str |  | The resource name. |
-  | action | False | str |  | Specifies the traffic action pattern. |
-  | direction | False | str |  | Specifies the traffic direction pattern. |
-  | bucket | False | str |  | The S3 bucket name of an existing IONOS Cloud S3 bucket. |
-  | datacenter | True | str |  | The ID or name of the datacenter. |
-  | nat_gateway | True | str |  | The ID or name of the NAT Gateway. |
-  | flowlog | True | str |  | The ID or name of the Flowlog. |
-  | allow_replace | False | bool | False | Boolean indincating if the resource should be recreated when the state cannot be reached in another way. This may be used to prevent resources from being deleted from specifying a different value to an immutable property. An error will be thrown instead |
-  | api_url | False | str |  | The Ionos API base URL. |
-  | certificate_fingerprint | False | str |  | The Ionos API certificate fingerprint. |
-  | username | False | str |  | The Ionos username. Overrides the IONOS_USERNAME environment variable. |
-  | password | False | str |  | The Ionos password. Overrides the IONOS_PASSWORD environment variable. |
-  | token | False | str |  | The Ionos token. Overrides the IONOS_TOKEN environment variable. |
-  | wait | False | bool | True | Wait for the resource to be created before returning. |
-  | wait_timeout | False | int | 600 | How long before wait gives up, in seconds. |
-  | state | False | str | present | Indicate desired state of the resource. |
->>>>>>> 65bcd02c
 
 &nbsp;
 
