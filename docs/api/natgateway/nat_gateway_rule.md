# nat_gateway_rule

This is a simple module that supports creating or removing NATGateway rules. This module has a dependency on ionoscloud &gt;= 6.0.2

## Example Syntax


```yaml

  - name: Create NAT Gateway Rule
    nat_gateway_rule:
<<<<<<< HEAD
      datacenter: "{{ datacenter_response.datacenter.id }}"
      nat_gateway: "{{ nat_gateway_response.nat_gateway.id }}"
      name: "{{ name }}"
=======
      datacenter: Datacentername
      nat_gateway: NATGatewayName
      name: RuleName
>>>>>>> c8bd2ff8
      type: "SNAT"
      protocol: "TCP"
      source_subnet: "10.0.1.0/24"
      target_subnet: "10.0.1.0"
      target_port_range:
        start: 10000
        end: 20000
      public_ip: <ip>
      wait: true
    register: nat_gateway_rule_response
  

  - name: Update NAT Gateway Rule
    nat_gateway_rule:
<<<<<<< HEAD
      datacenter: "{{ datacenter_response.datacenter.id }}"
      nat_gateway: "{{ nat_gateway_response.nat_gateway.id }}"
      nat_gateway_rule: "{{ nat_gateway_rule_response.nat_gateway_rule.id }}"
      public_ip: "{{ ipblock_response.ipblock.properties.ips[1] }}"
      name: "{{ name }} - UPDATED"
=======
      datacenter: Datacentername
      nat_gateway: NATGatewayName
      nat_gateway_rule: RuleName
      public_ip: <newIp>
      name: "RuleName - UPDATED"
>>>>>>> c8bd2ff8
      type: "SNAT"
      protocol: "TCP"
      source_subnet: "10.0.1.0/24"
      wait: true
      state: update
    register: nat_gateway_rule_update_response
  

  - name: Delete NAT Gateway Rule
    nat_gateway_rule:
<<<<<<< HEAD
      datacenter: "{{ datacenter_response.datacenter.id }}"
      nat_gateway: "{{ nat_gateway_response.nat_gateway.id }}"
      nat_gateway_rule: "{{ nat_gateway_rule_response.nat_gateway_rule.id }}"
=======
      datacenter: Datacentername
      nat_gateway: NATGatewayName
      nat_gateway_rule: "RuleName - UPDATED"
>>>>>>> c8bd2ff8
      state: absent
  
```

&nbsp;

&nbsp;
## Returned object
```json
{
    "changed": true,
    "failed": false,
    "action": "create",
    "nat_gateway_rule": {
        "href": "https://api.ionos.com/cloudapi/v6/datacenters/0406692b-b25f-4a58-8b41-e3b2d761447c/natgateways/abcc8593-a4a9-4ea0-b63c-04f95f395aa0/rules/42c85463-5b4f-485e-9e97-47dadc6d37ef",
        "id": "42c85463-5b4f-485e-9e97-47dadc6d37ef",
        "metadata": {
            "created_by": "<USER_EMAIL>",
            "created_by_user_id": "<USER_ID>",
            "created_date": "2023-05-31T11:53:14+00:00",
            "etag": "a0caa44599f8ef081cc93343a66c6738",
            "last_modified_by": "<USER_EMAIL>",
            "last_modified_by_user_id": "<USER_ID>",
            "last_modified_date": "2023-05-31T11:53:14+00:00",
            "state": "BUSY"
        },
        "properties": {
            "name": "AnsibleAutoTestNAT",
            "protocol": "TCP",
            "public_ip": "<IP1>",
            "source_subnet": "<SUBNET>",
            "target_port_range": {
                "end": 20000,
                "start": 10000
            },
            "target_subnet": "<SUBNET>",
            "type": "SNAT"
        },
        "type": "natgateway-rule"
    }
}

```

&nbsp;

&nbsp;

# state: **present**
```yaml
  
  - name: Create NAT Gateway Rule
    nat_gateway_rule:
<<<<<<< HEAD
      datacenter: "{{ datacenter_response.datacenter.id }}"
      nat_gateway: "{{ nat_gateway_response.nat_gateway.id }}"
      name: "{{ name }}"
=======
      datacenter: Datacentername
      nat_gateway: NATGatewayName
      name: RuleName
>>>>>>> c8bd2ff8
      type: "SNAT"
      protocol: "TCP"
      source_subnet: "10.0.1.0/24"
      target_subnet: "10.0.1.0"
      target_port_range:
        start: 10000
        end: 20000
      public_ip: <ip>
      wait: true
    register: nat_gateway_rule_response
  
```
### Available parameters for state **present**:
&nbsp;

<<<<<<< HEAD
  | Name | Required | Type | Default | Description |
  | :--- | :---: | :--- | :--- | :--- |
  | name | True | str |  | The name of the NAT Gateway rule. |
  | type | True | str |  | Type of the NAT Gateway rule. |
  | protocol | False | str |  | Protocol of the NAT Gateway rule. Defaults to ALL. If protocol is 'ICMP' then targetPortRange start and end cannot be set. |
  | source_subnet | True | str |  | Source subnet of the NAT Gateway rule. For SNAT rules it specifies which packets this translation rule applies to based on the packets source IP address. |
  | public_ip | True | str |  | Public IP address of the NAT Gateway rule. Specifies the address used for masking outgoing packets source address field. Should be one of the customer reserved IP address already configured on the NAT Gateway resource. |
  | target_subnet | False | str |  | Target or destination subnet of the NAT Gateway rule. For SNAT rules it specifies which packets this translation rule applies to based on the packets destination IP address. If none is provided, rule will match any address. |
  | target_port_range | False | dict |  | Target port range of the NAT Gateway rule. For SNAT rules it specifies which packets this translation rule applies to based on destination port. If none is provided, rule will match any port. |
  | datacenter | True | str |  | The ID or name of the datacenter. |
  | nat_gateway | True | str |  | The ID or name of the NAT Gateway. |
  | do_not_replace | False | bool | False | Boolean indincating if the resource should not be recreated when the state cannot be reached in another way. This may be used to prevent resources from being deleted from specifying a differentvalue to an immutable property. An error will be thrown instead |
  | api_url | False | str |  | The Ionos API base URL. |
  | certificate_fingerprint | False | str |  | The Ionos API certificate fingerprint. |
  | username | False | str |  | The Ionos username. Overrides the IONOS_USERNAME environment variable. |
  | password | False | str |  | The Ionos password. Overrides the IONOS_PASSWORD environment variable. |
  | token | False | str |  | The Ionos token. Overrides the IONOS_TOKEN environment variable. |
  | wait | False | bool | True | Wait for the resource to be created before returning. |
  | wait_timeout | False | int | 600 | How long before wait gives up, in seconds. |
  | state | False | str | present | Indicate desired state of the resource. |
=======
<table data-full-width="true">
  <thead>
    <tr>
      <th width="70">Name</th>
      <th width="40" align="center">Required</th>
      <th>Description</th>
    </tr>
  </thead>
  <tbody>
  <tr>
  <td>name<br/><mark style="color:blue;">str</mark></td>
  <td align="center">True</td>
  <td>The name of the NAT Gateway rule.</td>
  </tr>
  <tr>
  <td>type<br/><mark style="color:blue;">str</mark></td>
  <td align="center">True</td>
  <td>Type of the NAT Gateway rule.</td>
  </tr>
  <tr>
  <td>protocol<br/><mark style="color:blue;">str</mark></td>
  <td align="center">False</td>
  <td>Protocol of the NAT Gateway rule. Defaults to ALL. If protocol is 'ICMP' then targetPortRange start and end cannot be set.</td>
  </tr>
  <tr>
  <td>source_subnet<br/><mark style="color:blue;">str</mark></td>
  <td align="center">True</td>
  <td>Source subnet of the NAT Gateway rule. For SNAT rules it specifies which packets this translation rule applies to based on the packets source IP address.</td>
  </tr>
  <tr>
  <td>public_ip<br/><mark style="color:blue;">str</mark></td>
  <td align="center">True</td>
  <td>Public IP address of the NAT Gateway rule. Specifies the address used for masking outgoing packets source address field. Should be one of the customer reserved IP address already configured on the NAT Gateway resource</td>
  </tr>
  <tr>
  <td>target_subnet<br/><mark style="color:blue;">str</mark></td>
  <td align="center">False</td>
  <td>Target or destination subnet of the NAT Gateway rule. For SNAT rules it specifies which packets this translation rule applies to based on the packets destination IP address. If none is provided, rule will match any address.</td>
  </tr>
  <tr>
  <td>target_port_range<br/><mark style="color:blue;">dict</mark></td>
  <td align="center">False</td>
  <td>Target port range of the NAT Gateway rule. For SNAT rules it specifies which packets this translation rule applies to based on destination port. If none is provided, rule will match any port</td>
  </tr>
  <tr>
  <td>datacenter<br/><mark style="color:blue;">str</mark></td>
  <td align="center">True</td>
  <td>The ID or name of the datacenter.</td>
  </tr>
  <tr>
  <td>nat_gateway<br/><mark style="color:blue;">str</mark></td>
  <td align="center">True</td>
  <td>The ID or name of the NAT Gateway.</td>
  </tr>
  <tr>
  <td>allow_replace<br/><mark style="color:blue;">bool</mark></td>
  <td align="center">False</td>
  <td>Boolean indincating if the resource should be recreated when the state cannot be reached in another way. This may be used to prevent resources from being deleted from specifying a different value to an immutable property. An error will be thrown instead<br />Default: False</td>
  </tr>
  <tr>
  <td>api_url<br/><mark style="color:blue;">str</mark></td>
  <td align="center">False</td>
  <td>The Ionos API base URL.</td>
  </tr>
  <tr>
  <td>certificate_fingerprint<br/><mark style="color:blue;">str</mark></td>
  <td align="center">False</td>
  <td>The Ionos API certificate fingerprint.</td>
  </tr>
  <tr>
  <td>username<br/><mark style="color:blue;">str</mark></td>
  <td align="center">False</td>
  <td>The Ionos username. Overrides the IONOS_USERNAME environment variable.</td>
  </tr>
  <tr>
  <td>password<br/><mark style="color:blue;">str</mark></td>
  <td align="center">False</td>
  <td>The Ionos password. Overrides the IONOS_PASSWORD environment variable.</td>
  </tr>
  <tr>
  <td>token<br/><mark style="color:blue;">str</mark></td>
  <td align="center">False</td>
  <td>The Ionos token. Overrides the IONOS_TOKEN environment variable.</td>
  </tr>
  <tr>
  <td>wait<br/><mark style="color:blue;">bool</mark></td>
  <td align="center">False</td>
  <td>Wait for the resource to be created before returning.<br />Default: True<br />Options: [True, False]</td>
  </tr>
  <tr>
  <td>wait_timeout<br/><mark style="color:blue;">int</mark></td>
  <td align="center">False</td>
  <td>How long before wait gives up, in seconds.<br />Default: 600</td>
  </tr>
  <tr>
  <td>state<br/><mark style="color:blue;">str</mark></td>
  <td align="center">False</td>
  <td>Indicate desired state of the resource.<br />Default: present<br />Options: ['present', 'absent', 'update']</td>
  </tr>
  </tbody>
</table>
>>>>>>> c8bd2ff8

&nbsp;

&nbsp;
# state: **absent**
```yaml
  
  - name: Delete NAT Gateway Rule
    nat_gateway_rule:
<<<<<<< HEAD
      datacenter: "{{ datacenter_response.datacenter.id }}"
      nat_gateway: "{{ nat_gateway_response.nat_gateway.id }}"
      nat_gateway_rule: "{{ nat_gateway_rule_response.nat_gateway_rule.id }}"
=======
      datacenter: Datacentername
      nat_gateway: NATGatewayName
      nat_gateway_rule: "RuleName - UPDATED"
>>>>>>> c8bd2ff8
      state: absent
  
```
### Available parameters for state **absent**:
&nbsp;

<<<<<<< HEAD
  | Name | Required | Type | Default | Description |
  | :--- | :---: | :--- | :--- | :--- |
  | name | False | str |  | The name of the NAT Gateway rule. |
  | datacenter | True | str |  | The ID or name of the datacenter. |
  | nat_gateway | True | str |  | The ID or name of the NAT Gateway. |
  | nat_gateway_rule | True | str |  | The ID or name of the NAT Gateway rule. |
  | api_url | False | str |  | The Ionos API base URL. |
  | certificate_fingerprint | False | str |  | The Ionos API certificate fingerprint. |
  | username | False | str |  | The Ionos username. Overrides the IONOS_USERNAME environment variable. |
  | password | False | str |  | The Ionos password. Overrides the IONOS_PASSWORD environment variable. |
  | token | False | str |  | The Ionos token. Overrides the IONOS_TOKEN environment variable. |
  | wait | False | bool | True | Wait for the resource to be created before returning. |
  | wait_timeout | False | int | 600 | How long before wait gives up, in seconds. |
  | state | False | str | present | Indicate desired state of the resource. |
=======
<table data-full-width="true">
  <thead>
    <tr>
      <th width="70">Name</th>
      <th width="40" align="center">Required</th>
      <th>Description</th>
    </tr>
  </thead>
  <tbody>
  <tr>
  <td>name<br/><mark style="color:blue;">str</mark></td>
  <td align="center">False</td>
  <td>The name of the NAT Gateway rule.</td>
  </tr>
  <tr>
  <td>datacenter<br/><mark style="color:blue;">str</mark></td>
  <td align="center">True</td>
  <td>The ID or name of the datacenter.</td>
  </tr>
  <tr>
  <td>nat_gateway<br/><mark style="color:blue;">str</mark></td>
  <td align="center">True</td>
  <td>The ID or name of the NAT Gateway.</td>
  </tr>
  <tr>
  <td>nat_gateway_rule<br/><mark style="color:blue;">str</mark></td>
  <td align="center">True</td>
  <td>The ID or name of the NAT Gateway rule.</td>
  </tr>
  <tr>
  <td>api_url<br/><mark style="color:blue;">str</mark></td>
  <td align="center">False</td>
  <td>The Ionos API base URL.</td>
  </tr>
  <tr>
  <td>certificate_fingerprint<br/><mark style="color:blue;">str</mark></td>
  <td align="center">False</td>
  <td>The Ionos API certificate fingerprint.</td>
  </tr>
  <tr>
  <td>username<br/><mark style="color:blue;">str</mark></td>
  <td align="center">False</td>
  <td>The Ionos username. Overrides the IONOS_USERNAME environment variable.</td>
  </tr>
  <tr>
  <td>password<br/><mark style="color:blue;">str</mark></td>
  <td align="center">False</td>
  <td>The Ionos password. Overrides the IONOS_PASSWORD environment variable.</td>
  </tr>
  <tr>
  <td>token<br/><mark style="color:blue;">str</mark></td>
  <td align="center">False</td>
  <td>The Ionos token. Overrides the IONOS_TOKEN environment variable.</td>
  </tr>
  <tr>
  <td>wait<br/><mark style="color:blue;">bool</mark></td>
  <td align="center">False</td>
  <td>Wait for the resource to be created before returning.<br />Default: True<br />Options: [True, False]</td>
  </tr>
  <tr>
  <td>wait_timeout<br/><mark style="color:blue;">int</mark></td>
  <td align="center">False</td>
  <td>How long before wait gives up, in seconds.<br />Default: 600</td>
  </tr>
  <tr>
  <td>state<br/><mark style="color:blue;">str</mark></td>
  <td align="center">False</td>
  <td>Indicate desired state of the resource.<br />Default: present<br />Options: ['present', 'absent', 'update']</td>
  </tr>
  </tbody>
</table>
>>>>>>> c8bd2ff8

&nbsp;

&nbsp;
# state: **update**
```yaml
  
  - name: Update NAT Gateway Rule
    nat_gateway_rule:
<<<<<<< HEAD
      datacenter: "{{ datacenter_response.datacenter.id }}"
      nat_gateway: "{{ nat_gateway_response.nat_gateway.id }}"
      nat_gateway_rule: "{{ nat_gateway_rule_response.nat_gateway_rule.id }}"
      public_ip: "{{ ipblock_response.ipblock.properties.ips[1] }}"
      name: "{{ name }} - UPDATED"
=======
      datacenter: Datacentername
      nat_gateway: NATGatewayName
      nat_gateway_rule: RuleName
      public_ip: <newIp>
      name: "RuleName - UPDATED"
>>>>>>> c8bd2ff8
      type: "SNAT"
      protocol: "TCP"
      source_subnet: "10.0.1.0/24"
      wait: true
      state: update
    register: nat_gateway_rule_update_response
  
```
### Available parameters for state **update**:
&nbsp;

<<<<<<< HEAD
  | Name | Required | Type | Default | Description |
  | :--- | :---: | :--- | :--- | :--- |
  | name | False | str |  | The name of the NAT Gateway rule. |
  | type | False | str |  | Type of the NAT Gateway rule. |
  | protocol | False | str |  | Protocol of the NAT Gateway rule. Defaults to ALL. If protocol is 'ICMP' then targetPortRange start and end cannot be set. |
  | source_subnet | False | str |  | Source subnet of the NAT Gateway rule. For SNAT rules it specifies which packets this translation rule applies to based on the packets source IP address. |
  | public_ip | False | str |  | Public IP address of the NAT Gateway rule. Specifies the address used for masking outgoing packets source address field. Should be one of the customer reserved IP address already configured on the NAT Gateway resource. |
  | target_subnet | False | str |  | Target or destination subnet of the NAT Gateway rule. For SNAT rules it specifies which packets this translation rule applies to based on the packets destination IP address. If none is provided, rule will match any address. |
  | target_port_range | False | dict |  | Target port range of the NAT Gateway rule. For SNAT rules it specifies which packets this translation rule applies to based on destination port. If none is provided, rule will match any port. |
  | datacenter | True | str |  | The ID or name of the datacenter. |
  | nat_gateway | True | str |  | The ID or name of the NAT Gateway. |
  | nat_gateway_rule | True | str |  | The ID or name of the NAT Gateway rule. |
  | do_not_replace | False | bool | False | Boolean indincating if the resource should not be recreated when the state cannot be reached in another way. This may be used to prevent resources from being deleted from specifying a differentvalue to an immutable property. An error will be thrown instead |
  | api_url | False | str |  | The Ionos API base URL. |
  | certificate_fingerprint | False | str |  | The Ionos API certificate fingerprint. |
  | username | False | str |  | The Ionos username. Overrides the IONOS_USERNAME environment variable. |
  | password | False | str |  | The Ionos password. Overrides the IONOS_PASSWORD environment variable. |
  | token | False | str |  | The Ionos token. Overrides the IONOS_TOKEN environment variable. |
  | wait | False | bool | True | Wait for the resource to be created before returning. |
  | wait_timeout | False | int | 600 | How long before wait gives up, in seconds. |
  | state | False | str | present | Indicate desired state of the resource. |
=======
<table data-full-width="true">
  <thead>
    <tr>
      <th width="70">Name</th>
      <th width="40" align="center">Required</th>
      <th>Description</th>
    </tr>
  </thead>
  <tbody>
  <tr>
  <td>name<br/><mark style="color:blue;">str</mark></td>
  <td align="center">False</td>
  <td>The name of the NAT Gateway rule.</td>
  </tr>
  <tr>
  <td>type<br/><mark style="color:blue;">str</mark></td>
  <td align="center">False</td>
  <td>Type of the NAT Gateway rule.</td>
  </tr>
  <tr>
  <td>protocol<br/><mark style="color:blue;">str</mark></td>
  <td align="center">False</td>
  <td>Protocol of the NAT Gateway rule. Defaults to ALL. If protocol is 'ICMP' then targetPortRange start and end cannot be set.</td>
  </tr>
  <tr>
  <td>source_subnet<br/><mark style="color:blue;">str</mark></td>
  <td align="center">False</td>
  <td>Source subnet of the NAT Gateway rule. For SNAT rules it specifies which packets this translation rule applies to based on the packets source IP address.</td>
  </tr>
  <tr>
  <td>public_ip<br/><mark style="color:blue;">str</mark></td>
  <td align="center">False</td>
  <td>Public IP address of the NAT Gateway rule. Specifies the address used for masking outgoing packets source address field. Should be one of the customer reserved IP address already configured on the NAT Gateway resource</td>
  </tr>
  <tr>
  <td>target_subnet<br/><mark style="color:blue;">str</mark></td>
  <td align="center">False</td>
  <td>Target or destination subnet of the NAT Gateway rule. For SNAT rules it specifies which packets this translation rule applies to based on the packets destination IP address. If none is provided, rule will match any address.</td>
  </tr>
  <tr>
  <td>target_port_range<br/><mark style="color:blue;">dict</mark></td>
  <td align="center">False</td>
  <td>Target port range of the NAT Gateway rule. For SNAT rules it specifies which packets this translation rule applies to based on destination port. If none is provided, rule will match any port</td>
  </tr>
  <tr>
  <td>datacenter<br/><mark style="color:blue;">str</mark></td>
  <td align="center">True</td>
  <td>The ID or name of the datacenter.</td>
  </tr>
  <tr>
  <td>nat_gateway<br/><mark style="color:blue;">str</mark></td>
  <td align="center">True</td>
  <td>The ID or name of the NAT Gateway.</td>
  </tr>
  <tr>
  <td>nat_gateway_rule<br/><mark style="color:blue;">str</mark></td>
  <td align="center">True</td>
  <td>The ID or name of the NAT Gateway rule.</td>
  </tr>
  <tr>
  <td>allow_replace<br/><mark style="color:blue;">bool</mark></td>
  <td align="center">False</td>
  <td>Boolean indincating if the resource should be recreated when the state cannot be reached in another way. This may be used to prevent resources from being deleted from specifying a different value to an immutable property. An error will be thrown instead<br />Default: False</td>
  </tr>
  <tr>
  <td>api_url<br/><mark style="color:blue;">str</mark></td>
  <td align="center">False</td>
  <td>The Ionos API base URL.</td>
  </tr>
  <tr>
  <td>certificate_fingerprint<br/><mark style="color:blue;">str</mark></td>
  <td align="center">False</td>
  <td>The Ionos API certificate fingerprint.</td>
  </tr>
  <tr>
  <td>username<br/><mark style="color:blue;">str</mark></td>
  <td align="center">False</td>
  <td>The Ionos username. Overrides the IONOS_USERNAME environment variable.</td>
  </tr>
  <tr>
  <td>password<br/><mark style="color:blue;">str</mark></td>
  <td align="center">False</td>
  <td>The Ionos password. Overrides the IONOS_PASSWORD environment variable.</td>
  </tr>
  <tr>
  <td>token<br/><mark style="color:blue;">str</mark></td>
  <td align="center">False</td>
  <td>The Ionos token. Overrides the IONOS_TOKEN environment variable.</td>
  </tr>
  <tr>
  <td>wait<br/><mark style="color:blue;">bool</mark></td>
  <td align="center">False</td>
  <td>Wait for the resource to be created before returning.<br />Default: True<br />Options: [True, False]</td>
  </tr>
  <tr>
  <td>wait_timeout<br/><mark style="color:blue;">int</mark></td>
  <td align="center">False</td>
  <td>How long before wait gives up, in seconds.<br />Default: 600</td>
  </tr>
  <tr>
  <td>state<br/><mark style="color:blue;">str</mark></td>
  <td align="center">False</td>
  <td>Indicate desired state of the resource.<br />Default: present<br />Options: ['present', 'absent', 'update']</td>
  </tr>
  </tbody>
</table>
>>>>>>> c8bd2ff8

&nbsp;

&nbsp;<|MERGE_RESOLUTION|>--- conflicted
+++ resolved
@@ -9,15 +9,9 @@
 
   - name: Create NAT Gateway Rule
     nat_gateway_rule:
-<<<<<<< HEAD
-      datacenter: "{{ datacenter_response.datacenter.id }}"
-      nat_gateway: "{{ nat_gateway_response.nat_gateway.id }}"
-      name: "{{ name }}"
-=======
       datacenter: Datacentername
       nat_gateway: NATGatewayName
       name: RuleName
->>>>>>> c8bd2ff8
       type: "SNAT"
       protocol: "TCP"
       source_subnet: "10.0.1.0/24"
@@ -32,19 +26,11 @@
 
   - name: Update NAT Gateway Rule
     nat_gateway_rule:
-<<<<<<< HEAD
-      datacenter: "{{ datacenter_response.datacenter.id }}"
-      nat_gateway: "{{ nat_gateway_response.nat_gateway.id }}"
-      nat_gateway_rule: "{{ nat_gateway_rule_response.nat_gateway_rule.id }}"
-      public_ip: "{{ ipblock_response.ipblock.properties.ips[1] }}"
-      name: "{{ name }} - UPDATED"
-=======
       datacenter: Datacentername
       nat_gateway: NATGatewayName
       nat_gateway_rule: RuleName
       public_ip: <newIp>
       name: "RuleName - UPDATED"
->>>>>>> c8bd2ff8
       type: "SNAT"
       protocol: "TCP"
       source_subnet: "10.0.1.0/24"
@@ -55,15 +41,9 @@
 
   - name: Delete NAT Gateway Rule
     nat_gateway_rule:
-<<<<<<< HEAD
-      datacenter: "{{ datacenter_response.datacenter.id }}"
-      nat_gateway: "{{ nat_gateway_response.nat_gateway.id }}"
-      nat_gateway_rule: "{{ nat_gateway_rule_response.nat_gateway_rule.id }}"
-=======
       datacenter: Datacentername
       nat_gateway: NATGatewayName
       nat_gateway_rule: "RuleName - UPDATED"
->>>>>>> c8bd2ff8
       state: absent
   
 ```
@@ -117,15 +97,9 @@
   
   - name: Create NAT Gateway Rule
     nat_gateway_rule:
-<<<<<<< HEAD
-      datacenter: "{{ datacenter_response.datacenter.id }}"
-      nat_gateway: "{{ nat_gateway_response.nat_gateway.id }}"
-      name: "{{ name }}"
-=======
       datacenter: Datacentername
       nat_gateway: NATGatewayName
       name: RuleName
->>>>>>> c8bd2ff8
       type: "SNAT"
       protocol: "TCP"
       source_subnet: "10.0.1.0/24"
@@ -141,28 +115,6 @@
 ### Available parameters for state **present**:
 &nbsp;
 
-<<<<<<< HEAD
-  | Name | Required | Type | Default | Description |
-  | :--- | :---: | :--- | :--- | :--- |
-  | name | True | str |  | The name of the NAT Gateway rule. |
-  | type | True | str |  | Type of the NAT Gateway rule. |
-  | protocol | False | str |  | Protocol of the NAT Gateway rule. Defaults to ALL. If protocol is 'ICMP' then targetPortRange start and end cannot be set. |
-  | source_subnet | True | str |  | Source subnet of the NAT Gateway rule. For SNAT rules it specifies which packets this translation rule applies to based on the packets source IP address. |
-  | public_ip | True | str |  | Public IP address of the NAT Gateway rule. Specifies the address used for masking outgoing packets source address field. Should be one of the customer reserved IP address already configured on the NAT Gateway resource. |
-  | target_subnet | False | str |  | Target or destination subnet of the NAT Gateway rule. For SNAT rules it specifies which packets this translation rule applies to based on the packets destination IP address. If none is provided, rule will match any address. |
-  | target_port_range | False | dict |  | Target port range of the NAT Gateway rule. For SNAT rules it specifies which packets this translation rule applies to based on destination port. If none is provided, rule will match any port. |
-  | datacenter | True | str |  | The ID or name of the datacenter. |
-  | nat_gateway | True | str |  | The ID or name of the NAT Gateway. |
-  | do_not_replace | False | bool | False | Boolean indincating if the resource should not be recreated when the state cannot be reached in another way. This may be used to prevent resources from being deleted from specifying a differentvalue to an immutable property. An error will be thrown instead |
-  | api_url | False | str |  | The Ionos API base URL. |
-  | certificate_fingerprint | False | str |  | The Ionos API certificate fingerprint. |
-  | username | False | str |  | The Ionos username. Overrides the IONOS_USERNAME environment variable. |
-  | password | False | str |  | The Ionos password. Overrides the IONOS_PASSWORD environment variable. |
-  | token | False | str |  | The Ionos token. Overrides the IONOS_TOKEN environment variable. |
-  | wait | False | bool | True | Wait for the resource to be created before returning. |
-  | wait_timeout | False | int | 600 | How long before wait gives up, in seconds. |
-  | state | False | str | present | Indicate desired state of the resource. |
-=======
 <table data-full-width="true">
   <thead>
     <tr>
@@ -264,7 +216,6 @@
   </tr>
   </tbody>
 </table>
->>>>>>> c8bd2ff8
 
 &nbsp;
 
@@ -274,37 +225,15 @@
   
   - name: Delete NAT Gateway Rule
     nat_gateway_rule:
-<<<<<<< HEAD
-      datacenter: "{{ datacenter_response.datacenter.id }}"
-      nat_gateway: "{{ nat_gateway_response.nat_gateway.id }}"
-      nat_gateway_rule: "{{ nat_gateway_rule_response.nat_gateway_rule.id }}"
-=======
       datacenter: Datacentername
       nat_gateway: NATGatewayName
       nat_gateway_rule: "RuleName - UPDATED"
->>>>>>> c8bd2ff8
       state: absent
   
 ```
 ### Available parameters for state **absent**:
 &nbsp;
 
-<<<<<<< HEAD
-  | Name | Required | Type | Default | Description |
-  | :--- | :---: | :--- | :--- | :--- |
-  | name | False | str |  | The name of the NAT Gateway rule. |
-  | datacenter | True | str |  | The ID or name of the datacenter. |
-  | nat_gateway | True | str |  | The ID or name of the NAT Gateway. |
-  | nat_gateway_rule | True | str |  | The ID or name of the NAT Gateway rule. |
-  | api_url | False | str |  | The Ionos API base URL. |
-  | certificate_fingerprint | False | str |  | The Ionos API certificate fingerprint. |
-  | username | False | str |  | The Ionos username. Overrides the IONOS_USERNAME environment variable. |
-  | password | False | str |  | The Ionos password. Overrides the IONOS_PASSWORD environment variable. |
-  | token | False | str |  | The Ionos token. Overrides the IONOS_TOKEN environment variable. |
-  | wait | False | bool | True | Wait for the resource to be created before returning. |
-  | wait_timeout | False | int | 600 | How long before wait gives up, in seconds. |
-  | state | False | str | present | Indicate desired state of the resource. |
-=======
 <table data-full-width="true">
   <thead>
     <tr>
@@ -376,7 +305,6 @@
   </tr>
   </tbody>
 </table>
->>>>>>> c8bd2ff8
 
 &nbsp;
 
@@ -386,19 +314,11 @@
   
   - name: Update NAT Gateway Rule
     nat_gateway_rule:
-<<<<<<< HEAD
-      datacenter: "{{ datacenter_response.datacenter.id }}"
-      nat_gateway: "{{ nat_gateway_response.nat_gateway.id }}"
-      nat_gateway_rule: "{{ nat_gateway_rule_response.nat_gateway_rule.id }}"
-      public_ip: "{{ ipblock_response.ipblock.properties.ips[1] }}"
-      name: "{{ name }} - UPDATED"
-=======
       datacenter: Datacentername
       nat_gateway: NATGatewayName
       nat_gateway_rule: RuleName
       public_ip: <newIp>
       name: "RuleName - UPDATED"
->>>>>>> c8bd2ff8
       type: "SNAT"
       protocol: "TCP"
       source_subnet: "10.0.1.0/24"
@@ -410,29 +330,6 @@
 ### Available parameters for state **update**:
 &nbsp;
 
-<<<<<<< HEAD
-  | Name | Required | Type | Default | Description |
-  | :--- | :---: | :--- | :--- | :--- |
-  | name | False | str |  | The name of the NAT Gateway rule. |
-  | type | False | str |  | Type of the NAT Gateway rule. |
-  | protocol | False | str |  | Protocol of the NAT Gateway rule. Defaults to ALL. If protocol is 'ICMP' then targetPortRange start and end cannot be set. |
-  | source_subnet | False | str |  | Source subnet of the NAT Gateway rule. For SNAT rules it specifies which packets this translation rule applies to based on the packets source IP address. |
-  | public_ip | False | str |  | Public IP address of the NAT Gateway rule. Specifies the address used for masking outgoing packets source address field. Should be one of the customer reserved IP address already configured on the NAT Gateway resource. |
-  | target_subnet | False | str |  | Target or destination subnet of the NAT Gateway rule. For SNAT rules it specifies which packets this translation rule applies to based on the packets destination IP address. If none is provided, rule will match any address. |
-  | target_port_range | False | dict |  | Target port range of the NAT Gateway rule. For SNAT rules it specifies which packets this translation rule applies to based on destination port. If none is provided, rule will match any port. |
-  | datacenter | True | str |  | The ID or name of the datacenter. |
-  | nat_gateway | True | str |  | The ID or name of the NAT Gateway. |
-  | nat_gateway_rule | True | str |  | The ID or name of the NAT Gateway rule. |
-  | do_not_replace | False | bool | False | Boolean indincating if the resource should not be recreated when the state cannot be reached in another way. This may be used to prevent resources from being deleted from specifying a differentvalue to an immutable property. An error will be thrown instead |
-  | api_url | False | str |  | The Ionos API base URL. |
-  | certificate_fingerprint | False | str |  | The Ionos API certificate fingerprint. |
-  | username | False | str |  | The Ionos username. Overrides the IONOS_USERNAME environment variable. |
-  | password | False | str |  | The Ionos password. Overrides the IONOS_PASSWORD environment variable. |
-  | token | False | str |  | The Ionos token. Overrides the IONOS_TOKEN environment variable. |
-  | wait | False | bool | True | Wait for the resource to be created before returning. |
-  | wait_timeout | False | int | 600 | How long before wait gives up, in seconds. |
-  | state | False | str | present | Indicate desired state of the resource. |
-=======
 <table data-full-width="true">
   <thead>
     <tr>
@@ -539,7 +436,6 @@
   </tr>
   </tbody>
 </table>
->>>>>>> c8bd2ff8
 
 &nbsp;
 
