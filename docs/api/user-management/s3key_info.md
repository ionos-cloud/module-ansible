--- conflicted
+++ resolved
@@ -64,18 +64,6 @@
 ### Available parameters:
 &nbsp;
 
-<<<<<<< HEAD
-| Name | Required | Type | Default | Description |
-| :--- | :---: | :--- | :--- | :--- |
-| user | True | str |  | The ID or email of the user |
-| filters | False | dict |  | Filter that can be used to list only objects which have a certain set of propeties. Filters should be a dict with a key containing keys and value pair in the following format:'properties.name': 'server_name' |
-| depth | False | int | 1 | The depth used when retrieving the items. |
-| api_url | False | str |  | The Ionos API base URL. |
-| certificate_fingerprint | False | str |  | The Ionos API certificate fingerprint. |
-| username | False | str |  | The Ionos username. Overrides the IONOS_USERNAME environment variable. |
-| password | False | str |  | The Ionos password. Overrides the IONOS_PASSWORD environment variable. |
-| token | False | str |  | The Ionos token. Overrides the IONOS_TOKEN environment variable. |
-=======
 <table data-full-width="true">
   <thead>
     <tr>
@@ -126,5 +114,4 @@
   <td>The Ionos token. Overrides the IONOS_TOKEN environment variable.</td>
   </tr>
   </tbody>
-</table>
->>>>>>> c8bd2ff8
+</table>