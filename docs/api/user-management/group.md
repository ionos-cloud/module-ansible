# group

This module allows you to create, update or remove a group.

## Example Syntax


```yaml
# Create a group
  - name: Create group
    group:
      name: guests
      create_datacenter: true
      create_snapshot: true
      reserve_ip: false
      access_activity_log: false
      state: present
  
# Update a group
  - name: Update group
    group:
      group: guests
      create_datacenter: false
      users:
        - john.smith@test.com
      state: update
  
# Remove a group
  - name: Remove group
    group:
      group: guests
      state: absent
  
```

&nbsp;

&nbsp;
## Returned object
```json
{
    "changed": true,
    "failed": false,
    "action": "create",
    "group": {
        "entities": null,
        "href": "https://api.ionos.com/cloudapi/v6/um/groups/247c2dbf-e0d4-484f-934b-03d4bc09b772",
        "id": "247c2dbf-e0d4-484f-934b-03d4bc09b772",
        "properties": {
            "access_activity_log": true,
            "access_and_manage_certificates": true,
            "access_and_manage_dns": false,
            "access_and_manage_monitoring": true,
            "create_backup_unit": true,
            "create_data_center": true,
            "create_flow_log": true,
            "create_internet_access": true,
            "create_k8s_cluster": true,
            "create_pcc": true,
            "create_snapshot": true,
            "manage_dbaas": true,
            "manage_dataplatform": false,
            "manage_registry": false,
            "name": "AnsibleAutoTestUM",
            "reserve_ip": true,
            "s3_privilege": true
        },
        "type": "group"
    }
}

```

&nbsp;

&nbsp;

# state: **present**
```yaml
  # Create a group
  - name: Create group
    group:
      name: guests
      create_datacenter: true
      create_snapshot: true
      reserve_ip: false
      access_activity_log: false
      state: present
  
```
### Available parameters for state **present**:
&nbsp;

<<<<<<< HEAD
<table data-full-width="true">
  <thead>
    <tr>
      <th width="70">Name</th>
      <th width="40" align="center">Required</th>
      <th>Description</th>
    </tr>
  </thead>
  <tbody>
  <tr>
  <td>name<br/><mark style="color:blue;">str</mark></td>
  <td align="center">True</td>
  <td>The name of the resource.</td>
  </tr>
  <tr>
  <td>create_datacenter<br/><mark style="color:blue;">bool</mark></td>
  <td align="center">False</td>
  <td>Boolean value indicating if the group is allowed to create virtual data centers.</td>
  </tr>
  <tr>
  <td>create_snapshot<br/><mark style="color:blue;">bool</mark></td>
  <td align="center">False</td>
  <td>Create snapshot privilege.</td>
  </tr>
  <tr>
  <td>reserve_ip<br/><mark style="color:blue;">bool</mark></td>
  <td align="center">False</td>
  <td>Reserve IP block privilege.</td>
  </tr>
  <tr>
  <td>access_activity_log<br/><mark style="color:blue;">bool</mark></td>
  <td align="center">False</td>
  <td>Activity log access privilege.</td>
  </tr>
  <tr>
  <td>create_pcc<br/><mark style="color:blue;">bool</mark></td>
  <td align="center">False</td>
  <td>Create pcc privilege.</td>
  </tr>
  <tr>
  <td>s3_privilege<br/><mark style="color:blue;">bool</mark></td>
  <td align="center">False</td>
  <td>S3 privilege.</td>
  </tr>
  <tr>
  <td>create_backup_unit<br/><mark style="color:blue;">bool</mark></td>
  <td align="center">False</td>
  <td>Create backup unit privilege.</td>
  </tr>
  <tr>
  <td>create_internet_access<br/><mark style="color:blue;">bool</mark></td>
  <td align="center">False</td>
  <td>Create internet access privilege.</td>
  </tr>
  <tr>
  <td>create_k8s_cluster<br/><mark style="color:blue;">bool</mark></td>
  <td align="center">False</td>
  <td>Create Kubernetes cluster privilege.</td>
  </tr>
  <tr>
  <td>create_flow_log<br/><mark style="color:blue;">bool</mark></td>
  <td align="center">False</td>
  <td>Create Flow Logs privilege.</td>
  </tr>
  <tr>
  <td>access_and_manage_monitoring<br/><mark style="color:blue;">bool</mark></td>
  <td align="center">False</td>
  <td>Privilege for a group to access and manage monitoring related functionality (access metrics, CRUD on alarms, alarm-actions etc) using Monotoring-as-a-Service (MaaS).</td>
  </tr>
  <tr>
  <td>access_and_manage_certificates<br/><mark style="color:blue;">bool</mark></td>
  <td align="center">False</td>
  <td>Privilege for a group to access and manage certificates.</td>
  </tr>
  <tr>
  <td>manage_dbaas<br/><mark style="color:blue;">bool</mark></td>
  <td align="center">False</td>
  <td>Privilege for a group to manage DBaaS related functionality.</td>
  </tr>
  <tr>
  <td>users<br/><mark style="color:blue;">list</mark></td>
  <td align="center">False</td>
  <td>A list of (non-administrator) user IDs or emails to associate with the group. Set to empty list ([]) to remove all users from the group.</td>
  </tr>
  <tr>
  <td>do_not_replace<br/><mark style="color:blue;">bool</mark></td>
  <td align="center">False</td>
  <td>Boolean indincating if the resource should not be recreated when the state cannot be reached in another way. This may be used to prevent resources from being deleted from specifying a different value to an immutable property. An error will be thrown instead<br />Default: False</td>
  </tr>
  <tr>
  <td>api_url<br/><mark style="color:blue;">str</mark></td>
  <td align="center">False</td>
  <td>The Ionos API base URL.</td>
  </tr>
  <tr>
  <td>certificate_fingerprint<br/><mark style="color:blue;">str</mark></td>
  <td align="center">False</td>
  <td>The Ionos API certificate fingerprint.</td>
  </tr>
  <tr>
  <td>username<br/><mark style="color:blue;">str</mark></td>
  <td align="center">False</td>
  <td>The Ionos username. Overrides the IONOS_USERNAME environment variable.</td>
  </tr>
  <tr>
  <td>password<br/><mark style="color:blue;">str</mark></td>
  <td align="center">False</td>
  <td>The Ionos password. Overrides the IONOS_PASSWORD environment variable.</td>
  </tr>
  <tr>
  <td>token<br/><mark style="color:blue;">str</mark></td>
  <td align="center">False</td>
  <td>The Ionos token. Overrides the IONOS_TOKEN environment variable.</td>
  </tr>
  <tr>
  <td>wait<br/><mark style="color:blue;">bool</mark></td>
  <td align="center">False</td>
  <td>Wait for the resource to be created before returning.<br />Default: True<br />Options: [True, False]</td>
  </tr>
  <tr>
  <td>wait_timeout<br/><mark style="color:blue;">int</mark></td>
  <td align="center">False</td>
  <td>How long before wait gives up, in seconds.<br />Default: 600</td>
  </tr>
  <tr>
  <td>state<br/><mark style="color:blue;">str</mark></td>
  <td align="center">False</td>
  <td>Indicate desired state of the resource.<br />Default: present<br />Options: ['present', 'absent', 'update']</td>
  </tr>
  </tbody>
</table>
=======
  | Name | Required | Type | Default | Description |
  | :--- | :---: | :--- | :--- | :--- |
  | name | True | str |  | The name of the resource. |
  | create_datacenter | False | bool |  | Boolean value indicating if the group is allowed to create virtual data centers. |
  | create_snapshot | False | bool |  | Create snapshot privilege. |
  | reserve_ip | False | bool |  | Reserve IP block privilege. |
  | access_activity_log | False | bool |  | Activity log access privilege. |
  | create_pcc | False | bool |  | Create pcc privilege. |
  | s3_privilege | False | bool |  | S3 privilege. |
  | create_backup_unit | False | bool |  | Create backup unit privilege. |
  | create_internet_access | False | bool |  | Create internet access privilege. |
  | create_k8s_cluster | False | bool |  | Create Kubernetes cluster privilege. |
  | create_flow_log | False | bool |  | Create Flow Logs privilege. |
  | access_and_manage_monitoring | False | bool |  | Privilege for a group to access and manage monitoring related functionality (access metrics, CRUD on alarms, alarm-actions etc) using Monotoring-as-a-Service (MaaS). |
  | access_and_manage_certificates | False | bool |  | Privilege for a group to access and manage certificates. |
  | manage_dbaas | False | bool |  | Privilege for a group to manage DBaaS related functionality. |
  | users | False | list |  | A list of (non-administrator) user IDs or emails to associate with the group. Set to empty list ([]) to remove all users from the group. |
  | allow_replace | False | bool | False | Boolean indincating if the resource should be recreated when the state cannot be reached in another way. This may be used to prevent resources from being deleted from specifying a different value to an immutable property. An error will be thrown instead |
  | api_url | False | str |  | The Ionos API base URL. |
  | certificate_fingerprint | False | str |  | The Ionos API certificate fingerprint. |
  | username | False | str |  | The Ionos username. Overrides the IONOS_USERNAME environment variable. |
  | password | False | str |  | The Ionos password. Overrides the IONOS_PASSWORD environment variable. |
  | token | False | str |  | The Ionos token. Overrides the IONOS_TOKEN environment variable. |
  | wait | False | bool | True | Wait for the resource to be created before returning. |
  | wait_timeout | False | int | 600 | How long before wait gives up, in seconds. |
  | state | False | str | present | Indicate desired state of the resource. |
>>>>>>> 65bcd02c

&nbsp;

&nbsp;
# state: **absent**
```yaml
  # Remove a group
  - name: Remove group
    group:
      group: guests
      state: absent
  
```
### Available parameters for state **absent**:
&nbsp;

<table data-full-width="true">
  <thead>
    <tr>
      <th width="70">Name</th>
      <th width="40" align="center">Required</th>
      <th>Description</th>
    </tr>
  </thead>
  <tbody>
  <tr>
  <td>name<br/><mark style="color:blue;">str</mark></td>
  <td align="center">False</td>
  <td>The name of the resource.</td>
  </tr>
  <tr>
  <td>group<br/><mark style="color:blue;">str</mark></td>
  <td align="center">True</td>
  <td>The ID or name of the group.</td>
  </tr>
  <tr>
  <td>api_url<br/><mark style="color:blue;">str</mark></td>
  <td align="center">False</td>
  <td>The Ionos API base URL.</td>
  </tr>
  <tr>
  <td>certificate_fingerprint<br/><mark style="color:blue;">str</mark></td>
  <td align="center">False</td>
  <td>The Ionos API certificate fingerprint.</td>
  </tr>
  <tr>
  <td>username<br/><mark style="color:blue;">str</mark></td>
  <td align="center">False</td>
  <td>The Ionos username. Overrides the IONOS_USERNAME environment variable.</td>
  </tr>
  <tr>
  <td>password<br/><mark style="color:blue;">str</mark></td>
  <td align="center">False</td>
  <td>The Ionos password. Overrides the IONOS_PASSWORD environment variable.</td>
  </tr>
  <tr>
  <td>token<br/><mark style="color:blue;">str</mark></td>
  <td align="center">False</td>
  <td>The Ionos token. Overrides the IONOS_TOKEN environment variable.</td>
  </tr>
  <tr>
  <td>wait<br/><mark style="color:blue;">bool</mark></td>
  <td align="center">False</td>
  <td>Wait for the resource to be created before returning.<br />Default: True<br />Options: [True, False]</td>
  </tr>
  <tr>
  <td>wait_timeout<br/><mark style="color:blue;">int</mark></td>
  <td align="center">False</td>
  <td>How long before wait gives up, in seconds.<br />Default: 600</td>
  </tr>
  <tr>
  <td>state<br/><mark style="color:blue;">str</mark></td>
  <td align="center">False</td>
  <td>Indicate desired state of the resource.<br />Default: present<br />Options: ['present', 'absent', 'update']</td>
  </tr>
  </tbody>
</table>

&nbsp;

&nbsp;
# state: **update**
```yaml
  # Update a group
  - name: Update group
    group:
      group: guests
      create_datacenter: false
      users:
        - john.smith@test.com
      state: update
  
```
### Available parameters for state **update**:
&nbsp;

<<<<<<< HEAD
<table data-full-width="true">
  <thead>
    <tr>
      <th width="70">Name</th>
      <th width="40" align="center">Required</th>
      <th>Description</th>
    </tr>
  </thead>
  <tbody>
  <tr>
  <td>name<br/><mark style="color:blue;">str</mark></td>
  <td align="center">False</td>
  <td>The name of the resource.</td>
  </tr>
  <tr>
  <td>group<br/><mark style="color:blue;">str</mark></td>
  <td align="center">True</td>
  <td>The ID or name of the group.</td>
  </tr>
  <tr>
  <td>create_datacenter<br/><mark style="color:blue;">bool</mark></td>
  <td align="center">False</td>
  <td>Boolean value indicating if the group is allowed to create virtual data centers.</td>
  </tr>
  <tr>
  <td>create_snapshot<br/><mark style="color:blue;">bool</mark></td>
  <td align="center">False</td>
  <td>Create snapshot privilege.</td>
  </tr>
  <tr>
  <td>reserve_ip<br/><mark style="color:blue;">bool</mark></td>
  <td align="center">False</td>
  <td>Reserve IP block privilege.</td>
  </tr>
  <tr>
  <td>access_activity_log<br/><mark style="color:blue;">bool</mark></td>
  <td align="center">False</td>
  <td>Activity log access privilege.</td>
  </tr>
  <tr>
  <td>create_pcc<br/><mark style="color:blue;">bool</mark></td>
  <td align="center">False</td>
  <td>Create pcc privilege.</td>
  </tr>
  <tr>
  <td>s3_privilege<br/><mark style="color:blue;">bool</mark></td>
  <td align="center">False</td>
  <td>S3 privilege.</td>
  </tr>
  <tr>
  <td>create_backup_unit<br/><mark style="color:blue;">bool</mark></td>
  <td align="center">False</td>
  <td>Create backup unit privilege.</td>
  </tr>
  <tr>
  <td>create_internet_access<br/><mark style="color:blue;">bool</mark></td>
  <td align="center">False</td>
  <td>Create internet access privilege.</td>
  </tr>
  <tr>
  <td>create_k8s_cluster<br/><mark style="color:blue;">bool</mark></td>
  <td align="center">False</td>
  <td>Create Kubernetes cluster privilege.</td>
  </tr>
  <tr>
  <td>create_flow_log<br/><mark style="color:blue;">bool</mark></td>
  <td align="center">False</td>
  <td>Create Flow Logs privilege.</td>
  </tr>
  <tr>
  <td>access_and_manage_monitoring<br/><mark style="color:blue;">bool</mark></td>
  <td align="center">False</td>
  <td>Privilege for a group to access and manage monitoring related functionality (access metrics, CRUD on alarms, alarm-actions etc) using Monotoring-as-a-Service (MaaS).</td>
  </tr>
  <tr>
  <td>access_and_manage_certificates<br/><mark style="color:blue;">bool</mark></td>
  <td align="center">False</td>
  <td>Privilege for a group to access and manage certificates.</td>
  </tr>
  <tr>
  <td>manage_dbaas<br/><mark style="color:blue;">bool</mark></td>
  <td align="center">False</td>
  <td>Privilege for a group to manage DBaaS related functionality.</td>
  </tr>
  <tr>
  <td>users<br/><mark style="color:blue;">list</mark></td>
  <td align="center">False</td>
  <td>A list of (non-administrator) user IDs or emails to associate with the group. Set to empty list ([]) to remove all users from the group.</td>
  </tr>
  <tr>
  <td>do_not_replace<br/><mark style="color:blue;">bool</mark></td>
  <td align="center">False</td>
  <td>Boolean indincating if the resource should not be recreated when the state cannot be reached in another way. This may be used to prevent resources from being deleted from specifying a different value to an immutable property. An error will be thrown instead<br />Default: False</td>
  </tr>
  <tr>
  <td>api_url<br/><mark style="color:blue;">str</mark></td>
  <td align="center">False</td>
  <td>The Ionos API base URL.</td>
  </tr>
  <tr>
  <td>certificate_fingerprint<br/><mark style="color:blue;">str</mark></td>
  <td align="center">False</td>
  <td>The Ionos API certificate fingerprint.</td>
  </tr>
  <tr>
  <td>username<br/><mark style="color:blue;">str</mark></td>
  <td align="center">False</td>
  <td>The Ionos username. Overrides the IONOS_USERNAME environment variable.</td>
  </tr>
  <tr>
  <td>password<br/><mark style="color:blue;">str</mark></td>
  <td align="center">False</td>
  <td>The Ionos password. Overrides the IONOS_PASSWORD environment variable.</td>
  </tr>
  <tr>
  <td>token<br/><mark style="color:blue;">str</mark></td>
  <td align="center">False</td>
  <td>The Ionos token. Overrides the IONOS_TOKEN environment variable.</td>
  </tr>
  <tr>
  <td>wait<br/><mark style="color:blue;">bool</mark></td>
  <td align="center">False</td>
  <td>Wait for the resource to be created before returning.<br />Default: True<br />Options: [True, False]</td>
  </tr>
  <tr>
  <td>wait_timeout<br/><mark style="color:blue;">int</mark></td>
  <td align="center">False</td>
  <td>How long before wait gives up, in seconds.<br />Default: 600</td>
  </tr>
  <tr>
  <td>state<br/><mark style="color:blue;">str</mark></td>
  <td align="center">False</td>
  <td>Indicate desired state of the resource.<br />Default: present<br />Options: ['present', 'absent', 'update']</td>
  </tr>
  </tbody>
</table>
=======
  | Name | Required | Type | Default | Description |
  | :--- | :---: | :--- | :--- | :--- |
  | name | False | str |  | The name of the resource. |
  | group | True | str |  | The ID or name of the group. |
  | create_datacenter | False | bool |  | Boolean value indicating if the group is allowed to create virtual data centers. |
  | create_snapshot | False | bool |  | Create snapshot privilege. |
  | reserve_ip | False | bool |  | Reserve IP block privilege. |
  | access_activity_log | False | bool |  | Activity log access privilege. |
  | create_pcc | False | bool |  | Create pcc privilege. |
  | s3_privilege | False | bool |  | S3 privilege. |
  | create_backup_unit | False | bool |  | Create backup unit privilege. |
  | create_internet_access | False | bool |  | Create internet access privilege. |
  | create_k8s_cluster | False | bool |  | Create Kubernetes cluster privilege. |
  | create_flow_log | False | bool |  | Create Flow Logs privilege. |
  | access_and_manage_monitoring | False | bool |  | Privilege for a group to access and manage monitoring related functionality (access metrics, CRUD on alarms, alarm-actions etc) using Monotoring-as-a-Service (MaaS). |
  | access_and_manage_certificates | False | bool |  | Privilege for a group to access and manage certificates. |
  | manage_dbaas | False | bool |  | Privilege for a group to manage DBaaS related functionality. |
  | users | False | list |  | A list of (non-administrator) user IDs or emails to associate with the group. Set to empty list ([]) to remove all users from the group. |
  | allow_replace | False | bool | False | Boolean indincating if the resource should be recreated when the state cannot be reached in another way. This may be used to prevent resources from being deleted from specifying a different value to an immutable property. An error will be thrown instead |
  | api_url | False | str |  | The Ionos API base URL. |
  | certificate_fingerprint | False | str |  | The Ionos API certificate fingerprint. |
  | username | False | str |  | The Ionos username. Overrides the IONOS_USERNAME environment variable. |
  | password | False | str |  | The Ionos password. Overrides the IONOS_PASSWORD environment variable. |
  | token | False | str |  | The Ionos token. Overrides the IONOS_TOKEN environment variable. |
  | wait | False | bool | True | Wait for the resource to be created before returning. |
  | wait_timeout | False | int | 600 | How long before wait gives up, in seconds. |
  | state | False | str | present | Indicate desired state of the resource. |
>>>>>>> 65bcd02c

&nbsp;

&nbsp;<|MERGE_RESOLUTION|>--- conflicted
+++ resolved
@@ -91,7 +91,6 @@
 ### Available parameters for state **present**:
 &nbsp;
 
-<<<<<<< HEAD
 <table data-full-width="true">
   <thead>
     <tr>
@@ -177,9 +176,9 @@
   <td>A list of (non-administrator) user IDs or emails to associate with the group. Set to empty list ([]) to remove all users from the group.</td>
   </tr>
   <tr>
-  <td>do_not_replace<br/><mark style="color:blue;">bool</mark></td>
-  <td align="center">False</td>
-  <td>Boolean indincating if the resource should not be recreated when the state cannot be reached in another way. This may be used to prevent resources from being deleted from specifying a different value to an immutable property. An error will be thrown instead<br />Default: False</td>
+  <td>allow_replace<br/><mark style="color:blue;">bool</mark></td>
+  <td align="center">False</td>
+  <td>Boolean indincating if the resource should be recreated when the state cannot be reached in another way. This may be used to prevent resources from being deleted from specifying a different value to an immutable property. An error will be thrown instead<br />Default: False</td>
   </tr>
   <tr>
   <td>api_url<br/><mark style="color:blue;">str</mark></td>
@@ -223,34 +222,6 @@
   </tr>
   </tbody>
 </table>
-=======
-  | Name | Required | Type | Default | Description |
-  | :--- | :---: | :--- | :--- | :--- |
-  | name | True | str |  | The name of the resource. |
-  | create_datacenter | False | bool |  | Boolean value indicating if the group is allowed to create virtual data centers. |
-  | create_snapshot | False | bool |  | Create snapshot privilege. |
-  | reserve_ip | False | bool |  | Reserve IP block privilege. |
-  | access_activity_log | False | bool |  | Activity log access privilege. |
-  | create_pcc | False | bool |  | Create pcc privilege. |
-  | s3_privilege | False | bool |  | S3 privilege. |
-  | create_backup_unit | False | bool |  | Create backup unit privilege. |
-  | create_internet_access | False | bool |  | Create internet access privilege. |
-  | create_k8s_cluster | False | bool |  | Create Kubernetes cluster privilege. |
-  | create_flow_log | False | bool |  | Create Flow Logs privilege. |
-  | access_and_manage_monitoring | False | bool |  | Privilege for a group to access and manage monitoring related functionality (access metrics, CRUD on alarms, alarm-actions etc) using Monotoring-as-a-Service (MaaS). |
-  | access_and_manage_certificates | False | bool |  | Privilege for a group to access and manage certificates. |
-  | manage_dbaas | False | bool |  | Privilege for a group to manage DBaaS related functionality. |
-  | users | False | list |  | A list of (non-administrator) user IDs or emails to associate with the group. Set to empty list ([]) to remove all users from the group. |
-  | allow_replace | False | bool | False | Boolean indincating if the resource should be recreated when the state cannot be reached in another way. This may be used to prevent resources from being deleted from specifying a different value to an immutable property. An error will be thrown instead |
-  | api_url | False | str |  | The Ionos API base URL. |
-  | certificate_fingerprint | False | str |  | The Ionos API certificate fingerprint. |
-  | username | False | str |  | The Ionos username. Overrides the IONOS_USERNAME environment variable. |
-  | password | False | str |  | The Ionos password. Overrides the IONOS_PASSWORD environment variable. |
-  | token | False | str |  | The Ionos token. Overrides the IONOS_TOKEN environment variable. |
-  | wait | False | bool | True | Wait for the resource to be created before returning. |
-  | wait_timeout | False | int | 600 | How long before wait gives up, in seconds. |
-  | state | False | str | present | Indicate desired state of the resource. |
->>>>>>> 65bcd02c
 
 &nbsp;
 
@@ -347,7 +318,6 @@
 ### Available parameters for state **update**:
 &nbsp;
 
-<<<<<<< HEAD
 <table data-full-width="true">
   <thead>
     <tr>
@@ -438,9 +408,9 @@
   <td>A list of (non-administrator) user IDs or emails to associate with the group. Set to empty list ([]) to remove all users from the group.</td>
   </tr>
   <tr>
-  <td>do_not_replace<br/><mark style="color:blue;">bool</mark></td>
-  <td align="center">False</td>
-  <td>Boolean indincating if the resource should not be recreated when the state cannot be reached in another way. This may be used to prevent resources from being deleted from specifying a different value to an immutable property. An error will be thrown instead<br />Default: False</td>
+  <td>allow_replace<br/><mark style="color:blue;">bool</mark></td>
+  <td align="center">False</td>
+  <td>Boolean indincating if the resource should be recreated when the state cannot be reached in another way. This may be used to prevent resources from being deleted from specifying a different value to an immutable property. An error will be thrown instead<br />Default: False</td>
   </tr>
   <tr>
   <td>api_url<br/><mark style="color:blue;">str</mark></td>
@@ -484,35 +454,6 @@
   </tr>
   </tbody>
 </table>
-=======
-  | Name | Required | Type | Default | Description |
-  | :--- | :---: | :--- | :--- | :--- |
-  | name | False | str |  | The name of the resource. |
-  | group | True | str |  | The ID or name of the group. |
-  | create_datacenter | False | bool |  | Boolean value indicating if the group is allowed to create virtual data centers. |
-  | create_snapshot | False | bool |  | Create snapshot privilege. |
-  | reserve_ip | False | bool |  | Reserve IP block privilege. |
-  | access_activity_log | False | bool |  | Activity log access privilege. |
-  | create_pcc | False | bool |  | Create pcc privilege. |
-  | s3_privilege | False | bool |  | S3 privilege. |
-  | create_backup_unit | False | bool |  | Create backup unit privilege. |
-  | create_internet_access | False | bool |  | Create internet access privilege. |
-  | create_k8s_cluster | False | bool |  | Create Kubernetes cluster privilege. |
-  | create_flow_log | False | bool |  | Create Flow Logs privilege. |
-  | access_and_manage_monitoring | False | bool |  | Privilege for a group to access and manage monitoring related functionality (access metrics, CRUD on alarms, alarm-actions etc) using Monotoring-as-a-Service (MaaS). |
-  | access_and_manage_certificates | False | bool |  | Privilege for a group to access and manage certificates. |
-  | manage_dbaas | False | bool |  | Privilege for a group to manage DBaaS related functionality. |
-  | users | False | list |  | A list of (non-administrator) user IDs or emails to associate with the group. Set to empty list ([]) to remove all users from the group. |
-  | allow_replace | False | bool | False | Boolean indincating if the resource should be recreated when the state cannot be reached in another way. This may be used to prevent resources from being deleted from specifying a different value to an immutable property. An error will be thrown instead |
-  | api_url | False | str |  | The Ionos API base URL. |
-  | certificate_fingerprint | False | str |  | The Ionos API certificate fingerprint. |
-  | username | False | str |  | The Ionos username. Overrides the IONOS_USERNAME environment variable. |
-  | password | False | str |  | The Ionos password. Overrides the IONOS_PASSWORD environment variable. |
-  | token | False | str |  | The Ionos token. Overrides the IONOS_TOKEN environment variable. |
-  | wait | False | bool | True | Wait for the resource to be created before returning. |
-  | wait_timeout | False | int | 600 | How long before wait gives up, in seconds. |
-  | state | False | str | present | Indicate desired state of the resource. |
->>>>>>> 65bcd02c
 
 &nbsp;
 
