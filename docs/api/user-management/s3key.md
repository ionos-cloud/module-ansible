# s3key

This is a simple module that supports creating or removing S3Keys.

## Example Syntax


```yaml

  - name: Create an s3key
    s3key:
<<<<<<< HEAD
      user: "{{ user_id }}"
=======
      user: <user_id/email>
>>>>>>> c8bd2ff8
  

  - name: Update an s3key
    s3key:
<<<<<<< HEAD
      user: "{{ user_id }}"
      key_id: "00ca413c94eecc56857d"
=======
      user: <user_id/email>
      key_id: "00ca413c94eecc56857d
>>>>>>> c8bd2ff8
      active: False
      state: update
  

  - name: Remove an s3key
    s3key:
<<<<<<< HEAD
      user: "{{ user_id }}"
      key_id: "00ca413c94eecc56857d"
=======
      user: <user_id/email>
      key_id: 00ca413c94eecc56857d
>>>>>>> c8bd2ff8
      state: absent
  
```

&nbsp;

&nbsp;
## Returned object
```json
{
    "changed": true,
    "failed": false,
    "action": "create",
    "s3key": {
        "href": "https://api.ionos.com/cloudapi/v6/um/users/<USER_ID>/s3keys/<ID>",
        "id": "<ID>",
        "metadata": {
            "created_date": "2023-05-31T13:49:52",
            "etag": "26c5aad97d5bb95cc0c1ed99addde9fe"
        },
        "properties": {
            "active": true,
            "secret_key": "<SECRET_KEY>"
        },
        "type": "s3key"
    }
}

```

&nbsp;

&nbsp;

# state: **present**
```yaml
  
  - name: Create an s3key
    s3key:
<<<<<<< HEAD
      user: "{{ user_id }}"
=======
      user: <user_id/email>
>>>>>>> c8bd2ff8
  
```
### Available parameters for state **present**:
&nbsp;

<<<<<<< HEAD
  | Name | Required | Type | Default | Description |
  | :--- | :---: | :--- | :--- | :--- |
  | active | False | bool |  | Denotes weather the S3 key is active. |
  | user | True | str |  | The ID or email of the user |
  | key_id | False | str |  | The ID of the S3 key. |
  | idempotency | False | bool | False | Flag that dictates respecting idempotency. If an s3key already exists, returns with already existing key instead of creating more. |
  | api_url | False | str |  | The Ionos API base URL. |
  | certificate_fingerprint | False | str |  | The Ionos API certificate fingerprint. |
  | username | False | str |  | The Ionos username. Overrides the IONOS_USERNAME environment variable. |
  | password | False | str |  | The Ionos password. Overrides the IONOS_PASSWORD environment variable. |
  | token | False | str |  | The Ionos token. Overrides the IONOS_TOKEN environment variable. |
  | wait | False | bool | True | Wait for the resource to be created before returning. |
  | wait_timeout | False | int | 600 | How long before wait gives up, in seconds. |
  | state | False | str | present | Indicate desired state of the resource. |
=======
<table data-full-width="true">
  <thead>
    <tr>
      <th width="70">Name</th>
      <th width="40" align="center">Required</th>
      <th>Description</th>
    </tr>
  </thead>
  <tbody>
  <tr>
  <td>active<br/><mark style="color:blue;">bool</mark></td>
  <td align="center">False</td>
  <td>Denotes weather the S3 key is active.</td>
  </tr>
  <tr>
  <td>user<br/><mark style="color:blue;">str</mark></td>
  <td align="center">True</td>
  <td>The ID or email of the user</td>
  </tr>
  <tr>
  <td>key_id<br/><mark style="color:blue;">str</mark></td>
  <td align="center">False</td>
  <td>The ID of the S3 key.</td>
  </tr>
  <tr>
  <td>idempotency<br/><mark style="color:blue;">bool</mark></td>
  <td align="center">False</td>
  <td>Flag that dictates respecting idempotency. If an s3key already exists, returns with already existing key instead of creating more.<br />Default: False<br />Options: [True, False]</td>
  </tr>
  <tr>
  <td>api_url<br/><mark style="color:blue;">str</mark></td>
  <td align="center">False</td>
  <td>The Ionos API base URL.</td>
  </tr>
  <tr>
  <td>certificate_fingerprint<br/><mark style="color:blue;">str</mark></td>
  <td align="center">False</td>
  <td>The Ionos API certificate fingerprint.</td>
  </tr>
  <tr>
  <td>username<br/><mark style="color:blue;">str</mark></td>
  <td align="center">False</td>
  <td>The Ionos username. Overrides the IONOS_USERNAME environment variable.</td>
  </tr>
  <tr>
  <td>password<br/><mark style="color:blue;">str</mark></td>
  <td align="center">False</td>
  <td>The Ionos password. Overrides the IONOS_PASSWORD environment variable.</td>
  </tr>
  <tr>
  <td>token<br/><mark style="color:blue;">str</mark></td>
  <td align="center">False</td>
  <td>The Ionos token. Overrides the IONOS_TOKEN environment variable.</td>
  </tr>
  <tr>
  <td>wait<br/><mark style="color:blue;">bool</mark></td>
  <td align="center">False</td>
  <td>Wait for the resource to be created before returning.<br />Default: True<br />Options: [True, False]</td>
  </tr>
  <tr>
  <td>wait_timeout<br/><mark style="color:blue;">int</mark></td>
  <td align="center">False</td>
  <td>How long before wait gives up, in seconds.<br />Default: 600</td>
  </tr>
  <tr>
  <td>state<br/><mark style="color:blue;">str</mark></td>
  <td align="center">False</td>
  <td>Indicate desired state of the resource.<br />Default: present<br />Options: ['present', 'absent', 'update']</td>
  </tr>
  </tbody>
</table>
>>>>>>> c8bd2ff8

&nbsp;

&nbsp;
# state: **absent**
```yaml
  
  - name: Remove an s3key
    s3key:
<<<<<<< HEAD
      user: "{{ user_id }}"
      key_id: "00ca413c94eecc56857d"
=======
      user: <user_id/email>
      key_id: 00ca413c94eecc56857d
>>>>>>> c8bd2ff8
      state: absent
  
```
### Available parameters for state **absent**:
&nbsp;

<<<<<<< HEAD
  | Name | Required | Type | Default | Description |
  | :--- | :---: | :--- | :--- | :--- |
  | user | True | str |  | The ID or email of the user |
  | key_id | True | str |  | The ID of the S3 key. |
  | api_url | False | str |  | The Ionos API base URL. |
  | certificate_fingerprint | False | str |  | The Ionos API certificate fingerprint. |
  | username | False | str |  | The Ionos username. Overrides the IONOS_USERNAME environment variable. |
  | password | False | str |  | The Ionos password. Overrides the IONOS_PASSWORD environment variable. |
  | token | False | str |  | The Ionos token. Overrides the IONOS_TOKEN environment variable. |
  | wait | False | bool | True | Wait for the resource to be created before returning. |
  | wait_timeout | False | int | 600 | How long before wait gives up, in seconds. |
  | state | False | str | present | Indicate desired state of the resource. |
=======
<table data-full-width="true">
  <thead>
    <tr>
      <th width="70">Name</th>
      <th width="40" align="center">Required</th>
      <th>Description</th>
    </tr>
  </thead>
  <tbody>
  <tr>
  <td>user<br/><mark style="color:blue;">str</mark></td>
  <td align="center">True</td>
  <td>The ID or email of the user</td>
  </tr>
  <tr>
  <td>key_id<br/><mark style="color:blue;">str</mark></td>
  <td align="center">True</td>
  <td>The ID of the S3 key.</td>
  </tr>
  <tr>
  <td>api_url<br/><mark style="color:blue;">str</mark></td>
  <td align="center">False</td>
  <td>The Ionos API base URL.</td>
  </tr>
  <tr>
  <td>certificate_fingerprint<br/><mark style="color:blue;">str</mark></td>
  <td align="center">False</td>
  <td>The Ionos API certificate fingerprint.</td>
  </tr>
  <tr>
  <td>username<br/><mark style="color:blue;">str</mark></td>
  <td align="center">False</td>
  <td>The Ionos username. Overrides the IONOS_USERNAME environment variable.</td>
  </tr>
  <tr>
  <td>password<br/><mark style="color:blue;">str</mark></td>
  <td align="center">False</td>
  <td>The Ionos password. Overrides the IONOS_PASSWORD environment variable.</td>
  </tr>
  <tr>
  <td>token<br/><mark style="color:blue;">str</mark></td>
  <td align="center">False</td>
  <td>The Ionos token. Overrides the IONOS_TOKEN environment variable.</td>
  </tr>
  <tr>
  <td>wait<br/><mark style="color:blue;">bool</mark></td>
  <td align="center">False</td>
  <td>Wait for the resource to be created before returning.<br />Default: True<br />Options: [True, False]</td>
  </tr>
  <tr>
  <td>wait_timeout<br/><mark style="color:blue;">int</mark></td>
  <td align="center">False</td>
  <td>How long before wait gives up, in seconds.<br />Default: 600</td>
  </tr>
  <tr>
  <td>state<br/><mark style="color:blue;">str</mark></td>
  <td align="center">False</td>
  <td>Indicate desired state of the resource.<br />Default: present<br />Options: ['present', 'absent', 'update']</td>
  </tr>
  </tbody>
</table>
>>>>>>> c8bd2ff8

&nbsp;

&nbsp;
# state: **update**
```yaml
  
  - name: Update an s3key
    s3key:
<<<<<<< HEAD
      user: "{{ user_id }}"
      key_id: "00ca413c94eecc56857d"
=======
      user: <user_id/email>
      key_id: "00ca413c94eecc56857d
>>>>>>> c8bd2ff8
      active: False
      state: update
  
```
### Available parameters for state **update**:
&nbsp;

<<<<<<< HEAD
  | Name | Required | Type | Default | Description |
  | :--- | :---: | :--- | :--- | :--- |
  | active | False | bool |  | Denotes weather the S3 key is active. |
  | user | True | str |  | The ID or email of the user |
  | key_id | True | str |  | The ID of the S3 key. |
  | api_url | False | str |  | The Ionos API base URL. |
  | certificate_fingerprint | False | str |  | The Ionos API certificate fingerprint. |
  | username | False | str |  | The Ionos username. Overrides the IONOS_USERNAME environment variable. |
  | password | False | str |  | The Ionos password. Overrides the IONOS_PASSWORD environment variable. |
  | token | False | str |  | The Ionos token. Overrides the IONOS_TOKEN environment variable. |
  | wait | False | bool | True | Wait for the resource to be created before returning. |
  | wait_timeout | False | int | 600 | How long before wait gives up, in seconds. |
  | state | False | str | present | Indicate desired state of the resource. |
=======
<table data-full-width="true">
  <thead>
    <tr>
      <th width="70">Name</th>
      <th width="40" align="center">Required</th>
      <th>Description</th>
    </tr>
  </thead>
  <tbody>
  <tr>
  <td>active<br/><mark style="color:blue;">bool</mark></td>
  <td align="center">False</td>
  <td>Denotes weather the S3 key is active.</td>
  </tr>
  <tr>
  <td>user<br/><mark style="color:blue;">str</mark></td>
  <td align="center">True</td>
  <td>The ID or email of the user</td>
  </tr>
  <tr>
  <td>key_id<br/><mark style="color:blue;">str</mark></td>
  <td align="center">True</td>
  <td>The ID of the S3 key.</td>
  </tr>
  <tr>
  <td>api_url<br/><mark style="color:blue;">str</mark></td>
  <td align="center">False</td>
  <td>The Ionos API base URL.</td>
  </tr>
  <tr>
  <td>certificate_fingerprint<br/><mark style="color:blue;">str</mark></td>
  <td align="center">False</td>
  <td>The Ionos API certificate fingerprint.</td>
  </tr>
  <tr>
  <td>username<br/><mark style="color:blue;">str</mark></td>
  <td align="center">False</td>
  <td>The Ionos username. Overrides the IONOS_USERNAME environment variable.</td>
  </tr>
  <tr>
  <td>password<br/><mark style="color:blue;">str</mark></td>
  <td align="center">False</td>
  <td>The Ionos password. Overrides the IONOS_PASSWORD environment variable.</td>
  </tr>
  <tr>
  <td>token<br/><mark style="color:blue;">str</mark></td>
  <td align="center">False</td>
  <td>The Ionos token. Overrides the IONOS_TOKEN environment variable.</td>
  </tr>
  <tr>
  <td>wait<br/><mark style="color:blue;">bool</mark></td>
  <td align="center">False</td>
  <td>Wait for the resource to be created before returning.<br />Default: True<br />Options: [True, False]</td>
  </tr>
  <tr>
  <td>wait_timeout<br/><mark style="color:blue;">int</mark></td>
  <td align="center">False</td>
  <td>How long before wait gives up, in seconds.<br />Default: 600</td>
  </tr>
  <tr>
  <td>state<br/><mark style="color:blue;">str</mark></td>
  <td align="center">False</td>
  <td>Indicate desired state of the resource.<br />Default: present<br />Options: ['present', 'absent', 'update']</td>
  </tr>
  </tbody>
</table>
>>>>>>> c8bd2ff8

&nbsp;

&nbsp;<|MERGE_RESOLUTION|>--- conflicted
+++ resolved
@@ -9,35 +9,21 @@
 
   - name: Create an s3key
     s3key:
-<<<<<<< HEAD
-      user: "{{ user_id }}"
-=======
-      user: <user_id/email>
->>>>>>> c8bd2ff8
+      user: <user_id/email>
   
 
   - name: Update an s3key
     s3key:
-<<<<<<< HEAD
-      user: "{{ user_id }}"
-      key_id: "00ca413c94eecc56857d"
-=======
       user: <user_id/email>
       key_id: "00ca413c94eecc56857d
->>>>>>> c8bd2ff8
       active: False
       state: update
   
 
   - name: Remove an s3key
     s3key:
-<<<<<<< HEAD
-      user: "{{ user_id }}"
-      key_id: "00ca413c94eecc56857d"
-=======
       user: <user_id/email>
       key_id: 00ca413c94eecc56857d
->>>>>>> c8bd2ff8
       state: absent
   
 ```
@@ -77,32 +63,12 @@
   
   - name: Create an s3key
     s3key:
-<<<<<<< HEAD
-      user: "{{ user_id }}"
-=======
-      user: <user_id/email>
->>>>>>> c8bd2ff8
+      user: <user_id/email>
   
 ```
 ### Available parameters for state **present**:
 &nbsp;
 
-<<<<<<< HEAD
-  | Name | Required | Type | Default | Description |
-  | :--- | :---: | :--- | :--- | :--- |
-  | active | False | bool |  | Denotes weather the S3 key is active. |
-  | user | True | str |  | The ID or email of the user |
-  | key_id | False | str |  | The ID of the S3 key. |
-  | idempotency | False | bool | False | Flag that dictates respecting idempotency. If an s3key already exists, returns with already existing key instead of creating more. |
-  | api_url | False | str |  | The Ionos API base URL. |
-  | certificate_fingerprint | False | str |  | The Ionos API certificate fingerprint. |
-  | username | False | str |  | The Ionos username. Overrides the IONOS_USERNAME environment variable. |
-  | password | False | str |  | The Ionos password. Overrides the IONOS_PASSWORD environment variable. |
-  | token | False | str |  | The Ionos token. Overrides the IONOS_TOKEN environment variable. |
-  | wait | False | bool | True | Wait for the resource to be created before returning. |
-  | wait_timeout | False | int | 600 | How long before wait gives up, in seconds. |
-  | state | False | str | present | Indicate desired state of the resource. |
-=======
 <table data-full-width="true">
   <thead>
     <tr>
@@ -174,7 +140,6 @@
   </tr>
   </tbody>
 </table>
->>>>>>> c8bd2ff8
 
 &nbsp;
 
@@ -184,33 +149,14 @@
   
   - name: Remove an s3key
     s3key:
-<<<<<<< HEAD
-      user: "{{ user_id }}"
-      key_id: "00ca413c94eecc56857d"
-=======
       user: <user_id/email>
       key_id: 00ca413c94eecc56857d
->>>>>>> c8bd2ff8
       state: absent
   
 ```
 ### Available parameters for state **absent**:
 &nbsp;
 
-<<<<<<< HEAD
-  | Name | Required | Type | Default | Description |
-  | :--- | :---: | :--- | :--- | :--- |
-  | user | True | str |  | The ID or email of the user |
-  | key_id | True | str |  | The ID of the S3 key. |
-  | api_url | False | str |  | The Ionos API base URL. |
-  | certificate_fingerprint | False | str |  | The Ionos API certificate fingerprint. |
-  | username | False | str |  | The Ionos username. Overrides the IONOS_USERNAME environment variable. |
-  | password | False | str |  | The Ionos password. Overrides the IONOS_PASSWORD environment variable. |
-  | token | False | str |  | The Ionos token. Overrides the IONOS_TOKEN environment variable. |
-  | wait | False | bool | True | Wait for the resource to be created before returning. |
-  | wait_timeout | False | int | 600 | How long before wait gives up, in seconds. |
-  | state | False | str | present | Indicate desired state of the resource. |
-=======
 <table data-full-width="true">
   <thead>
     <tr>
@@ -272,7 +218,6 @@
   </tr>
   </tbody>
 </table>
->>>>>>> c8bd2ff8
 
 &nbsp;
 
@@ -282,13 +227,8 @@
   
   - name: Update an s3key
     s3key:
-<<<<<<< HEAD
-      user: "{{ user_id }}"
-      key_id: "00ca413c94eecc56857d"
-=======
       user: <user_id/email>
       key_id: "00ca413c94eecc56857d
->>>>>>> c8bd2ff8
       active: False
       state: update
   
@@ -296,21 +236,6 @@
 ### Available parameters for state **update**:
 &nbsp;
 
-<<<<<<< HEAD
-  | Name | Required | Type | Default | Description |
-  | :--- | :---: | :--- | :--- | :--- |
-  | active | False | bool |  | Denotes weather the S3 key is active. |
-  | user | True | str |  | The ID or email of the user |
-  | key_id | True | str |  | The ID of the S3 key. |
-  | api_url | False | str |  | The Ionos API base URL. |
-  | certificate_fingerprint | False | str |  | The Ionos API certificate fingerprint. |
-  | username | False | str |  | The Ionos username. Overrides the IONOS_USERNAME environment variable. |
-  | password | False | str |  | The Ionos password. Overrides the IONOS_PASSWORD environment variable. |
-  | token | False | str |  | The Ionos token. Overrides the IONOS_TOKEN environment variable. |
-  | wait | False | bool | True | Wait for the resource to be created before returning. |
-  | wait_timeout | False | int | 600 | How long before wait gives up, in seconds. |
-  | state | False | str | present | Indicate desired state of the resource. |
-=======
 <table data-full-width="true">
   <thead>
     <tr>
@@ -377,7 +302,6 @@
   </tr>
   </tbody>
 </table>
->>>>>>> c8bd2ff8
 
 &nbsp;
 
