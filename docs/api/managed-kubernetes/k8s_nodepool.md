--- conflicted
+++ resolved
@@ -148,7 +148,6 @@
 ### Available parameters for state **present**:
 &nbsp;
 
-<<<<<<< HEAD
 <table data-full-width="true">
   <thead>
     <tr>
@@ -244,9 +243,9 @@
   <td>Optional array of reserved public IP addresses to be used by the nodes. The IPs must be from the exact location of the node pool's data center. If autoscaling is used, the array must contain one more IP than the maximum possible number of nodes (nodeCount+1 for a fixed number of nodes or maxNodeCount+1). The extra IP is used when the nodes are rebuilt.</td>
   </tr>
   <tr>
-  <td>do_not_replace<br/><mark style="color:blue;">bool</mark></td>
-  <td align="center">False</td>
-  <td>Boolean indincating if the resource should not be recreated when the state cannot be reached in another way. This may be used to prevent resources from being deleted from specifying a different value to an immutable property. An error will be thrown instead<br />Default: False</td>
+  <td>allow_replace<br/><mark style="color:blue;">bool</mark></td>
+  <td align="center">False</td>
+  <td>Boolean indincating if the resource should be recreated when the state cannot be reached in another way. This may be used to prevent resources from being deleted from specifying a different value to an immutable property. An error will be thrown instead<br />Default: False</td>
   </tr>
   <tr>
   <td>api_url<br/><mark style="color:blue;">str</mark></td>
@@ -290,36 +289,6 @@
   </tr>
   </tbody>
 </table>
-=======
-  | Name | Required | Type | Default | Description |
-  | :--- | :---: | :--- | :--- | :--- |
-  | k8s_cluster | True | str |  | The ID or name of the K8s cluster. |
-  | name | True | str |  | A Kubernetes node pool name. Valid Kubernetes node pool name must be 63 characters or less and must be empty or begin and end with an alphanumeric character ([a-z0-9A-Z]) with dashes (-), underscores (_), dots (.), and alphanumerics between. |
-  | k8s_version | False | str |  | The Kubernetes version running in the node pool. Note that this imposes restrictions on which Kubernetes versions can run in the node pools of a cluster. Also, not all Kubernetes versions are suitable upgrade targets for all earlier versions. |
-  | datacenter | True | str |  | The unique identifier of the VDC where the worker nodes of the node pool are provisioned.Note that the data center is located in the exact place where the parent cluster of the node pool is located. |
-  | lans | False | list |  | The array of existing private LANs to attach to worker nodes. |
-  | node_count | False | int |  | The number of worker nodes of the node pool. |
-  | cpu_family | True | str |  | The CPU type for the nodes. |
-  | cores_count | True | int |  | The total number of cores for the nodes. |
-  | ram_size | True | int |  | The RAM size for the nodes. Must be specified in multiples of 1024 MB, with a minimum size of 2048 MB. |
-  | availability_zone | True | str |  | The availability zone in which the target VM should be provisioned. |
-  | storage_type | True | str |  | The storage type for the nodes. |
-  | storage_size | True | int |  | The allocated volume size in GB. The allocated volume size in GB. To achieve good performance, we recommend a size greater than 100GB for SSD. |
-  | maintenance_window | False | dict |  | The maintenance window is used to update the software on the node pool nodes and update the K8s version of the node pool. If no value is specified, a value is selected dynamically, so there is no fixed default value. |
-  | labels | False | dict |  | The labels attached to the node pool. |
-  | annotations | False | dict |  | The annotations attached to the node pool. |
-  | auto_scaling | False | dict |  | Property to be set when auto-scaling needs to be enabled for the nodepool. By default, auto-scaling is not enabled. |
-  | public_ips | False | list |  | Optional array of reserved public IP addresses to be used by the nodes. The IPs must be from the exact location of the node pool's data center. If autoscaling is used, the array must contain one more IP than the maximum possible number of nodes (nodeCount+1 for a fixed number of nodes or maxNodeCount+1). The extra IP is used when the nodes are rebuilt. |
-  | allow_replace | False | bool | False | Boolean indincating if the resource should be recreated when the state cannot be reached in another way. This may be used to prevent resources from being deleted from specifying a different value to an immutable property. An error will be thrown instead |
-  | api_url | False | str |  | The Ionos API base URL. |
-  | certificate_fingerprint | False | str |  | The Ionos API certificate fingerprint. |
-  | username | False | str |  | The Ionos username. Overrides the IONOS_USERNAME environment variable. |
-  | password | False | str |  | The Ionos password. Overrides the IONOS_PASSWORD environment variable. |
-  | token | False | str |  | The Ionos token. Overrides the IONOS_TOKEN environment variable. |
-  | wait | False | bool | True | Wait for the resource to be created before returning. |
-  | wait_timeout | False | int | 3600 | How long before wait gives up, in seconds. |
-  | state | False | str | present | Indicate desired state of the resource. |
->>>>>>> 65bcd02c
 
 &nbsp;
 
@@ -423,7 +392,6 @@
 ### Available parameters for state **update**:
 &nbsp;
 
-<<<<<<< HEAD
 <table data-full-width="true">
   <thead>
     <tr>
@@ -524,9 +492,9 @@
   <td>Optional array of reserved public IP addresses to be used by the nodes. The IPs must be from the exact location of the node pool's data center. If autoscaling is used, the array must contain one more IP than the maximum possible number of nodes (nodeCount+1 for a fixed number of nodes or maxNodeCount+1). The extra IP is used when the nodes are rebuilt.</td>
   </tr>
   <tr>
-  <td>do_not_replace<br/><mark style="color:blue;">bool</mark></td>
-  <td align="center">False</td>
-  <td>Boolean indincating if the resource should not be recreated when the state cannot be reached in another way. This may be used to prevent resources from being deleted from specifying a different value to an immutable property. An error will be thrown instead<br />Default: False</td>
+  <td>allow_replace<br/><mark style="color:blue;">bool</mark></td>
+  <td align="center">False</td>
+  <td>Boolean indincating if the resource should be recreated when the state cannot be reached in another way. This may be used to prevent resources from being deleted from specifying a different value to an immutable property. An error will be thrown instead<br />Default: False</td>
   </tr>
   <tr>
   <td>api_url<br/><mark style="color:blue;">str</mark></td>
@@ -570,37 +538,6 @@
   </tr>
   </tbody>
 </table>
-=======
-  | Name | Required | Type | Default | Description |
-  | :--- | :---: | :--- | :--- | :--- |
-  | k8s_cluster | True | str |  | The ID or name of the K8s cluster. |
-  | k8s_nodepool | True | str |  | The ID or name of the K8s nodepool. |
-  | name | False | str |  | A Kubernetes node pool name. Valid Kubernetes node pool name must be 63 characters or less and must be empty or begin and end with an alphanumeric character ([a-z0-9A-Z]) with dashes (-), underscores (_), dots (.), and alphanumerics between. |
-  | k8s_version | False | str |  | The Kubernetes version running in the node pool. Note that this imposes restrictions on which Kubernetes versions can run in the node pools of a cluster. Also, not all Kubernetes versions are suitable upgrade targets for all earlier versions. |
-  | datacenter | False | str |  | The unique identifier of the VDC where the worker nodes of the node pool are provisioned.Note that the data center is located in the exact place where the parent cluster of the node pool is located. |
-  | lans | False | list |  | The array of existing private LANs to attach to worker nodes. |
-  | node_count | False | int |  | The number of worker nodes of the node pool. |
-  | cpu_family | False | str |  | The CPU type for the nodes. |
-  | cores_count | False | int |  | The total number of cores for the nodes. |
-  | ram_size | False | int |  | The RAM size for the nodes. Must be specified in multiples of 1024 MB, with a minimum size of 2048 MB. |
-  | availability_zone | False | str |  | The availability zone in which the target VM should be provisioned. |
-  | storage_type | False | str |  | The storage type for the nodes. |
-  | storage_size | False | int |  | The allocated volume size in GB. The allocated volume size in GB. To achieve good performance, we recommend a size greater than 100GB for SSD. |
-  | maintenance_window | False | dict |  | The maintenance window is used to update the software on the node pool nodes and update the K8s version of the node pool. If no value is specified, a value is selected dynamically, so there is no fixed default value. |
-  | labels | False | dict |  | The labels attached to the node pool. |
-  | annotations | False | dict |  | The annotations attached to the node pool. |
-  | auto_scaling | False | dict |  | Property to be set when auto-scaling needs to be enabled for the nodepool. By default, auto-scaling is not enabled. |
-  | public_ips | False | list |  | Optional array of reserved public IP addresses to be used by the nodes. The IPs must be from the exact location of the node pool's data center. If autoscaling is used, the array must contain one more IP than the maximum possible number of nodes (nodeCount+1 for a fixed number of nodes or maxNodeCount+1). The extra IP is used when the nodes are rebuilt. |
-  | allow_replace | False | bool | False | Boolean indincating if the resource should be recreated when the state cannot be reached in another way. This may be used to prevent resources from being deleted from specifying a different value to an immutable property. An error will be thrown instead |
-  | api_url | False | str |  | The Ionos API base URL. |
-  | certificate_fingerprint | False | str |  | The Ionos API certificate fingerprint. |
-  | username | False | str |  | The Ionos username. Overrides the IONOS_USERNAME environment variable. |
-  | password | False | str |  | The Ionos password. Overrides the IONOS_PASSWORD environment variable. |
-  | token | False | str |  | The Ionos token. Overrides the IONOS_TOKEN environment variable. |
-  | wait | False | bool | True | Wait for the resource to be created before returning. |
-  | wait_timeout | False | int | 3600 | How long before wait gives up, in seconds. |
-  | state | False | str | present | Indicate desired state of the resource. |
->>>>>>> 65bcd02c
 
 &nbsp;
 
