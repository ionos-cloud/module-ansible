--- conflicted
+++ resolved
@@ -105,21 +105,12 @@
 
   | Name | Required | Type | Default | Description |
   | :--- | :---: | :--- | :--- | :--- |
-<<<<<<< HEAD
-  | cluster_name | True | str |  | The name of the K8s cluster. |
+  | cluster_name | False | str |  | The name of the K8s cluster. |
   | k8s_cluster | True | str |  | The ID or name of the K8s cluster. |
-  | k8s_version | True | str |  | The description of the virtual datacenter. |
-  | maintenance_window | True | dict |  | The datacenter location. |
-  | api_subnet_allow_list | False | list |  | The datacenter location. |
-  | s3_buckets_param | False | list |  | The datacenter location. |
-=======
-  | cluster_name | False | str |  | The name of the K8s cluster. |
-  | k8s_cluster_id | True | str |  | The ID of the K8s cluster. |
   | k8s_version | True | str |  | The Kubernetes version the cluster is running. This imposes restrictions on what Kubernetes versions can be run in a cluster's nodepools. Additionally, not all Kubernetes versions are viable upgrade targets for all prior versions. |
   | maintenance_window | True | dict |  | The maintenance window is used for updating the cluster's control plane and for upgrading the cluster's K8s version. If no value is given, one is chosen dynamically, so there is no fixed default. |
   | api_subnet_allow_list | False | list |  | Access to the K8s API server is restricted to these CIDRs. Traffic, internal to the cluster, is not affected by this restriction. If no allowlist is specified, access is not restricted. If an IP without subnet mask is provided, the default value is used: 32 for IPv4 and 128 for IPv6. |
   | s3_buckets_param | False | list |  | List of S3 bucket configured for K8s usage. For now it contains only an S3 bucket used to store K8s API audit logs. |
->>>>>>> 66d9fa27
   | api_url | False | str |  | The Ionos API base URL. |
   | username | False | str |  | The Ionos username. Overrides the IONOS_USERNAME environment variable. |
   | password | False | str |  | The Ionos password. Overrides the IONOS_PASSWORD environment variable. |
