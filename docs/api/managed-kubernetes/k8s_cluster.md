--- conflicted
+++ resolved
@@ -85,26 +85,6 @@
 ### Available parameters for state **present**:
 &nbsp;
 
-<<<<<<< HEAD
-  | Name | Required | Type | Default | Description |
-  | :--- | :---: | :--- | :--- | :--- |
-  | cluster_name | True | str |  | The name of the K8s cluster. |
-  | k8s_version | False | str |  | The description of the virtual datacenter. |
-  | maintenance_window | False | dict |  | The datacenter location. |
-  | api_subnet_allow_list | False | list |  | The datacenter location. |
-  | s3_buckets_param | False | list |  | The datacenter location. |
-  | public | False | str |  | The indicator if the cluster is public or private. |
-  | location | False | str |  | The location of the cluster if the cluster is private. This property is immutable. The location must be enabled for your contract or you must have a Datacenter within that location. This attribute is mandatory if the cluster is private. |
-  | nat_gateway_ip | False | str |  | The nat gateway IP of the cluster if the cluster is private. |
-  | node_subnet | False | str |  | The node subnet of the cluster if the cluster is private. |
-  | api_url | False | str |  | The Ionos API base URL. |
-  | username | False | str |  | The Ionos username. Overrides the IONOS_USERNAME environment variable. |
-  | password | False | str |  | The Ionos password. Overrides the IONOS_PASSWORD environment variable. |
-  | token | False | str |  | The Ionos token. Overrides the IONOS_TOKEN environment variable. |
-  | wait | False | bool | True | Wait for the resource to be created before returning. |
-  | wait_timeout | False | int | 600 | How long before wait gives up, in seconds. |
-  | state | False | str | present | Indicate desired state of the resource. |
-=======
 <table data-full-width="true">
   <thead>
     <tr>
@@ -140,6 +120,26 @@
   <td>List of S3 buckets configured for K8s usage. At the moment, it contains only one S3 bucket that is used to store K8s API audit logs.</td>
   </tr>
   <tr>
+  <td>public<br/><mark style="color:blue;">str</mark></td>
+  <td align="center">False</td>
+  <td>The indicator if the cluster is public or private.</td>
+  </tr>
+  <tr>
+  <td>location<br/><mark style="color:blue;">str</mark></td>
+  <td align="center">False</td>
+  <td>The location of the cluster if the cluster is private. This property is immutable. The location must be enabled for your contract or you must have a Datacenter within that location. This attribute is mandatory if the cluster is private.</td>
+  </tr>
+  <tr>
+  <td>nat_gateway_ip<br/><mark style="color:blue;">str</mark></td>
+  <td align="center">False</td>
+  <td>The nat gateway IP of the cluster if the cluster is private.</td>
+  </tr>
+  <tr>
+  <td>node_subnet<br/><mark style="color:blue;">str</mark></td>
+  <td align="center">False</td>
+  <td>The node subnet of the cluster if the cluster is private.</td>
+  </tr>
+  <tr>
   <td>allow_replace<br/><mark style="color:blue;">bool</mark></td>
   <td align="center">False</td>
   <td>Boolean indincating if the resource should be recreated when the state cannot be reached in another way. This may be used to prevent resources from being deleted from specifying a different value to an immutable property. An error will be thrown instead<br />Default: False</td>
@@ -186,7 +186,6 @@
   </tr>
   </tbody>
 </table>
->>>>>>> e1a6d2ce
 
 &nbsp;
 
