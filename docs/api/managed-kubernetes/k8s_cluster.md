--- conflicted
+++ resolved
@@ -85,7 +85,6 @@
 ### Available parameters for state **present**:
 &nbsp;
 
-<<<<<<< HEAD
 <table data-full-width="true">
   <thead>
     <tr>
@@ -121,9 +120,9 @@
   <td>List of S3 buckets configured for K8s usage. At the moment, it contains only one S3 bucket that is used to store K8s API audit logs.</td>
   </tr>
   <tr>
-  <td>do_not_replace<br/><mark style="color:blue;">bool</mark></td>
-  <td align="center">False</td>
-  <td>Boolean indincating if the resource should not be recreated when the state cannot be reached in another way. This may be used to prevent resources from being deleted from specifying a different value to an immutable property. An error will be thrown instead<br />Default: False</td>
+  <td>allow_replace<br/><mark style="color:blue;">bool</mark></td>
+  <td align="center">False</td>
+  <td>Boolean indincating if the resource should be recreated when the state cannot be reached in another way. This may be used to prevent resources from being deleted from specifying a different value to an immutable property. An error will be thrown instead<br />Default: False</td>
   </tr>
   <tr>
   <td>api_url<br/><mark style="color:blue;">str</mark></td>
@@ -167,24 +166,6 @@
   </tr>
   </tbody>
 </table>
-=======
-  | Name | Required | Type | Default | Description |
-  | :--- | :---: | :--- | :--- | :--- |
-  | cluster_name | True | str |  | The name of the K8s cluster. |
-  | k8s_version | False | str |  | The Kubernetes version that the cluster is running. This limits which Kubernetes versions can run in a cluster's node pools. Also, not all Kubernetes versions are suitable upgrade targets for all earlier versions. |
-  | maintenance_window | False | dict |  | The maintenance window is used to update the control plane and the K8s version of the cluster. If no value is specified, it is chosen dynamically, so there is no fixed default value. |
-  | api_subnet_allow_list | False | list |  | Access to the K8s API server is restricted to these CIDRs. Intra-cluster traffic is not affected by this restriction. If no AllowList is specified, access is not limited. If an IP is specified without a subnet mask, the default value is 32 for IPv4 and 128 for IPv6. |
-  | s3_buckets_param | False | list |  | List of S3 buckets configured for K8s usage. At the moment, it contains only one S3 bucket that is used to store K8s API audit logs. |
-  | allow_replace | False | bool | False | Boolean indincating if the resource should be recreated when the state cannot be reached in another way. This may be used to prevent resources from being deleted from specifying a different value to an immutable property. An error will be thrown instead |
-  | api_url | False | str |  | The Ionos API base URL. |
-  | certificate_fingerprint | False | str |  | The Ionos API certificate fingerprint. |
-  | username | False | str |  | The Ionos username. Overrides the IONOS_USERNAME environment variable. |
-  | password | False | str |  | The Ionos password. Overrides the IONOS_PASSWORD environment variable. |
-  | token | False | str |  | The Ionos token. Overrides the IONOS_TOKEN environment variable. |
-  | wait | False | bool | True | Wait for the resource to be created before returning. |
-  | wait_timeout | False | int | 3600 | How long before wait gives up, in seconds. |
-  | state | False | str | present | Indicate desired state of the resource. |
->>>>>>> 65bcd02c
 
 &nbsp;
 
@@ -277,7 +258,6 @@
 ### Available parameters for state **update**:
 &nbsp;
 
-<<<<<<< HEAD
 <table data-full-width="true">
   <thead>
     <tr>
@@ -318,9 +298,9 @@
   <td>List of S3 buckets configured for K8s usage. At the moment, it contains only one S3 bucket that is used to store K8s API audit logs.</td>
   </tr>
   <tr>
-  <td>do_not_replace<br/><mark style="color:blue;">bool</mark></td>
-  <td align="center">False</td>
-  <td>Boolean indincating if the resource should not be recreated when the state cannot be reached in another way. This may be used to prevent resources from being deleted from specifying a different value to an immutable property. An error will be thrown instead<br />Default: False</td>
+  <td>allow_replace<br/><mark style="color:blue;">bool</mark></td>
+  <td align="center">False</td>
+  <td>Boolean indincating if the resource should be recreated when the state cannot be reached in another way. This may be used to prevent resources from being deleted from specifying a different value to an immutable property. An error will be thrown instead<br />Default: False</td>
   </tr>
   <tr>
   <td>api_url<br/><mark style="color:blue;">str</mark></td>
@@ -364,25 +344,6 @@
   </tr>
   </tbody>
 </table>
-=======
-  | Name | Required | Type | Default | Description |
-  | :--- | :---: | :--- | :--- | :--- |
-  | cluster_name | False | str |  | The name of the K8s cluster. |
-  | k8s_cluster | True | str |  | The ID or name of the K8s cluster. |
-  | k8s_version | False | str |  | The Kubernetes version that the cluster is running. This limits which Kubernetes versions can run in a cluster's node pools. Also, not all Kubernetes versions are suitable upgrade targets for all earlier versions. |
-  | maintenance_window | True | dict |  | The maintenance window is used to update the control plane and the K8s version of the cluster. If no value is specified, it is chosen dynamically, so there is no fixed default value. |
-  | api_subnet_allow_list | False | list |  | Access to the K8s API server is restricted to these CIDRs. Intra-cluster traffic is not affected by this restriction. If no AllowList is specified, access is not limited. If an IP is specified without a subnet mask, the default value is 32 for IPv4 and 128 for IPv6. |
-  | s3_buckets_param | False | list |  | List of S3 buckets configured for K8s usage. At the moment, it contains only one S3 bucket that is used to store K8s API audit logs. |
-  | allow_replace | False | bool | False | Boolean indincating if the resource should be recreated when the state cannot be reached in another way. This may be used to prevent resources from being deleted from specifying a different value to an immutable property. An error will be thrown instead |
-  | api_url | False | str |  | The Ionos API base URL. |
-  | certificate_fingerprint | False | str |  | The Ionos API certificate fingerprint. |
-  | username | False | str |  | The Ionos username. Overrides the IONOS_USERNAME environment variable. |
-  | password | False | str |  | The Ionos password. Overrides the IONOS_PASSWORD environment variable. |
-  | token | False | str |  | The Ionos token. Overrides the IONOS_TOKEN environment variable. |
-  | wait | False | bool | True | Wait for the resource to be created before returning. |
-  | wait_timeout | False | int | 3600 | How long before wait gives up, in seconds. |
-  | state | False | str | present | Indicate desired state of the resource. |
->>>>>>> 65bcd02c
 
 &nbsp;
 
