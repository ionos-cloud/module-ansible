# k8s_config

This is a simple module that supports getting the config of K8s clusters This module has a dependency on ionoscloud &gt;= 6.0.2

## Example Syntax


```yaml

  - name: Get k8s config
  k8s_config:
    k8s_cluster: "ed67d8b3-63c2-4abe-9bf0-073cee7739c9"
    config_file: 'config.yaml'
  
```

&nbsp;

&nbsp;
## Returned object
```json
{
    "failed": false,
    "changed": true,
    "config": "<CONFIG_FILE_CONTENT>"
}

```

&nbsp;

&nbsp;

# state: **present**
```yaml
  
  - name: Get k8s config
  k8s_config:
    k8s_cluster: "ed67d8b3-63c2-4abe-9bf0-073cee7739c9"
    config_file: 'config.yaml'
  
```
### Available parameters for state **present**:
&nbsp;

<<<<<<< HEAD
<table data-full-width="true">
  <thead>
    <tr>
      <th width="70">Name</th>
      <th width="40" align="center">Required</th>
      <th>Description</th>
    </tr>
  </thead>
  <tbody>
  <tr>
  <td>k8s_cluster_id<br/><mark style="color:blue;">str</mark></td>
  <td align="center">True</td>
  <td>The ID of the K8s cluster.</td>
  </tr>
  <tr>
  <td>config_file<br/><mark style="color:blue;">str</mark></td>
  <td align="center">True</td>
  <td>The name of the file in which to save the config.</td>
  </tr>
  <tr>
  <td>api_url<br/><mark style="color:blue;">str</mark></td>
  <td align="center">False</td>
  <td>The Ionos API base URL.</td>
  </tr>
  <tr>
  <td>certificate_fingerprint<br/><mark style="color:blue;">str</mark></td>
  <td align="center">False</td>
  <td>The Ionos API certificate fingerprint.</td>
  </tr>
  <tr>
  <td>username<br/><mark style="color:blue;">str</mark></td>
  <td align="center">False</td>
  <td>The Ionos username. Overrides the IONOS_USERNAME environment variable.</td>
  </tr>
  <tr>
  <td>password<br/><mark style="color:blue;">str</mark></td>
  <td align="center">False</td>
  <td>The Ionos password. Overrides the IONOS_PASSWORD environment variable.</td>
  </tr>
  <tr>
  <td>token<br/><mark style="color:blue;">str</mark></td>
  <td align="center">False</td>
  <td>The Ionos token. Overrides the IONOS_TOKEN environment variable.</td>
  </tr>
  <tr>
  <td>wait<br/><mark style="color:blue;">bool</mark></td>
  <td align="center">False</td>
  <td>Wait for the resource to be created before returning.<br />Default: True<br />Options: [True, False]</td>
  </tr>
  <tr>
  <td>wait_timeout<br/><mark style="color:blue;">int</mark></td>
  <td align="center">False</td>
  <td>How long before wait gives up, in seconds.<br />Default: 600</td>
  </tr>
  <tr>
  <td>state<br/><mark style="color:blue;">str</mark></td>
  <td align="center">False</td>
  <td>Indicate desired state of the resource.<br />Default: present<br />Options: ['present']</td>
  </tr>
  </tbody>
</table>
=======
  | Name | Required | Type | Default | Description |
  | :--- | :---: | :--- | :--- | :--- |
  | k8s_cluster | True | str |  | The ID or name of the K8s cluster. |
  | config_file | True | str |  | The name of the file in which to save the config. |
  | api_url | False | str |  | The Ionos API base URL. |
  | certificate_fingerprint | False | str |  | The Ionos API certificate fingerprint. |
  | username | False | str |  | The Ionos username. Overrides the IONOS_USERNAME environment variable. |
  | password | False | str |  | The Ionos password. Overrides the IONOS_PASSWORD environment variable. |
  | token | False | str |  | The Ionos token. Overrides the IONOS_TOKEN environment variable. |
  | wait | False | bool | True | Wait for the resource to be created before returning. |
  | wait_timeout | False | int | 600 | How long before wait gives up, in seconds. |
  | state | False | str | present | Indicate desired state of the resource. |
>>>>>>> 65bcd02c

&nbsp;

&nbsp;<|MERGE_RESOLUTION|>--- conflicted
+++ resolved
@@ -43,7 +43,6 @@
 ### Available parameters for state **present**:
 &nbsp;
 
-<<<<<<< HEAD
 <table data-full-width="true">
   <thead>
     <tr>
@@ -54,9 +53,9 @@
   </thead>
   <tbody>
   <tr>
-  <td>k8s_cluster_id<br/><mark style="color:blue;">str</mark></td>
+  <td>k8s_cluster<br/><mark style="color:blue;">str</mark></td>
   <td align="center">True</td>
-  <td>The ID of the K8s cluster.</td>
+  <td>The ID or name of the K8s cluster.</td>
   </tr>
   <tr>
   <td>config_file<br/><mark style="color:blue;">str</mark></td>
@@ -105,20 +104,6 @@
   </tr>
   </tbody>
 </table>
-=======
-  | Name | Required | Type | Default | Description |
-  | :--- | :---: | :--- | :--- | :--- |
-  | k8s_cluster | True | str |  | The ID or name of the K8s cluster. |
-  | config_file | True | str |  | The name of the file in which to save the config. |
-  | api_url | False | str |  | The Ionos API base URL. |
-  | certificate_fingerprint | False | str |  | The Ionos API certificate fingerprint. |
-  | username | False | str |  | The Ionos username. Overrides the IONOS_USERNAME environment variable. |
-  | password | False | str |  | The Ionos password. Overrides the IONOS_PASSWORD environment variable. |
-  | token | False | str |  | The Ionos token. Overrides the IONOS_TOKEN environment variable. |
-  | wait | False | bool | True | Wait for the resource to be created before returning. |
-  | wait_timeout | False | int | 600 | How long before wait gives up, in seconds. |
-  | state | False | str | present | Indicate desired state of the resource. |
->>>>>>> 65bcd02c
 
 &nbsp;
 
