--- conflicted
+++ resolved
@@ -131,35 +131,6 @@
 ### Available parameters for state **present**:
 &nbsp;
 
-<<<<<<< HEAD
-  | Name | Required | Type | Default | Description |
-  | :--- | :---: | :--- | :--- | :--- |
-  | maintenance_window | False | dict |  | Dict containing &quot;time&quot; (the time of the day when to perform the maintenance) and &quot;day_of_the_week&quot; (the Day Of the week when to perform the maintenance). |
-  | postgres_version | True | str |  | The PostgreSQL version of your cluster |
-  | instances | True | int |  | The total number of instances in the cluster (one master and n-1 standbys). |
-  | cores | True | int |  | The number of CPU cores per instance. |
-  | ram | True | int |  | The amount of memory per instance(should be a multiple of 1024). |
-  | storage_size | True | int |  | The amount of storage per instance. |
-  | storage_type | True | str |  | The storage type used in your cluster. Value &quot;SSD&quot; is deprecated. Use the equivalent &quot;SSD Premium&quot; instead. |
-  | connections | True | list |  | Array of VDCs to connect to your cluster. |
-  | location | True | str |  | The physical location where the cluster will be created. This will be where all of your instances live. Property cannot be modified after datacenter creation (disallowed in update requests) |
-  | display_name | True | str |  | The friendly name of your cluster. |
-  | db_username | True | str |  | The username for the initial postgres user. Some system usernames are restricted (e.g. &quot;postgres&quot;, &quot;admin&quot;, &quot;standby&quot;) |
-  | db_password | True | str |  | The username for the initial postgres user. |
-  | synchronization_mode | True | str |  | Represents different modes of replication. |
-  | backup_location | False | str |  | The S3 location where the backups will be stored. One of [&quot;de&quot;, &quot;eu-south-2&quot;, &quot;eu-central-2&quot;] |
-  | backup_id | False | str |  | The ID of the backup to be used. |
-  | recovery_target_time | False | str |  | Recovery target time. |
-  | do_not_replace | False | bool | False | Boolean indincating if the resource should not be recreated when the state cannot be reached in another way. This may be used to prevent resources from being deleted from specifying a differentvalue to an immutable property. An error will be thrown instead |
-  | api_url | False | str |  | The Ionos API base URL. |
-  | certificate_fingerprint | False | str |  | The Ionos API certificate fingerprint. |
-  | username | False | str |  | The Ionos username. Overrides the IONOS_USERNAME environment variable. |
-  | password | False | str |  | The Ionos password. Overrides the IONOS_PASSWORD environment variable. |
-  | token | False | str |  | The Ionos token. Overrides the IONOS_TOKEN environment variable. |
-  | wait | False | bool | True | Wait for the resource to be created before returning. |
-  | wait_timeout | False | int | 600 | How long before wait gives up, in seconds. |
-  | state | False | str | present | Indicate desired state of the resource. |
-=======
 <table data-full-width="true">
   <thead>
     <tr>
@@ -296,7 +267,6 @@
   </tr>
   </tbody>
 </table>
->>>>>>> c8bd2ff8
 
 &nbsp;
 
@@ -390,27 +360,6 @@
 ### Available parameters for state **update**:
 &nbsp;
 
-<<<<<<< HEAD
-  | Name | Required | Type | Default | Description |
-  | :--- | :---: | :--- | :--- | :--- |
-  | maintenance_window | False | dict |  | Dict containing &quot;time&quot; (the time of the day when to perform the maintenance) and &quot;day_of_the_week&quot; (the Day Of the week when to perform the maintenance). |
-  | postgres_version | False | str |  | The PostgreSQL version of your cluster |
-  | instances | False | int |  | The total number of instances in the cluster (one master and n-1 standbys). |
-  | cores | False | int |  | The number of CPU cores per instance. |
-  | ram | False | int |  | The amount of memory per instance(should be a multiple of 1024). |
-  | storage_size | False | int |  | The amount of storage per instance. |
-  | display_name | False | str |  | The friendly name of your cluster. |
-  | postgres_cluster | True | str |  | The ID or name of an existing Postgres Cluster. |
-  | do_not_replace | False | bool | False | Boolean indincating if the resource should not be recreated when the state cannot be reached in another way. This may be used to prevent resources from being deleted from specifying a differentvalue to an immutable property. An error will be thrown instead |
-  | api_url | False | str |  | The Ionos API base URL. |
-  | certificate_fingerprint | False | str |  | The Ionos API certificate fingerprint. |
-  | username | False | str |  | The Ionos username. Overrides the IONOS_USERNAME environment variable. |
-  | password | False | str |  | The Ionos password. Overrides the IONOS_PASSWORD environment variable. |
-  | token | False | str |  | The Ionos token. Overrides the IONOS_TOKEN environment variable. |
-  | wait | False | bool | True | Wait for the resource to be created before returning. |
-  | wait_timeout | False | int | 600 | How long before wait gives up, in seconds. |
-  | state | False | str | present | Indicate desired state of the resource. |
-=======
 <table data-full-width="true">
   <thead>
     <tr>
@@ -507,7 +456,6 @@
   </tr>
   </tbody>
 </table>
->>>>>>> c8bd2ff8
 
 &nbsp;
 
