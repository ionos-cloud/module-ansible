# dataplatform_cluster

This is a simple module that supports creating or removing Data Platform Clusters. This module has a dependency on ionoscloud &gt;= 6.0.2

⚠️ **Note:** Data Platform is currently in the Early Access (EA) phase. We recommend keeping usage and testing to non-production critical applications. Please contact your sales representative or support for more information.

## Example Syntax


```yaml

  - name: Create Data Platform cluster
    dataplatform_cluster:
      name: ClusterName
  

  - name: Update Data Platform cluster
    dataplatform_cluster:
      cluster: "89a5aeb0-d6c1-4cef-8f6b-2b9866d85850"
      maintenance_window:
        day_of_the_week: 'Tuesday'
        time: '13:03:00'
      dataplatform_version: 1.17.8
      state: update
  

  - name: Delete Data Platform cluster
    dataplatform_cluster:
      cluster: "a9b56a4b-8033-4f1a-a59d-cfea86cfe40b"
      state: absent
  
```

&nbsp;

&nbsp;
## Returned object
```json
{
    "changed": true,
    "failed": false,
    "action": "create",
    "dataplatform_cluster": {
        "id": "fe6a5792-7473-4067-ba83-6d135582e623",
        "type": "cluster",
        "href": "https://api.ionos.com/dataplatform/clusters/fe6a5792-7473-4067-ba83-6d135582e623",
        "metadata": {
            "e_tag": null,
            "created_date": "2023-05-29T13:55:51+00:00",
            "created_by": "<USER_EMAIL>",
            "created_by_user_id": "<USER_ID>",
            "created_in_contract_number": "31909592",
            "last_modified_date": "2023-05-29T13:55:51+00:00",
            "last_modified_by": "<USER_EMAIL>",
            "last_modified_by_user_id": "<USER_ID>",
            "current_data_platform_version": "22.11",
            "current_data_platform_revision": 1,
            "available_upgrade_versions": [],
            "state": "DEPLOYING"
        },
        "properties": {
            "name": "AnsibleAutoTestDataPlatform3",
            "data_platform_version": "22.11",
            "datacenter_id": "f68205d8-8334-43b0-9f64-b06babcf5bd6",
            "maintenance_window": {
                "time": "12:02:00",
                "day_of_the_week": "Wednesday"
            }
        }
    }
}

```

&nbsp;

 **_NOTE:_**   **If you are using a versions 7.0.0 and up**: modules can replace resources if certain set parameters differ from the results found in the API!
## Parameters that can trigger a resource replacement:
  * datacenter 
&nbsp;

# state: **present**
```yaml
  
  - name: Create Data Platform cluster
    dataplatform_cluster:
      name: ClusterName
  
```
### Available parameters for state **present**:
&nbsp;

<<<<<<< HEAD
<table data-full-width="true">
  <thead>
    <tr>
      <th width="70">Name</th>
      <th width="40" align="center">Required</th>
      <th>Description</th>
    </tr>
  </thead>
  <tbody>
  <tr>
  <td>name<br/><mark style="color:blue;">str</mark></td>
  <td align="center">True</td>
  <td>The name of your cluster. Must be 63 characters or less and must begin and end with an alphanumeric character ([a-z0-9A-Z]) with dashes (-), underscores (_), dots (.), and alphanumerics between.</td>
  </tr>
  <tr>
  <td>dataplatform_version<br/><mark style="color:blue;">str</mark></td>
  <td align="center">False</td>
  <td>The version of the data platform.</td>
  </tr>
  <tr>
  <td>datacenter<br/><mark style="color:blue;">str</mark></td>
  <td align="center">True</td>
  <td>The UUID of the virtual data center (VDC) the cluster is provisioned.</td>
  </tr>
  <tr>
  <td>maintenance_window<br/><mark style="color:blue;">dict</mark></td>
  <td align="center">False</td>
  <td>Starting time of a weekly 4 hour-long window, during which maintenance might occur in hh:mm:ss format</td>
  </tr>
  <tr>
  <td>do_not_replace<br/><mark style="color:blue;">bool</mark></td>
  <td align="center">False</td>
  <td>Boolean indincating if the resource should not be recreated when the state cannot be reached in another way. This may be used to prevent resources from being deleted from specifying a different value to an immutable property. An error will be thrown instead<br />Default: False</td>
  </tr>
  <tr>
  <td>api_url<br/><mark style="color:blue;">str</mark></td>
  <td align="center">False</td>
  <td>The Ionos API base URL.</td>
  </tr>
  <tr>
  <td>username<br/><mark style="color:blue;">str</mark></td>
  <td align="center">False</td>
  <td>The Ionos username. Overrides the IONOS_USERNAME environment variable.</td>
  </tr>
  <tr>
  <td>password<br/><mark style="color:blue;">str</mark></td>
  <td align="center">False</td>
  <td>The Ionos password. Overrides the IONOS_PASSWORD environment variable.</td>
  </tr>
  <tr>
  <td>token<br/><mark style="color:blue;">str</mark></td>
  <td align="center">False</td>
  <td>The Ionos token. Overrides the IONOS_TOKEN environment variable.</td>
  </tr>
  <tr>
  <td>wait<br/><mark style="color:blue;">bool</mark></td>
  <td align="center">False</td>
  <td>Wait for the resource to be created before returning.<br />Default: True<br />Options: [True, False]</td>
  </tr>
  <tr>
  <td>wait_timeout<br/><mark style="color:blue;">int</mark></td>
  <td align="center">False</td>
  <td>How long before wait gives up, in seconds.<br />Default: 600</td>
  </tr>
  <tr>
  <td>state<br/><mark style="color:blue;">str</mark></td>
  <td align="center">False</td>
  <td>Indicate desired state of the resource.<br />Default: present<br />Options: ['present', 'absent', 'update']</td>
  </tr>
  </tbody>
</table>
=======
  | Name | Required | Type | Default | Description |
  | :--- | :---: | :--- | :--- | :--- |
  | name | True | str |  | The name of your cluster. Must be 63 characters or less and must begin and end with an alphanumeric character ([a-z0-9A-Z]) with dashes (-), underscores (_), dots (.), and alphanumerics between. |
  | dataplatform_version | False | str |  | The version of the data platform. |
  | datacenter | True | str |  | The UUID of the virtual data center (VDC) the cluster is provisioned. |
  | maintenance_window | False | dict |  | Starting time of a weekly 4 hour-long window, during which maintenance might occur in hh:mm:ss format |
  | allow_replace | False | bool | False | Boolean indincating if the resource should be recreated when the state cannot be reached in another way. This may be used to prevent resources from being deleted from specifying a different value to an immutable property. An error will be thrown instead |
  | api_url | False | str |  | The Ionos API base URL. |
  | username | False | str |  | The Ionos username. Overrides the IONOS_USERNAME environment variable. |
  | password | False | str |  | The Ionos password. Overrides the IONOS_PASSWORD environment variable. |
  | token | False | str |  | The Ionos token. Overrides the IONOS_TOKEN environment variable. |
  | wait | False | bool | True | Wait for the resource to be created before returning. |
  | wait_timeout | False | int | 600 | How long before wait gives up, in seconds. |
  | state | False | str | present | Indicate desired state of the resource. |
>>>>>>> 65bcd02c

&nbsp;

&nbsp;
# state: **absent**
```yaml
  
  - name: Delete Data Platform cluster
    dataplatform_cluster:
      cluster: "a9b56a4b-8033-4f1a-a59d-cfea86cfe40b"
      state: absent
  
```
### Available parameters for state **absent**:
&nbsp;

<table data-full-width="true">
  <thead>
    <tr>
      <th width="70">Name</th>
      <th width="40" align="center">Required</th>
      <th>Description</th>
    </tr>
  </thead>
  <tbody>
  <tr>
  <td>cluster<br/><mark style="color:blue;">str</mark></td>
  <td align="center">True</td>
  <td>The ID or name of the Data Platform cluster.</td>
  </tr>
  <tr>
  <td>api_url<br/><mark style="color:blue;">str</mark></td>
  <td align="center">False</td>
  <td>The Ionos API base URL.</td>
  </tr>
  <tr>
  <td>username<br/><mark style="color:blue;">str</mark></td>
  <td align="center">False</td>
  <td>The Ionos username. Overrides the IONOS_USERNAME environment variable.</td>
  </tr>
  <tr>
  <td>password<br/><mark style="color:blue;">str</mark></td>
  <td align="center">False</td>
  <td>The Ionos password. Overrides the IONOS_PASSWORD environment variable.</td>
  </tr>
  <tr>
  <td>token<br/><mark style="color:blue;">str</mark></td>
  <td align="center">False</td>
  <td>The Ionos token. Overrides the IONOS_TOKEN environment variable.</td>
  </tr>
  <tr>
  <td>wait<br/><mark style="color:blue;">bool</mark></td>
  <td align="center">False</td>
  <td>Wait for the resource to be created before returning.<br />Default: True<br />Options: [True, False]</td>
  </tr>
  <tr>
  <td>wait_timeout<br/><mark style="color:blue;">int</mark></td>
  <td align="center">False</td>
  <td>How long before wait gives up, in seconds.<br />Default: 600</td>
  </tr>
  <tr>
  <td>state<br/><mark style="color:blue;">str</mark></td>
  <td align="center">False</td>
  <td>Indicate desired state of the resource.<br />Default: present<br />Options: ['present', 'absent', 'update']</td>
  </tr>
  </tbody>
</table>

&nbsp;

&nbsp;
# state: **update**
```yaml
  
  - name: Update Data Platform cluster
    dataplatform_cluster:
      cluster: "89a5aeb0-d6c1-4cef-8f6b-2b9866d85850"
      maintenance_window:
        day_of_the_week: 'Tuesday'
        time: '13:03:00'
      dataplatform_version: 1.17.8
      state: update
  
```
### Available parameters for state **update**:
&nbsp;

<<<<<<< HEAD
<table data-full-width="true">
  <thead>
    <tr>
      <th width="70">Name</th>
      <th width="40" align="center">Required</th>
      <th>Description</th>
    </tr>
  </thead>
  <tbody>
  <tr>
  <td>name<br/><mark style="color:blue;">str</mark></td>
  <td align="center">False</td>
  <td>The name of your cluster. Must be 63 characters or less and must begin and end with an alphanumeric character ([a-z0-9A-Z]) with dashes (-), underscores (_), dots (.), and alphanumerics between.</td>
  </tr>
  <tr>
  <td>cluster<br/><mark style="color:blue;">str</mark></td>
  <td align="center">True</td>
  <td>The ID or name of the Data Platform cluster.</td>
  </tr>
  <tr>
  <td>dataplatform_version<br/><mark style="color:blue;">str</mark></td>
  <td align="center">True</td>
  <td>The version of the data platform.</td>
  </tr>
  <tr>
  <td>datacenter<br/><mark style="color:blue;">str</mark></td>
  <td align="center">False</td>
  <td>The UUID of the virtual data center (VDC) the cluster is provisioned.</td>
  </tr>
  <tr>
  <td>maintenance_window<br/><mark style="color:blue;">dict</mark></td>
  <td align="center">True</td>
  <td>Starting time of a weekly 4 hour-long window, during which maintenance might occur in hh:mm:ss format</td>
  </tr>
  <tr>
  <td>do_not_replace<br/><mark style="color:blue;">bool</mark></td>
  <td align="center">False</td>
  <td>Boolean indincating if the resource should not be recreated when the state cannot be reached in another way. This may be used to prevent resources from being deleted from specifying a different value to an immutable property. An error will be thrown instead<br />Default: False</td>
  </tr>
  <tr>
  <td>api_url<br/><mark style="color:blue;">str</mark></td>
  <td align="center">False</td>
  <td>The Ionos API base URL.</td>
  </tr>
  <tr>
  <td>username<br/><mark style="color:blue;">str</mark></td>
  <td align="center">False</td>
  <td>The Ionos username. Overrides the IONOS_USERNAME environment variable.</td>
  </tr>
  <tr>
  <td>password<br/><mark style="color:blue;">str</mark></td>
  <td align="center">False</td>
  <td>The Ionos password. Overrides the IONOS_PASSWORD environment variable.</td>
  </tr>
  <tr>
  <td>token<br/><mark style="color:blue;">str</mark></td>
  <td align="center">False</td>
  <td>The Ionos token. Overrides the IONOS_TOKEN environment variable.</td>
  </tr>
  <tr>
  <td>wait<br/><mark style="color:blue;">bool</mark></td>
  <td align="center">False</td>
  <td>Wait for the resource to be created before returning.<br />Default: True<br />Options: [True, False]</td>
  </tr>
  <tr>
  <td>wait_timeout<br/><mark style="color:blue;">int</mark></td>
  <td align="center">False</td>
  <td>How long before wait gives up, in seconds.<br />Default: 600</td>
  </tr>
  <tr>
  <td>state<br/><mark style="color:blue;">str</mark></td>
  <td align="center">False</td>
  <td>Indicate desired state of the resource.<br />Default: present<br />Options: ['present', 'absent', 'update']</td>
  </tr>
  </tbody>
</table>
=======
  | Name | Required | Type | Default | Description |
  | :--- | :---: | :--- | :--- | :--- |
  | name | False | str |  | The name of your cluster. Must be 63 characters or less and must begin and end with an alphanumeric character ([a-z0-9A-Z]) with dashes (-), underscores (_), dots (.), and alphanumerics between. |
  | cluster | True | str |  | The ID or name of the Data Platform cluster. |
  | dataplatform_version | True | str |  | The version of the data platform. |
  | datacenter | False | str |  | The UUID of the virtual data center (VDC) the cluster is provisioned. |
  | maintenance_window | True | dict |  | Starting time of a weekly 4 hour-long window, during which maintenance might occur in hh:mm:ss format |
  | allow_replace | False | bool | False | Boolean indincating if the resource should be recreated when the state cannot be reached in another way. This may be used to prevent resources from being deleted from specifying a different value to an immutable property. An error will be thrown instead |
  | api_url | False | str |  | The Ionos API base URL. |
  | username | False | str |  | The Ionos username. Overrides the IONOS_USERNAME environment variable. |
  | password | False | str |  | The Ionos password. Overrides the IONOS_PASSWORD environment variable. |
  | token | False | str |  | The Ionos token. Overrides the IONOS_TOKEN environment variable. |
  | wait | False | bool | True | Wait for the resource to be created before returning. |
  | wait_timeout | False | int | 600 | How long before wait gives up, in seconds. |
  | state | False | str | present | Indicate desired state of the resource. |
>>>>>>> 65bcd02c

&nbsp;

&nbsp;<|MERGE_RESOLUTION|>--- conflicted
+++ resolved
@@ -90,7 +90,6 @@
 ### Available parameters for state **present**:
 &nbsp;
 
-<<<<<<< HEAD
 <table data-full-width="true">
   <thead>
     <tr>
@@ -121,9 +120,9 @@
   <td>Starting time of a weekly 4 hour-long window, during which maintenance might occur in hh:mm:ss format</td>
   </tr>
   <tr>
-  <td>do_not_replace<br/><mark style="color:blue;">bool</mark></td>
-  <td align="center">False</td>
-  <td>Boolean indincating if the resource should not be recreated when the state cannot be reached in another way. This may be used to prevent resources from being deleted from specifying a different value to an immutable property. An error will be thrown instead<br />Default: False</td>
+  <td>allow_replace<br/><mark style="color:blue;">bool</mark></td>
+  <td align="center">False</td>
+  <td>Boolean indincating if the resource should be recreated when the state cannot be reached in another way. This may be used to prevent resources from being deleted from specifying a different value to an immutable property. An error will be thrown instead<br />Default: False</td>
   </tr>
   <tr>
   <td>api_url<br/><mark style="color:blue;">str</mark></td>
@@ -162,22 +161,6 @@
   </tr>
   </tbody>
 </table>
-=======
-  | Name | Required | Type | Default | Description |
-  | :--- | :---: | :--- | :--- | :--- |
-  | name | True | str |  | The name of your cluster. Must be 63 characters or less and must begin and end with an alphanumeric character ([a-z0-9A-Z]) with dashes (-), underscores (_), dots (.), and alphanumerics between. |
-  | dataplatform_version | False | str |  | The version of the data platform. |
-  | datacenter | True | str |  | The UUID of the virtual data center (VDC) the cluster is provisioned. |
-  | maintenance_window | False | dict |  | Starting time of a weekly 4 hour-long window, during which maintenance might occur in hh:mm:ss format |
-  | allow_replace | False | bool | False | Boolean indincating if the resource should be recreated when the state cannot be reached in another way. This may be used to prevent resources from being deleted from specifying a different value to an immutable property. An error will be thrown instead |
-  | api_url | False | str |  | The Ionos API base URL. |
-  | username | False | str |  | The Ionos username. Overrides the IONOS_USERNAME environment variable. |
-  | password | False | str |  | The Ionos password. Overrides the IONOS_PASSWORD environment variable. |
-  | token | False | str |  | The Ionos token. Overrides the IONOS_TOKEN environment variable. |
-  | wait | False | bool | True | Wait for the resource to be created before returning. |
-  | wait_timeout | False | int | 600 | How long before wait gives up, in seconds. |
-  | state | False | str | present | Indicate desired state of the resource. |
->>>>>>> 65bcd02c
 
 &nbsp;
 
@@ -265,7 +248,6 @@
 ### Available parameters for state **update**:
 &nbsp;
 
-<<<<<<< HEAD
 <table data-full-width="true">
   <thead>
     <tr>
@@ -301,9 +283,9 @@
   <td>Starting time of a weekly 4 hour-long window, during which maintenance might occur in hh:mm:ss format</td>
   </tr>
   <tr>
-  <td>do_not_replace<br/><mark style="color:blue;">bool</mark></td>
-  <td align="center">False</td>
-  <td>Boolean indincating if the resource should not be recreated when the state cannot be reached in another way. This may be used to prevent resources from being deleted from specifying a different value to an immutable property. An error will be thrown instead<br />Default: False</td>
+  <td>allow_replace<br/><mark style="color:blue;">bool</mark></td>
+  <td align="center">False</td>
+  <td>Boolean indincating if the resource should be recreated when the state cannot be reached in another way. This may be used to prevent resources from being deleted from specifying a different value to an immutable property. An error will be thrown instead<br />Default: False</td>
   </tr>
   <tr>
   <td>api_url<br/><mark style="color:blue;">str</mark></td>
@@ -342,23 +324,6 @@
   </tr>
   </tbody>
 </table>
-=======
-  | Name | Required | Type | Default | Description |
-  | :--- | :---: | :--- | :--- | :--- |
-  | name | False | str |  | The name of your cluster. Must be 63 characters or less and must begin and end with an alphanumeric character ([a-z0-9A-Z]) with dashes (-), underscores (_), dots (.), and alphanumerics between. |
-  | cluster | True | str |  | The ID or name of the Data Platform cluster. |
-  | dataplatform_version | True | str |  | The version of the data platform. |
-  | datacenter | False | str |  | The UUID of the virtual data center (VDC) the cluster is provisioned. |
-  | maintenance_window | True | dict |  | Starting time of a weekly 4 hour-long window, during which maintenance might occur in hh:mm:ss format |
-  | allow_replace | False | bool | False | Boolean indincating if the resource should be recreated when the state cannot be reached in another way. This may be used to prevent resources from being deleted from specifying a different value to an immutable property. An error will be thrown instead |
-  | api_url | False | str |  | The Ionos API base URL. |
-  | username | False | str |  | The Ionos username. Overrides the IONOS_USERNAME environment variable. |
-  | password | False | str |  | The Ionos password. Overrides the IONOS_PASSWORD environment variable. |
-  | token | False | str |  | The Ionos token. Overrides the IONOS_TOKEN environment variable. |
-  | wait | False | bool | True | Wait for the resource to be created before returning. |
-  | wait_timeout | False | int | 600 | How long before wait gives up, in seconds. |
-  | state | False | str | present | Indicate desired state of the resource. |
->>>>>>> 65bcd02c
 
 &nbsp;
 
