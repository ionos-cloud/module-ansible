# dataplatform_cluster

This is a simple module that supports creating or removing Data Platform Clusters. This module has a dependency on ionoscloud &gt;= 6.0.2

⚠️ **Note:** Data Platform is currently in the Early Access (EA) phase. We recommend keeping usage and testing to non-production critical applications. Please contact your sales representative or support for more information.

## Example Syntax


```yaml

  - name: Create Data Platform cluster
    dataplatform_cluster:
      name: ClusterName
  

  - name: Update Data Platform cluster
    dataplatform_cluster:
      cluster: "89a5aeb0-d6c1-4cef-8f6b-2b9866d85850"
      maintenance_window:
        day_of_the_week: 'Tuesday'
        time: '13:03:00'
      dataplatform_version: 1.17.8
      state: update
  

  - name: Delete Data Platform cluster
    dataplatform_cluster:
      cluster: "a9b56a4b-8033-4f1a-a59d-cfea86cfe40b"
      state: absent
  
```

&nbsp;

&nbsp;
## Returned object
```json
{
    "changed": true,
    "failed": false,
    "action": "create",
    "dataplatform_cluster": {
        "id": "fe6a5792-7473-4067-ba83-6d135582e623",
        "type": "cluster",
        "href": "https://api.ionos.com/dataplatform/clusters/fe6a5792-7473-4067-ba83-6d135582e623",
        "metadata": {
            "e_tag": null,
            "created_date": "2023-05-29T13:55:51+00:00",
            "created_by": "<USER_EMAIL>",
            "created_by_user_id": "<USER_ID>",
            "created_in_contract_number": "31909592",
            "last_modified_date": "2023-05-29T13:55:51+00:00",
            "last_modified_by": "<USER_EMAIL>",
            "last_modified_by_user_id": "<USER_ID>",
            "current_data_platform_version": "22.11",
            "current_data_platform_revision": 1,
            "available_upgrade_versions": [],
            "state": "DEPLOYING"
        },
        "properties": {
            "name": "AnsibleAutoTestDataPlatform3",
            "data_platform_version": "22.11",
            "datacenter_id": "f68205d8-8334-43b0-9f64-b06babcf5bd6",
            "maintenance_window": {
                "time": "12:02:00",
                "day_of_the_week": "Wednesday"
            }
        }
    }
}

```

&nbsp;

 **_NOTE:_**   **If you are using a versions 7.0.0 and up**: modules can replace resources if certain set parameters differ from the results found in the API!
## Parameters that can trigger a resource replacement:
  * datacenter 
&nbsp;

# state: **present**
```yaml
  
  - name: Create Data Platform cluster
    dataplatform_cluster:
      name: ClusterName
  
```
### Available parameters for state **present**:
&nbsp;

<<<<<<< HEAD
  | Name | Required | Type | Default | Description |
  | :--- | :---: | :--- | :--- | :--- |
  | name | True | str |  | The name of your cluster. Must be 63 characters or less and must be empty or begin and end with an alphanumeric character ([a-z0-9A-Z]) with dashes (-), underscores (_), dots (.), and alphanumerics between. |
  | dataplatform_version | False | str |  | The version of the DataPlatform. |
  | datacenter | True | str |  | The name or UUID of the virtual data center (VDC) the cluster is provisioned. |
  | maintenance_window | False | dict |  | Starting time of a weekly 4 hour-long window, during which maintenance might occur in hh:mm:ss format |
  | do_not_replace | False | bool | False | Boolean indincating if the resource should not be recreated when the state cannot be reached in another way. This may be used to prevent resources from being deleted from specifying a differentvalue to an immutable property. An error will be thrown instead |
  | api_url | False | str |  | The Ionos API base URL. |
  | username | False | str |  | The Ionos username. Overrides the IONOS_USERNAME environment variable. |
  | password | False | str |  | The Ionos password. Overrides the IONOS_PASSWORD environment variable. |
  | token | False | str |  | The Ionos token. Overrides the IONOS_TOKEN environment variable. |
  | wait | False | bool | True | Wait for the resource to be created before returning. |
  | wait_timeout | False | int | 600 | How long before wait gives up, in seconds. |
  | state | False | str | present | Indicate desired state of the resource. |
=======
<table data-full-width="true">
  <thead>
    <tr>
      <th width="70">Name</th>
      <th width="40" align="center">Required</th>
      <th>Description</th>
    </tr>
  </thead>
  <tbody>
  <tr>
  <td>name<br/><mark style="color:blue;">str</mark></td>
  <td align="center">True</td>
  <td>The name of your cluster. Must be 63 characters or less and must begin and end with an alphanumeric character ([a-z0-9A-Z]) with dashes (-), underscores (_), dots (.), and alphanumerics between.</td>
  </tr>
  <tr>
  <td>dataplatform_version<br/><mark style="color:blue;">str</mark></td>
  <td align="center">False</td>
  <td>The version of the data platform.</td>
  </tr>
  <tr>
  <td>datacenter<br/><mark style="color:blue;">str</mark></td>
  <td align="center">True</td>
  <td>The UUID of the virtual data center (VDC) the cluster is provisioned.</td>
  </tr>
  <tr>
  <td>maintenance_window<br/><mark style="color:blue;">dict</mark></td>
  <td align="center">False</td>
  <td>Starting time of a weekly 4 hour-long window, during which maintenance might occur in hh:mm:ss format</td>
  </tr>
  <tr>
  <td>allow_replace<br/><mark style="color:blue;">bool</mark></td>
  <td align="center">False</td>
  <td>Boolean indincating if the resource should be recreated when the state cannot be reached in another way. This may be used to prevent resources from being deleted from specifying a different value to an immutable property. An error will be thrown instead<br />Default: False</td>
  </tr>
  <tr>
  <td>api_url<br/><mark style="color:blue;">str</mark></td>
  <td align="center">False</td>
  <td>The Ionos API base URL.</td>
  </tr>
  <tr>
  <td>username<br/><mark style="color:blue;">str</mark></td>
  <td align="center">False</td>
  <td>The Ionos username. Overrides the IONOS_USERNAME environment variable.</td>
  </tr>
  <tr>
  <td>password<br/><mark style="color:blue;">str</mark></td>
  <td align="center">False</td>
  <td>The Ionos password. Overrides the IONOS_PASSWORD environment variable.</td>
  </tr>
  <tr>
  <td>token<br/><mark style="color:blue;">str</mark></td>
  <td align="center">False</td>
  <td>The Ionos token. Overrides the IONOS_TOKEN environment variable.</td>
  </tr>
  <tr>
  <td>wait<br/><mark style="color:blue;">bool</mark></td>
  <td align="center">False</td>
  <td>Wait for the resource to be created before returning.<br />Default: True<br />Options: [True, False]</td>
  </tr>
  <tr>
  <td>wait_timeout<br/><mark style="color:blue;">int</mark></td>
  <td align="center">False</td>
  <td>How long before wait gives up, in seconds.<br />Default: 600</td>
  </tr>
  <tr>
  <td>state<br/><mark style="color:blue;">str</mark></td>
  <td align="center">False</td>
  <td>Indicate desired state of the resource.<br />Default: present<br />Options: ['present', 'absent', 'update']</td>
  </tr>
  </tbody>
</table>
>>>>>>> c8bd2ff8

&nbsp;

&nbsp;
# state: **absent**
```yaml
  
  - name: Delete Data Platform cluster
    dataplatform_cluster:
      cluster: "a9b56a4b-8033-4f1a-a59d-cfea86cfe40b"
      state: absent
  
```
### Available parameters for state **absent**:
&nbsp;

<table data-full-width="true">
  <thead>
    <tr>
      <th width="70">Name</th>
      <th width="40" align="center">Required</th>
      <th>Description</th>
    </tr>
  </thead>
  <tbody>
  <tr>
  <td>cluster<br/><mark style="color:blue;">str</mark></td>
  <td align="center">True</td>
  <td>The ID or name of the Data Platform cluster.</td>
  </tr>
  <tr>
  <td>api_url<br/><mark style="color:blue;">str</mark></td>
  <td align="center">False</td>
  <td>The Ionos API base URL.</td>
  </tr>
  <tr>
  <td>username<br/><mark style="color:blue;">str</mark></td>
  <td align="center">False</td>
  <td>The Ionos username. Overrides the IONOS_USERNAME environment variable.</td>
  </tr>
  <tr>
  <td>password<br/><mark style="color:blue;">str</mark></td>
  <td align="center">False</td>
  <td>The Ionos password. Overrides the IONOS_PASSWORD environment variable.</td>
  </tr>
  <tr>
  <td>token<br/><mark style="color:blue;">str</mark></td>
  <td align="center">False</td>
  <td>The Ionos token. Overrides the IONOS_TOKEN environment variable.</td>
  </tr>
  <tr>
  <td>wait<br/><mark style="color:blue;">bool</mark></td>
  <td align="center">False</td>
  <td>Wait for the resource to be created before returning.<br />Default: True<br />Options: [True, False]</td>
  </tr>
  <tr>
  <td>wait_timeout<br/><mark style="color:blue;">int</mark></td>
  <td align="center">False</td>
  <td>How long before wait gives up, in seconds.<br />Default: 600</td>
  </tr>
  <tr>
  <td>state<br/><mark style="color:blue;">str</mark></td>
  <td align="center">False</td>
  <td>Indicate desired state of the resource.<br />Default: present<br />Options: ['present', 'absent', 'update']</td>
  </tr>
  </tbody>
</table>

&nbsp;

&nbsp;
# state: **update**
```yaml
  
  - name: Update Data Platform cluster
    dataplatform_cluster:
      cluster: "89a5aeb0-d6c1-4cef-8f6b-2b9866d85850"
      maintenance_window:
        day_of_the_week: 'Tuesday'
        time: '13:03:00'
      dataplatform_version: 1.17.8
      state: update
  
```
### Available parameters for state **update**:
&nbsp;

<<<<<<< HEAD
  | Name | Required | Type | Default | Description |
  | :--- | :---: | :--- | :--- | :--- |
  | name | False | str |  | The name of your cluster. Must be 63 characters or less and must be empty or begin and end with an alphanumeric character ([a-z0-9A-Z]) with dashes (-), underscores (_), dots (.), and alphanumerics between. |
  | cluster | True | str |  | The ID or name of the Data Platform cluster. |
  | dataplatform_version | True | str |  | The version of the DataPlatform. |
  | datacenter | False | str |  | The name or UUID of the virtual data center (VDC) the cluster is provisioned. |
  | maintenance_window | True | dict |  | Starting time of a weekly 4 hour-long window, during which maintenance might occur in hh:mm:ss format |
  | do_not_replace | False | bool | False | Boolean indincating if the resource should not be recreated when the state cannot be reached in another way. This may be used to prevent resources from being deleted from specifying a differentvalue to an immutable property. An error will be thrown instead |
  | api_url | False | str |  | The Ionos API base URL. |
  | username | False | str |  | The Ionos username. Overrides the IONOS_USERNAME environment variable. |
  | password | False | str |  | The Ionos password. Overrides the IONOS_PASSWORD environment variable. |
  | token | False | str |  | The Ionos token. Overrides the IONOS_TOKEN environment variable. |
  | wait | False | bool | True | Wait for the resource to be created before returning. |
  | wait_timeout | False | int | 600 | How long before wait gives up, in seconds. |
  | state | False | str | present | Indicate desired state of the resource. |
=======
<table data-full-width="true">
  <thead>
    <tr>
      <th width="70">Name</th>
      <th width="40" align="center">Required</th>
      <th>Description</th>
    </tr>
  </thead>
  <tbody>
  <tr>
  <td>name<br/><mark style="color:blue;">str</mark></td>
  <td align="center">False</td>
  <td>The name of your cluster. Must be 63 characters or less and must begin and end with an alphanumeric character ([a-z0-9A-Z]) with dashes (-), underscores (_), dots (.), and alphanumerics between.</td>
  </tr>
  <tr>
  <td>cluster<br/><mark style="color:blue;">str</mark></td>
  <td align="center">True</td>
  <td>The ID or name of the Data Platform cluster.</td>
  </tr>
  <tr>
  <td>dataplatform_version<br/><mark style="color:blue;">str</mark></td>
  <td align="center">True</td>
  <td>The version of the data platform.</td>
  </tr>
  <tr>
  <td>datacenter<br/><mark style="color:blue;">str</mark></td>
  <td align="center">False</td>
  <td>The UUID of the virtual data center (VDC) the cluster is provisioned.</td>
  </tr>
  <tr>
  <td>maintenance_window<br/><mark style="color:blue;">dict</mark></td>
  <td align="center">True</td>
  <td>Starting time of a weekly 4 hour-long window, during which maintenance might occur in hh:mm:ss format</td>
  </tr>
  <tr>
  <td>allow_replace<br/><mark style="color:blue;">bool</mark></td>
  <td align="center">False</td>
  <td>Boolean indincating if the resource should be recreated when the state cannot be reached in another way. This may be used to prevent resources from being deleted from specifying a different value to an immutable property. An error will be thrown instead<br />Default: False</td>
  </tr>
  <tr>
  <td>api_url<br/><mark style="color:blue;">str</mark></td>
  <td align="center">False</td>
  <td>The Ionos API base URL.</td>
  </tr>
  <tr>
  <td>username<br/><mark style="color:blue;">str</mark></td>
  <td align="center">False</td>
  <td>The Ionos username. Overrides the IONOS_USERNAME environment variable.</td>
  </tr>
  <tr>
  <td>password<br/><mark style="color:blue;">str</mark></td>
  <td align="center">False</td>
  <td>The Ionos password. Overrides the IONOS_PASSWORD environment variable.</td>
  </tr>
  <tr>
  <td>token<br/><mark style="color:blue;">str</mark></td>
  <td align="center">False</td>
  <td>The Ionos token. Overrides the IONOS_TOKEN environment variable.</td>
  </tr>
  <tr>
  <td>wait<br/><mark style="color:blue;">bool</mark></td>
  <td align="center">False</td>
  <td>Wait for the resource to be created before returning.<br />Default: True<br />Options: [True, False]</td>
  </tr>
  <tr>
  <td>wait_timeout<br/><mark style="color:blue;">int</mark></td>
  <td align="center">False</td>
  <td>How long before wait gives up, in seconds.<br />Default: 600</td>
  </tr>
  <tr>
  <td>state<br/><mark style="color:blue;">str</mark></td>
  <td align="center">False</td>
  <td>Indicate desired state of the resource.<br />Default: present<br />Options: ['present', 'absent', 'update']</td>
  </tr>
  </tbody>
</table>
>>>>>>> c8bd2ff8

&nbsp;

&nbsp;<|MERGE_RESOLUTION|>--- conflicted
+++ resolved
@@ -90,22 +90,6 @@
 ### Available parameters for state **present**:
 &nbsp;
 
-<<<<<<< HEAD
-  | Name | Required | Type | Default | Description |
-  | :--- | :---: | :--- | :--- | :--- |
-  | name | True | str |  | The name of your cluster. Must be 63 characters or less and must be empty or begin and end with an alphanumeric character ([a-z0-9A-Z]) with dashes (-), underscores (_), dots (.), and alphanumerics between. |
-  | dataplatform_version | False | str |  | The version of the DataPlatform. |
-  | datacenter | True | str |  | The name or UUID of the virtual data center (VDC) the cluster is provisioned. |
-  | maintenance_window | False | dict |  | Starting time of a weekly 4 hour-long window, during which maintenance might occur in hh:mm:ss format |
-  | do_not_replace | False | bool | False | Boolean indincating if the resource should not be recreated when the state cannot be reached in another way. This may be used to prevent resources from being deleted from specifying a differentvalue to an immutable property. An error will be thrown instead |
-  | api_url | False | str |  | The Ionos API base URL. |
-  | username | False | str |  | The Ionos username. Overrides the IONOS_USERNAME environment variable. |
-  | password | False | str |  | The Ionos password. Overrides the IONOS_PASSWORD environment variable. |
-  | token | False | str |  | The Ionos token. Overrides the IONOS_TOKEN environment variable. |
-  | wait | False | bool | True | Wait for the resource to be created before returning. |
-  | wait_timeout | False | int | 600 | How long before wait gives up, in seconds. |
-  | state | False | str | present | Indicate desired state of the resource. |
-=======
 <table data-full-width="true">
   <thead>
     <tr>
@@ -177,7 +161,6 @@
   </tr>
   </tbody>
 </table>
->>>>>>> c8bd2ff8
 
 &nbsp;
 
@@ -265,23 +248,6 @@
 ### Available parameters for state **update**:
 &nbsp;
 
-<<<<<<< HEAD
-  | Name | Required | Type | Default | Description |
-  | :--- | :---: | :--- | :--- | :--- |
-  | name | False | str |  | The name of your cluster. Must be 63 characters or less and must be empty or begin and end with an alphanumeric character ([a-z0-9A-Z]) with dashes (-), underscores (_), dots (.), and alphanumerics between. |
-  | cluster | True | str |  | The ID or name of the Data Platform cluster. |
-  | dataplatform_version | True | str |  | The version of the DataPlatform. |
-  | datacenter | False | str |  | The name or UUID of the virtual data center (VDC) the cluster is provisioned. |
-  | maintenance_window | True | dict |  | Starting time of a weekly 4 hour-long window, during which maintenance might occur in hh:mm:ss format |
-  | do_not_replace | False | bool | False | Boolean indincating if the resource should not be recreated when the state cannot be reached in another way. This may be used to prevent resources from being deleted from specifying a differentvalue to an immutable property. An error will be thrown instead |
-  | api_url | False | str |  | The Ionos API base URL. |
-  | username | False | str |  | The Ionos username. Overrides the IONOS_USERNAME environment variable. |
-  | password | False | str |  | The Ionos password. Overrides the IONOS_PASSWORD environment variable. |
-  | token | False | str |  | The Ionos token. Overrides the IONOS_TOKEN environment variable. |
-  | wait | False | bool | True | Wait for the resource to be created before returning. |
-  | wait_timeout | False | int | 600 | How long before wait gives up, in seconds. |
-  | state | False | str | present | Indicate desired state of the resource. |
-=======
 <table data-full-width="true">
   <thead>
     <tr>
@@ -358,7 +324,6 @@
   </tr>
   </tbody>
 </table>
->>>>>>> c8bd2ff8
 
 &nbsp;
 
