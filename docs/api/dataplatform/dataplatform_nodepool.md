--- conflicted
+++ resolved
@@ -131,7 +131,6 @@
 ### Available parameters for state **present**:
 &nbsp;
 
-<<<<<<< HEAD
 <table data-full-width="true">
   <thead>
     <tr>
@@ -202,9 +201,9 @@
   <td>Key-value pairs attached to node pool resource as [Kubernetes annotations](https://kubernetes.io/docs/concepts/overview/working-with-objects/annotations/)</td>
   </tr>
   <tr>
-  <td>do_not_replace<br/><mark style="color:blue;">bool</mark></td>
-  <td align="center">False</td>
-  <td>Boolean indincating if the resource should not be recreated when the state cannot be reached in another way. This may be used to prevent resources from being deleted from specifying a different value to an immutable property. An error will be thrown instead<br />Default: False</td>
+  <td>allow_replace<br/><mark style="color:blue;">bool</mark></td>
+  <td align="center">False</td>
+  <td>Boolean indincating if the resource should be recreated when the state cannot be reached in another way. This may be used to prevent resources from being deleted from specifying a different value to an immutable property. An error will be thrown instead<br />Default: False</td>
   </tr>
   <tr>
   <td>api_url<br/><mark style="color:blue;">str</mark></td>
@@ -243,30 +242,6 @@
   </tr>
   </tbody>
 </table>
-=======
-  | Name | Required | Type | Default | Description |
-  | :--- | :---: | :--- | :--- | :--- |
-  | name | True | str |  | The name of your node pool. Must be 63 characters or less and must begin and end with an alphanumeric character ([a-z0-9A-Z]) with dashes (-), underscores (_), dots (.), and alphanumerics between. |
-  | cluster | True | str |  | The name or ID of the Data Platform cluster. |
-  | node_count | True | int |  | The number of nodes that make up the node pool. |
-  | cpu_family | True | str |  | A valid CPU family name or `AUTO` if the platform shall choose the best fitting option. Available CPU architectures can be retrieved from the data center resource. |
-  | cores_count | True | int |  | The number of CPU cores per node. |
-  | ram_size | True | int |  | The RAM size for one node in MB. Must be set in multiples of 1024 MB, with a minimum size is of 2048 MB. |
-  | availability_zone | True | str |  | The availability zone of the virtual data center region where the node pool resources should be provisioned. |
-  | storage_type | True | str |  | The type of hardware for the volume. |
-  | storage_size | True | int |  | The size of the volume in GB. The size must be greater than 10 GB. |
-  | maintenance_window | False | dict |  | Starting time of a weekly 4 hour-long window, during which maintenance might occur in hh:mm:ss format |
-  | labels | False | dict |  | Key-value pairs attached to the node pool resource as [Kubernetes labels](https://kubernetes.io/docs/concepts/overview/working-with-objects/labels/) |
-  | annotations | False | dict |  | Key-value pairs attached to node pool resource as [Kubernetes annotations](https://kubernetes.io/docs/concepts/overview/working-with-objects/annotations/) |
-  | allow_replace | False | bool | False | Boolean indincating if the resource should be recreated when the state cannot be reached in another way. This may be used to prevent resources from being deleted from specifying a different value to an immutable property. An error will be thrown instead |
-  | api_url | False | str |  | The Ionos API base URL. |
-  | username | False | str |  | The Ionos username. Overrides the IONOS_USERNAME environment variable. |
-  | password | False | str |  | The Ionos password. Overrides the IONOS_PASSWORD environment variable. |
-  | token | False | str |  | The Ionos token. Overrides the IONOS_TOKEN environment variable. |
-  | wait | False | bool | True | Wait for the resource to be created before returning. |
-  | wait_timeout | False | int | 600 | How long before wait gives up, in seconds. |
-  | state | False | str | present | Indicate desired state of the resource. |
->>>>>>> 65bcd02c
 
 &nbsp;
 
@@ -362,7 +337,6 @@
 ### Available parameters for state **update**:
 &nbsp;
 
-<<<<<<< HEAD
 <table data-full-width="true">
   <thead>
     <tr>
@@ -408,9 +382,9 @@
   <td>Key-value pairs attached to node pool resource as [Kubernetes annotations](https://kubernetes.io/docs/concepts/overview/working-with-objects/annotations/)</td>
   </tr>
   <tr>
-  <td>do_not_replace<br/><mark style="color:blue;">bool</mark></td>
-  <td align="center">False</td>
-  <td>Boolean indincating if the resource should not be recreated when the state cannot be reached in another way. This may be used to prevent resources from being deleted from specifying a different value to an immutable property. An error will be thrown instead<br />Default: False</td>
+  <td>allow_replace<br/><mark style="color:blue;">bool</mark></td>
+  <td align="center">False</td>
+  <td>Boolean indincating if the resource should be recreated when the state cannot be reached in another way. This may be used to prevent resources from being deleted from specifying a different value to an immutable property. An error will be thrown instead<br />Default: False</td>
   </tr>
   <tr>
   <td>api_url<br/><mark style="color:blue;">str</mark></td>
@@ -449,25 +423,6 @@
   </tr>
   </tbody>
 </table>
-=======
-  | Name | Required | Type | Default | Description |
-  | :--- | :---: | :--- | :--- | :--- |
-  | name | False | str |  | The name of your node pool. Must be 63 characters or less and must begin and end with an alphanumeric character ([a-z0-9A-Z]) with dashes (-), underscores (_), dots (.), and alphanumerics between. |
-  | cluster | True | str |  | The name or ID of the Data Platform cluster. |
-  | nodepool | True | str |  | The name or ID of the Data Platform nodepool. |
-  | node_count | False | int |  | The number of nodes that make up the node pool. |
-  | maintenance_window | False | dict |  | Starting time of a weekly 4 hour-long window, during which maintenance might occur in hh:mm:ss format |
-  | labels | False | dict |  | Key-value pairs attached to the node pool resource as [Kubernetes labels](https://kubernetes.io/docs/concepts/overview/working-with-objects/labels/) |
-  | annotations | False | dict |  | Key-value pairs attached to node pool resource as [Kubernetes annotations](https://kubernetes.io/docs/concepts/overview/working-with-objects/annotations/) |
-  | allow_replace | False | bool | False | Boolean indincating if the resource should be recreated when the state cannot be reached in another way. This may be used to prevent resources from being deleted from specifying a different value to an immutable property. An error will be thrown instead |
-  | api_url | False | str |  | The Ionos API base URL. |
-  | username | False | str |  | The Ionos username. Overrides the IONOS_USERNAME environment variable. |
-  | password | False | str |  | The Ionos password. Overrides the IONOS_PASSWORD environment variable. |
-  | token | False | str |  | The Ionos token. Overrides the IONOS_TOKEN environment variable. |
-  | wait | False | bool | True | Wait for the resource to be created before returning. |
-  | wait_timeout | False | int | 600 | How long before wait gives up, in seconds. |
-  | state | False | str | present | Indicate desired state of the resource. |
->>>>>>> 65bcd02c
 
 &nbsp;
 
