--- conflicted
+++ resolved
@@ -131,30 +131,6 @@
 ### Available parameters for state **present**:
 &nbsp;
 
-<<<<<<< HEAD
-  | Name | Required | Type | Default | Description |
-  | :--- | :---: | :--- | :--- | :--- |
-  | name | True | str |  | The name of your node pool. Must be 63 characters or less and must be empty or begin and end with an alphanumeric character ([a-z0-9A-Z]) with dashes (-), underscores (_), dots (.), and alphanumerics between. |
-  | cluster | True | str |  | The name or ID of the Data Platform cluster. |
-  | node_count | True | int |  | The number of nodes that make up the node pool. |
-  | cpu_family | True | str |  | A valid CPU family name or `AUTO` if the platform shall choose the best fitting option.Available CPU architectures can be retrieved from the datacenter resource. |
-  | cores_count | True | int |  | The number of cores for the node. |
-  | ram_size | True | int |  | The RAM size for the node. Must be set in multiples of 1024 MB, with minimum size is of 2048 MB. |
-  | availability_zone | True | str |  | The availability zone of the virtual datacenter region where the node pool resources should be provisioned. |
-  | storage_type | True | str |  | The type of hardware for the volume. |
-  | storage_size | True | int |  | The size of the volume in GB. The size should be greater than 10GB. |
-  | maintenance_window | False | dict |  | The maintenance window is used for updating the software on the nodepool's nodes and for upgrading the nodepool's version. If no value is given, one is chosen dynamically, so there is no fixed default. |
-  | labels | False | dict |  | Key-value pairs attached to the node pool resource as [Kubernetes labels](https://kubernetes.io/docs/concepts/overview/working-with-objects/labels/) |
-  | annotations | False | dict |  | Key-value pairs attached to node pool resource as [Kubernetes annotations](https://kubernetes.io/docs/concepts/overview/working-with-objects/annotations/) |
-  | do_not_replace | False | bool | False | Boolean indincating if the resource should not be recreated when the state cannot be reached in another way. This may be used to prevent resources from being deleted from specifying a differentvalue to an immutable property. An error will be thrown instead |
-  | api_url | False | str |  | The Ionos API base URL. |
-  | username | False | str |  | The Ionos username. Overrides the IONOS_USERNAME environment variable. |
-  | password | False | str |  | The Ionos password. Overrides the IONOS_PASSWORD environment variable. |
-  | token | False | str |  | The Ionos token. Overrides the IONOS_TOKEN environment variable. |
-  | wait | False | bool | True | Wait for the resource to be created before returning. |
-  | wait_timeout | False | int | 600 | How long before wait gives up, in seconds. |
-  | state | False | str | present | Indicate desired state of the resource. |
-=======
 <table data-full-width="true">
   <thead>
     <tr>
@@ -266,7 +242,6 @@
   </tr>
   </tbody>
 </table>
->>>>>>> c8bd2ff8
 
 &nbsp;
 
@@ -362,25 +337,6 @@
 ### Available parameters for state **update**:
 &nbsp;
 
-<<<<<<< HEAD
-  | Name | Required | Type | Default | Description |
-  | :--- | :---: | :--- | :--- | :--- |
-  | name | False | str |  | The name of your node pool. Must be 63 characters or less and must be empty or begin and end with an alphanumeric character ([a-z0-9A-Z]) with dashes (-), underscores (_), dots (.), and alphanumerics between. |
-  | cluster | True | str |  | The name or ID of the Data Platform cluster. |
-  | nodepool | True | str |  | The name or ID of the Data Platform nodepool. |
-  | node_count | False | int |  | The number of nodes that make up the node pool. |
-  | maintenance_window | False | dict |  | The maintenance window is used for updating the software on the nodepool's nodes and for upgrading the nodepool's version. If no value is given, one is chosen dynamically, so there is no fixed default. |
-  | labels | False | dict |  | Key-value pairs attached to the node pool resource as [Kubernetes labels](https://kubernetes.io/docs/concepts/overview/working-with-objects/labels/) |
-  | annotations | False | dict |  | Key-value pairs attached to node pool resource as [Kubernetes annotations](https://kubernetes.io/docs/concepts/overview/working-with-objects/annotations/) |
-  | do_not_replace | False | bool | False | Boolean indincating if the resource should not be recreated when the state cannot be reached in another way. This may be used to prevent resources from being deleted from specifying a differentvalue to an immutable property. An error will be thrown instead |
-  | api_url | False | str |  | The Ionos API base URL. |
-  | username | False | str |  | The Ionos username. Overrides the IONOS_USERNAME environment variable. |
-  | password | False | str |  | The Ionos password. Overrides the IONOS_PASSWORD environment variable. |
-  | token | False | str |  | The Ionos token. Overrides the IONOS_TOKEN environment variable. |
-  | wait | False | bool | True | Wait for the resource to be created before returning. |
-  | wait_timeout | False | int | 600 | How long before wait gives up, in seconds. |
-  | state | False | str | present | Indicate desired state of the resource. |
-=======
 <table data-full-width="true">
   <thead>
     <tr>
@@ -467,7 +423,6 @@
   </tr>
   </tbody>
 </table>
->>>>>>> c8bd2ff8
 
 &nbsp;
 
