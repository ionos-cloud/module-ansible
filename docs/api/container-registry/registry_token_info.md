# registry_token_info

This is a simple module that supports listing existing Registry Tokens

## Example Syntax


```yaml

    - name: List Registry Tokens
        registry_token_info:
            registry: "RegistryName"
        register: registry_tokens_response


    - name: Show Registry Tokens
        debug:
            var: registry_tokens_response.result

```

&nbsp;

&nbsp;
## Returned object
```json
{
    "result": [
        {
            "href": "",
            "id": "1e9f63b6-ff23-41ab-8f7e-57dd1008d6b5",
            "metadata": {
                "created_by": "<USER_EMAIL>",
                "created_by_user_id": "<USER_ID>",
                "created_date": "2023-05-29T13:51:29+00:00",
                "last_modified_by": null,
                "last_modified_by_user_id": null,
                "last_modified_date": null,
                "state": "enabled"
            },
            "properties": {
                "credentials": {
                    "password": "",
                    "username": "testRegistryToken"
                },
                "expiry_date": null,
                "name": "testRegistryToken",
                "scopes": [
                    {
                        "actions": [
                            "pull",
                            "push"
                        ],
                        "name": "nume",
                        "type": "repo"
                    }
                ],
                "status": "enabled"
            },
            "type": "token"
        }
    ],
    "failed": false,
    "changed": false
}

```

&nbsp;

&nbsp;
### Available parameters:
&nbsp;

<<<<<<< HEAD
| Name | Required | Type | Default | Description |
| :--- | :---: | :--- | :--- | :--- |
| filters | False | dict |  | Filter that can be used to list only objects which have a certain set of propeties. Filters should be a dict with a key containing keys and value pair in the following format:'properties.name': 'server_name' |
| registry | True | str |  | The ID or name of an existing Registry. |
| api_url | False | str |  | The Ionos API base URL. |
| username | False | str |  | The Ionos username. Overrides the IONOS_USERNAME environment variable. |
| password | False | str |  | The Ionos password. Overrides the IONOS_PASSWORD environment variable. |
| token | False | str |  | The Ionos token. Overrides the IONOS_TOKEN environment variable. |
=======
<table data-full-width="true">
  <thead>
    <tr>
      <th width="22.8vw">Name</th>
      <th width="10.8vw" align="center">Required</th>
      <th>Description</th>
    </tr>
  </thead>
  <tbody>
  <tr>
  <td>filters<br/><mark style="color:blue;">dict</mark></td>
  <td align="center">False</td>
  <td>Filter that can be used to list only objects which have a certain set of propeties. Filters should be a dict with a key containing keys and value pair in the following format:'properties.name': 'server_name'</td>
  </tr>
  <tr>
  <td>registry<br/><mark style="color:blue;">str</mark></td>
  <td align="center">True</td>
  <td>The ID or name of an existing Registry.</td>
  </tr>
  <tr>
  <td>api_url<br/><mark style="color:blue;">str</mark></td>
  <td align="center">False</td>
  <td>The Ionos API base URL.</td>
  </tr>
  <tr>
  <td>username<br/><mark style="color:blue;">str</mark></td>
  <td align="center">False</td>
  <td>The Ionos username. Overrides the IONOS_USERNAME environment variable.</td>
  </tr>
  <tr>
  <td>password<br/><mark style="color:blue;">str</mark></td>
  <td align="center">False</td>
  <td>The Ionos password. Overrides the IONOS_PASSWORD environment variable.</td>
  </tr>
  <tr>
  <td>token<br/><mark style="color:blue;">str</mark></td>
  <td align="center">False</td>
  <td>The Ionos token. Overrides the IONOS_TOKEN environment variable.</td>
  </tr>
  </tbody>
</table>
>>>>>>> c8bd2ff8
<|MERGE_RESOLUTION|>--- conflicted
+++ resolved
@@ -72,16 +72,6 @@
 ### Available parameters:
 &nbsp;
 
-<<<<<<< HEAD
-| Name | Required | Type | Default | Description |
-| :--- | :---: | :--- | :--- | :--- |
-| filters | False | dict |  | Filter that can be used to list only objects which have a certain set of propeties. Filters should be a dict with a key containing keys and value pair in the following format:'properties.name': 'server_name' |
-| registry | True | str |  | The ID or name of an existing Registry. |
-| api_url | False | str |  | The Ionos API base URL. |
-| username | False | str |  | The Ionos username. Overrides the IONOS_USERNAME environment variable. |
-| password | False | str |  | The Ionos password. Overrides the IONOS_PASSWORD environment variable. |
-| token | False | str |  | The Ionos token. Overrides the IONOS_TOKEN environment variable. |
-=======
 <table data-full-width="true">
   <thead>
     <tr>
@@ -122,5 +112,4 @@
   <td>The Ionos token. Overrides the IONOS_TOKEN environment variable.</td>
   </tr>
   </tbody>
-</table>
->>>>>>> c8bd2ff8
+</table>