--- conflicted
+++ resolved
@@ -99,21 +99,6 @@
 ### Available parameters for state **present**:
 &nbsp;
 
-<<<<<<< HEAD
-  | Name | Required | Type | Default | Description |
-  | :--- | :---: | :--- | :--- | :--- |
-  | garbage_collection_schedule | False | dict |  | Dict containing &quot;time&quot; (the time of the day when to perform the garbage_collection) and &quot;days&quot; (the days when to perform the garbage_collection). |
-  | location | True | str |  | The location of your registry |
-  | name | True | str |  | The name of your registry. |
-  | do_not_replace | False | bool | False | Boolean indincating if the resource should not be recreated when the state cannot be reached in another way. This may be used to prevent resources from being deleted from specifying a differentvalue to an immutable property. An error will be thrown instead |
-  | api_url | False | str |  | The Ionos API base URL. |
-  | username | False | str |  | The Ionos username. Overrides the IONOS_USERNAME environment variable. |
-  | password | False | str |  | The Ionos password. Overrides the IONOS_PASSWORD environment variable. |
-  | token | False | str |  | The Ionos token. Overrides the IONOS_TOKEN environment variable. |
-  | wait | False | bool | True | Wait for the resource to be created before returning. |
-  | wait_timeout | False | int | 600 | How long before wait gives up, in seconds. |
-  | state | False | str | present | Indicate desired state of the resource. |
-=======
 <table data-full-width="true">
   <thead>
     <tr>
@@ -180,7 +165,6 @@
   </tr>
   </tbody>
 </table>
->>>>>>> c8bd2ff8
 
 &nbsp;
 
@@ -197,18 +181,6 @@
 ### Available parameters for state **absent**:
 &nbsp;
 
-<<<<<<< HEAD
-  | Name | Required | Type | Default | Description |
-  | :--- | :---: | :--- | :--- | :--- |
-  | registry | True | str |  | The ID or name of an existing Registry. |
-  | api_url | False | str |  | The Ionos API base URL. |
-  | username | False | str |  | The Ionos username. Overrides the IONOS_USERNAME environment variable. |
-  | password | False | str |  | The Ionos password. Overrides the IONOS_PASSWORD environment variable. |
-  | token | False | str |  | The Ionos token. Overrides the IONOS_TOKEN environment variable. |
-  | wait | False | bool | True | Wait for the resource to be created before returning. |
-  | wait_timeout | False | int | 600 | How long before wait gives up, in seconds. |
-  | state | False | str | present | Indicate desired state of the resource. |
-=======
 <table data-full-width="true">
   <thead>
     <tr>
@@ -260,7 +232,6 @@
   </tr>
   </tbody>
 </table>
->>>>>>> c8bd2ff8
 
 &nbsp;
 
@@ -280,22 +251,6 @@
 ### Available parameters for state **update**:
 &nbsp;
 
-<<<<<<< HEAD
-  | Name | Required | Type | Default | Description |
-  | :--- | :---: | :--- | :--- | :--- |
-  | garbage_collection_schedule | False | dict |  | Dict containing &quot;time&quot; (the time of the day when to perform the garbage_collection) and &quot;days&quot; (the days when to perform the garbage_collection). |
-  | location | False | str |  | The location of your registry |
-  | name | False | str |  | The name of your registry. |
-  | registry | True | str |  | The ID or name of an existing Registry. |
-  | do_not_replace | False | bool | False | Boolean indincating if the resource should not be recreated when the state cannot be reached in another way. This may be used to prevent resources from being deleted from specifying a differentvalue to an immutable property. An error will be thrown instead |
-  | api_url | False | str |  | The Ionos API base URL. |
-  | username | False | str |  | The Ionos username. Overrides the IONOS_USERNAME environment variable. |
-  | password | False | str |  | The Ionos password. Overrides the IONOS_PASSWORD environment variable. |
-  | token | False | str |  | The Ionos token. Overrides the IONOS_TOKEN environment variable. |
-  | wait | False | bool | True | Wait for the resource to be created before returning. |
-  | wait_timeout | False | int | 600 | How long before wait gives up, in seconds. |
-  | state | False | str | present | Indicate desired state of the resource. |
-=======
 <table data-full-width="true">
   <thead>
     <tr>
@@ -367,7 +322,6 @@
   </tr>
   </tbody>
 </table>
->>>>>>> c8bd2ff8
 
 &nbsp;
 
