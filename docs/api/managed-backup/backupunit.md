--- conflicted
+++ resolved
@@ -16,25 +16,15 @@
 # Update a Backup Unit
   - name: Update a Backup Unit
     backupunit:
-<<<<<<< HEAD
-      backupunit: "2fac5a84-5cc4-4f85-a855-2c0786a4cdec"
-      backupunit_email: "{{ updated_email }}"
-      backupunit_password:  "{{ updated_password }}"
-=======
       backupunit: BackupUnitName
       backupunit_email: <newEmail>
       backupunit_password: <newPassword>
->>>>>>> c8bd2ff8
       state: update
   
 # Destroy a Backup Unit.
   - name: Remove Backup Unit
     backupunit:
-<<<<<<< HEAD
-      backupunit: "2fac5a84-5cc4-4f85-a855-2c0786a4cdec"
-=======
-      backupunit: BackupUnitName
->>>>>>> c8bd2ff8
+      backupunit: BackupUnitName
       state: absent
   
 ```
@@ -94,21 +84,6 @@
 ### Available parameters for state **present**:
 &nbsp;
 
-<<<<<<< HEAD
-  | Name | Required | Type | Default | Description |
-  | :--- | :---: | :--- | :--- | :--- |
-  | name | True | str |  | The name of the virtual Backup Unit. |
-  | backupunit_password | False | str |  | The password of the Backup Unit. |
-  | backupunit_email | True | str |  | The email of the Backup Unit. |
-  | do_not_replace | False | bool | False | Boolean indincating if the resource should not be recreated when the state cannot be reached in another way. This may be used to prevent resources from being deleted from specifying a differentvalue to an immutable property. An error will be thrown instead |
-  | api_url | False | str |  | The Ionos API base URL. |
-  | username | False | str |  | The Ionos username. Overrides the IONOS_USERNAME environment variable. |
-  | password | False | str |  | The Ionos password. Overrides the IONOS_PASSWORD environment variable. |
-  | token | False | str |  | The Ionos token. Overrides the IONOS_TOKEN environment variable. |
-  | wait | False | bool | True | Wait for the resource to be created before returning. |
-  | wait_timeout | False | int | 600 | How long before wait gives up, in seconds. |
-  | state | False | str | present | Indicate desired state of the resource. |
-=======
 <table data-full-width="true">
   <thead>
     <tr>
@@ -175,7 +150,6 @@
   </tr>
   </tbody>
 </table>
->>>>>>> c8bd2ff8
 
 &nbsp;
 
@@ -185,29 +159,13 @@
   # Destroy a Backup Unit.
   - name: Remove Backup Unit
     backupunit:
-<<<<<<< HEAD
-      backupunit: "2fac5a84-5cc4-4f85-a855-2c0786a4cdec"
-=======
-      backupunit: BackupUnitName
->>>>>>> c8bd2ff8
+      backupunit: BackupUnitName
       state: absent
   
 ```
 ### Available parameters for state **absent**:
 &nbsp;
 
-<<<<<<< HEAD
-  | Name | Required | Type | Default | Description |
-  | :--- | :---: | :--- | :--- | :--- |
-  | backupunit | True | str |  | The ID or name of the virtual Backup Unit. |
-  | api_url | False | str |  | The Ionos API base URL. |
-  | username | False | str |  | The Ionos username. Overrides the IONOS_USERNAME environment variable. |
-  | password | False | str |  | The Ionos password. Overrides the IONOS_PASSWORD environment variable. |
-  | token | False | str |  | The Ionos token. Overrides the IONOS_TOKEN environment variable. |
-  | wait | False | bool | True | Wait for the resource to be created before returning. |
-  | wait_timeout | False | int | 600 | How long before wait gives up, in seconds. |
-  | state | False | str | present | Indicate desired state of the resource. |
-=======
 <table data-full-width="true">
   <thead>
     <tr>
@@ -259,7 +217,6 @@
   </tr>
   </tbody>
 </table>
->>>>>>> c8bd2ff8
 
 &nbsp;
 
@@ -269,34 +226,15 @@
   # Update a Backup Unit
   - name: Update a Backup Unit
     backupunit:
-<<<<<<< HEAD
-      backupunit: "2fac5a84-5cc4-4f85-a855-2c0786a4cdec"
-      backupunit_email: "{{ updated_email }}"
-      backupunit_password:  "{{ updated_password }}"
-=======
       backupunit: BackupUnitName
       backupunit_email: <newEmail>
       backupunit_password: <newPassword>
->>>>>>> c8bd2ff8
       state: update
   
 ```
 ### Available parameters for state **update**:
 &nbsp;
 
-<<<<<<< HEAD
-  | Name | Required | Type | Default | Description |
-  | :--- | :---: | :--- | :--- | :--- |
-  | backupunit | True | str |  | The ID or name of the virtual Backup Unit. |
-  | do_not_replace | False | bool | False | Boolean indincating if the resource should not be recreated when the state cannot be reached in another way. This may be used to prevent resources from being deleted from specifying a differentvalue to an immutable property. An error will be thrown instead |
-  | api_url | False | str |  | The Ionos API base URL. |
-  | username | False | str |  | The Ionos username. Overrides the IONOS_USERNAME environment variable. |
-  | password | False | str |  | The Ionos password. Overrides the IONOS_PASSWORD environment variable. |
-  | token | False | str |  | The Ionos token. Overrides the IONOS_TOKEN environment variable. |
-  | wait | False | bool | True | Wait for the resource to be created before returning. |
-  | wait_timeout | False | int | 600 | How long before wait gives up, in seconds. |
-  | state | False | str | present | Indicate desired state of the resource. |
-=======
 <table data-full-width="true">
   <thead>
     <tr>
@@ -353,7 +291,6 @@
   </tr>
   </tbody>
 </table>
->>>>>>> c8bd2ff8
 
 &nbsp;
 
