--- conflicted
+++ resolved
@@ -70,15 +70,10 @@
   | lb_private_ips | False | list |  | Collection of private IP addresses with subnet mask of the Application Load Balancer. IPs must contain a valid subnet mask. If no IP is provided, the system will generate an IP with /24 subnet. |
   | datacenter_id | True | str |  | The ID of the datacenter. |
   | api_url | False | str |  | The Ionos API base URL. |
-<<<<<<< HEAD
   | certificate_fingerprint | False | str |  | The Ionos API certificate fingerprint. |
-  | username | True | str |  | The Ionos username. Overrides the IONOS_USERNAME environment variable. |
-  | password | True | str |  | The Ionos password. Overrides the IONOS_PASSWORD environment variable. |
-=======
   | username | False | str |  | The Ionos username. Overrides the IONOS_USERNAME environment variable. |
   | password | False | str |  | The Ionos password. Overrides the IONOS_PASSWORD environment variable. |
   | token | False | str |  | The Ionos token. Overrides the IONOS_TOKEN environment variable. |
->>>>>>> 6dfe6c4c
   | wait | False | bool | True | Wait for the resource to be created before returning. |
   | wait_timeout | False | int | 600 | How long before wait gives up, in seconds. |
   | state | False | str | present | Indicate desired state of the resource. |
@@ -106,15 +101,10 @@
   | datacenter_id | True | str |  | The ID of the datacenter. |
   | application_load_balancer_id | False | str |  | The ID of the Application Loadbalancer. |
   | api_url | False | str |  | The Ionos API base URL. |
-<<<<<<< HEAD
   | certificate_fingerprint | False | str |  | The Ionos API certificate fingerprint. |
-  | username | True | str |  | The Ionos username. Overrides the IONOS_USERNAME environment variable. |
-  | password | True | str |  | The Ionos password. Overrides the IONOS_PASSWORD environment variable. |
-=======
   | username | False | str |  | The Ionos username. Overrides the IONOS_USERNAME environment variable. |
   | password | False | str |  | The Ionos password. Overrides the IONOS_PASSWORD environment variable. |
   | token | False | str |  | The Ionos token. Overrides the IONOS_TOKEN environment variable. |
->>>>>>> 6dfe6c4c
   | wait | False | bool | True | Wait for the resource to be created before returning. |
   | wait_timeout | False | int | 600 | How long before wait gives up, in seconds. |
   | state | False | str | present | Indicate desired state of the resource. |
@@ -150,15 +140,10 @@
   | datacenter_id | True | str |  | The ID of the datacenter. |
   | application_load_balancer_id | False | str |  | The ID of the Application Loadbalancer. |
   | api_url | False | str |  | The Ionos API base URL. |
-<<<<<<< HEAD
   | certificate_fingerprint | False | str |  | The Ionos API certificate fingerprint. |
-  | username | True | str |  | The Ionos username. Overrides the IONOS_USERNAME environment variable. |
-  | password | True | str |  | The Ionos password. Overrides the IONOS_PASSWORD environment variable. |
-=======
   | username | False | str |  | The Ionos username. Overrides the IONOS_USERNAME environment variable. |
   | password | False | str |  | The Ionos password. Overrides the IONOS_PASSWORD environment variable. |
   | token | False | str |  | The Ionos token. Overrides the IONOS_TOKEN environment variable. |
->>>>>>> 6dfe6c4c
   | wait | False | bool | True | Wait for the resource to be created before returning. |
   | wait_timeout | False | int | 600 | How long before wait gives up, in seconds. |
   | state | False | str | present | Indicate desired state of the resource. |
