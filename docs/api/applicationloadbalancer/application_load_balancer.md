# application_load_balancer

This is a simple module that supports creating or removing Application Loadbalancers.

## Example Syntax


```yaml

  - name: Create Application Load Balancer
    application_load_balancer:
<<<<<<< HEAD
      datacenter: "{{ datacenter_response.datacenter.id }}"
      name: "{{ name }}"
=======
      datacenter: DatacenterName
      name:AppLbName
>>>>>>> c8bd2ff8
      ips:
        - "10.12.118.224"
      listener_lan: 1
      target_lan: 2
      wait: true
    register: alb_response
  

  - name: Update Application Load Balancer
    application_load_balancer:
<<<<<<< HEAD
      datacenter: "{{ datacenter_response.datacenter.id }}"
      application_load_balancer: "{{ alb_response.application_load_balancer.id }}"
      name: "{{ name }} - UPDATE"
      listener_lan: "{{ listener_lan.lan.id }}"
      target_lan: "{{ target_lan.lan.id }}"
=======
      datacenter: DatacenterName
      application_load_balancer: ApplicationLoadBalancerName
      name: "AppLbName - UPDATE"
      listener_lan: 1
      target_lan: 2
>>>>>>> c8bd2ff8
      wait: true
      state: update
    register: alb_response_update
  

  - name: Remove Application Load Balancer
    application_load_balancer:
<<<<<<< HEAD
      application_load_balancer: "{{ alb_response.application_load_balancer.id }}"
      datacenter: "{{ datacenter_response.datacenter.id }}"
=======
      application_load_balancer: ApplicationLoadBalancerName
      datacenter: DatacenterName
>>>>>>> c8bd2ff8
      wait: true
      state: absent
  
```

&nbsp;

&nbsp;
## Returned object
```json
{
    "changed": true,
    "failed": false,
    "action": "create",
    "application_load_balancer": {
        "entities": null,
        "href": "https://api.ionos.com/cloudapi/v6/datacenters/0c0e3049-ebbd-4465-a766-62f6950c109e/applicationloadbalancers/5c0b9b00-ae36-4626-bff6-e6c30e6d2809",
        "id": "5c0b9b00-ae36-4626-bff6-e6c30e6d2809",
        "metadata": {
            "created_by": "<USER_EMAIL>",
            "created_by_user_id": "<USER_ID>",
            "created_date": "2023-05-29T13:08:28+00:00",
            "etag": "45f17e1cad28dd4973ab127082018599",
            "last_modified_by": "<USER_EMAIL>",
            "last_modified_by_user_id": "<USER_ID>",
            "last_modified_date": "2023-05-29T13:08:28+00:00",
            "state": "BUSY"
        },
        "properties": {
            "ips": [
                "<IP>"
            ],
            "lb_private_ips": null,
            "listener_lan": 1,
            "name": "AnsibleAutoTestALB",
            "target_lan": 2
        },
        "type": "applicationloadbalancer"
    }
}

```

&nbsp;

&nbsp;

# state: **present**
```yaml
  
  - name: Create Application Load Balancer
    application_load_balancer:
<<<<<<< HEAD
      datacenter: "{{ datacenter_response.datacenter.id }}"
      name: "{{ name }}"
=======
      datacenter: DatacenterName
      name:AppLbName
>>>>>>> c8bd2ff8
      ips:
        - "10.12.118.224"
      listener_lan: 1
      target_lan: 2
      wait: true
    register: alb_response
  
```
### Available parameters for state **present**:
&nbsp;

<<<<<<< HEAD
  | Name | Required | Type | Default | Description |
  | :--- | :---: | :--- | :--- | :--- |
  | name | True | str |  | The name of the Application Load Balancer. |
  | listener_lan | True | str |  | ID or name of the listening LAN (inbound). |
  | ips | False | list |  | Collection of the Application Load Balancer IP addresses. (Inbound and outbound) IPs of the listenerLan must be customer-reserved IPs for public Load Balancers, and private IPs for private Load Balancers. |
  | target_lan | True | str |  | ID or name of the balanced private target LAN (outbound). |
  | lb_private_ips | False | list |  | Collection of private IP addresses with subnet mask of the Application Load Balancer. IPs must contain a valid subnet mask. If no IP is provided, the system will generate an IP with /24 subnet. |
  | datacenter | True | str |  | The ID or name of the datacenter. |
  | do_not_replace | False | bool | False | Boolean indincating if the resource should not be recreated when the state cannot be reached in another way. This may be used to prevent resources from being deleted from specifying a differentvalue to an immutable property. An error will be thrown instead |
  | api_url | False | str |  | The Ionos API base URL. |
  | certificate_fingerprint | False | str |  | The Ionos API certificate fingerprint. |
  | username | False | str |  | The Ionos username. Overrides the IONOS_USERNAME environment variable. |
  | password | False | str |  | The Ionos password. Overrides the IONOS_PASSWORD environment variable. |
  | token | False | str |  | The Ionos token. Overrides the IONOS_TOKEN environment variable. |
  | wait | False | bool | True | Wait for the resource to be created before returning. |
  | wait_timeout | False | int | 600 | How long before wait gives up, in seconds. |
  | state | False | str | present | Indicate desired state of the resource. |
=======
<table data-full-width="true">
  <thead>
    <tr>
      <th width="70">Name</th>
      <th width="40" align="center">Required</th>
      <th>Description</th>
    </tr>
  </thead>
  <tbody>
  <tr>
  <td>name<br/><mark style="color:blue;">str</mark></td>
  <td align="center">True</td>
  <td>The Application Load Balancer name.</td>
  </tr>
  <tr>
  <td>listener_lan<br/><mark style="color:blue;">str</mark></td>
  <td align="center">True</td>
  <td>The ID of the listening (inbound) LAN.</td>
  </tr>
  <tr>
  <td>ips<br/><mark style="color:blue;">list</mark></td>
  <td align="center">False</td>
  <td>Collection of the Application Load Balancer IP addresses. (Inbound and outbound) IPs of the 'listenerLan' are customer-reserved public IPs for the public load balancers, and private IPs for the private load balancers.</td>
  </tr>
  <tr>
  <td>target_lan<br/><mark style="color:blue;">str</mark></td>
  <td align="center">True</td>
  <td>The ID of the balanced private target LAN (outbound).</td>
  </tr>
  <tr>
  <td>lb_private_ips<br/><mark style="color:blue;">list</mark></td>
  <td align="center">False</td>
  <td>Collection of private IP addresses with the subnet mask of the Application Load Balancer. IPs must contain valid a subnet mask. If no IP is provided, the system will generate an IP with /24 subnet.</td>
  </tr>
  <tr>
  <td>datacenter<br/><mark style="color:blue;">str</mark></td>
  <td align="center">True</td>
  <td>The ID or name of the datacenter.</td>
  </tr>
  <tr>
  <td>allow_replace<br/><mark style="color:blue;">bool</mark></td>
  <td align="center">False</td>
  <td>Boolean indincating if the resource should be recreated when the state cannot be reached in another way. This may be used to prevent resources from being deleted from specifying a different value to an immutable property. An error will be thrown instead<br />Default: False</td>
  </tr>
  <tr>
  <td>api_url<br/><mark style="color:blue;">str</mark></td>
  <td align="center">False</td>
  <td>The Ionos API base URL.</td>
  </tr>
  <tr>
  <td>certificate_fingerprint<br/><mark style="color:blue;">str</mark></td>
  <td align="center">False</td>
  <td>The Ionos API certificate fingerprint.</td>
  </tr>
  <tr>
  <td>username<br/><mark style="color:blue;">str</mark></td>
  <td align="center">False</td>
  <td>The Ionos username. Overrides the IONOS_USERNAME environment variable.</td>
  </tr>
  <tr>
  <td>password<br/><mark style="color:blue;">str</mark></td>
  <td align="center">False</td>
  <td>The Ionos password. Overrides the IONOS_PASSWORD environment variable.</td>
  </tr>
  <tr>
  <td>token<br/><mark style="color:blue;">str</mark></td>
  <td align="center">False</td>
  <td>The Ionos token. Overrides the IONOS_TOKEN environment variable.</td>
  </tr>
  <tr>
  <td>wait<br/><mark style="color:blue;">bool</mark></td>
  <td align="center">False</td>
  <td>Wait for the resource to be created before returning.<br />Default: True<br />Options: [True, False]</td>
  </tr>
  <tr>
  <td>wait_timeout<br/><mark style="color:blue;">int</mark></td>
  <td align="center">False</td>
  <td>How long before wait gives up, in seconds.<br />Default: 600</td>
  </tr>
  <tr>
  <td>state<br/><mark style="color:blue;">str</mark></td>
  <td align="center">False</td>
  <td>Indicate desired state of the resource.<br />Default: present<br />Options: ['present', 'absent', 'update']</td>
  </tr>
  </tbody>
</table>
>>>>>>> c8bd2ff8

&nbsp;

&nbsp;
# state: **absent**
```yaml
  
  - name: Remove Application Load Balancer
    application_load_balancer:
<<<<<<< HEAD
      application_load_balancer: "{{ alb_response.application_load_balancer.id }}"
      datacenter: "{{ datacenter_response.datacenter.id }}"
=======
      application_load_balancer: ApplicationLoadBalancerName
      datacenter: DatacenterName
>>>>>>> c8bd2ff8
      wait: true
      state: absent
  
```
### Available parameters for state **absent**:
&nbsp;

<<<<<<< HEAD
  | Name | Required | Type | Default | Description |
  | :--- | :---: | :--- | :--- | :--- |
  | name | False | str |  | The name of the Application Load Balancer. |
  | datacenter | True | str |  | The ID or name of the datacenter. |
  | application_load_balancer | True | str |  | The ID or name of the Application Loadbalancer. |
  | api_url | False | str |  | The Ionos API base URL. |
  | certificate_fingerprint | False | str |  | The Ionos API certificate fingerprint. |
  | username | False | str |  | The Ionos username. Overrides the IONOS_USERNAME environment variable. |
  | password | False | str |  | The Ionos password. Overrides the IONOS_PASSWORD environment variable. |
  | token | False | str |  | The Ionos token. Overrides the IONOS_TOKEN environment variable. |
  | wait | False | bool | True | Wait for the resource to be created before returning. |
  | wait_timeout | False | int | 600 | How long before wait gives up, in seconds. |
  | state | False | str | present | Indicate desired state of the resource. |
=======
<table data-full-width="true">
  <thead>
    <tr>
      <th width="70">Name</th>
      <th width="40" align="center">Required</th>
      <th>Description</th>
    </tr>
  </thead>
  <tbody>
  <tr>
  <td>name<br/><mark style="color:blue;">str</mark></td>
  <td align="center">False</td>
  <td>The Application Load Balancer name.</td>
  </tr>
  <tr>
  <td>datacenter<br/><mark style="color:blue;">str</mark></td>
  <td align="center">True</td>
  <td>The ID or name of the datacenter.</td>
  </tr>
  <tr>
  <td>application_load_balancer<br/><mark style="color:blue;">str</mark></td>
  <td align="center">True</td>
  <td>The ID or name of the Application Loadbalancer.</td>
  </tr>
  <tr>
  <td>api_url<br/><mark style="color:blue;">str</mark></td>
  <td align="center">False</td>
  <td>The Ionos API base URL.</td>
  </tr>
  <tr>
  <td>certificate_fingerprint<br/><mark style="color:blue;">str</mark></td>
  <td align="center">False</td>
  <td>The Ionos API certificate fingerprint.</td>
  </tr>
  <tr>
  <td>username<br/><mark style="color:blue;">str</mark></td>
  <td align="center">False</td>
  <td>The Ionos username. Overrides the IONOS_USERNAME environment variable.</td>
  </tr>
  <tr>
  <td>password<br/><mark style="color:blue;">str</mark></td>
  <td align="center">False</td>
  <td>The Ionos password. Overrides the IONOS_PASSWORD environment variable.</td>
  </tr>
  <tr>
  <td>token<br/><mark style="color:blue;">str</mark></td>
  <td align="center">False</td>
  <td>The Ionos token. Overrides the IONOS_TOKEN environment variable.</td>
  </tr>
  <tr>
  <td>wait<br/><mark style="color:blue;">bool</mark></td>
  <td align="center">False</td>
  <td>Wait for the resource to be created before returning.<br />Default: True<br />Options: [True, False]</td>
  </tr>
  <tr>
  <td>wait_timeout<br/><mark style="color:blue;">int</mark></td>
  <td align="center">False</td>
  <td>How long before wait gives up, in seconds.<br />Default: 600</td>
  </tr>
  <tr>
  <td>state<br/><mark style="color:blue;">str</mark></td>
  <td align="center">False</td>
  <td>Indicate desired state of the resource.<br />Default: present<br />Options: ['present', 'absent', 'update']</td>
  </tr>
  </tbody>
</table>
>>>>>>> c8bd2ff8

&nbsp;

&nbsp;
# state: **update**
```yaml
  
  - name: Update Application Load Balancer
    application_load_balancer:
<<<<<<< HEAD
      datacenter: "{{ datacenter_response.datacenter.id }}"
      application_load_balancer: "{{ alb_response.application_load_balancer.id }}"
      name: "{{ name }} - UPDATE"
      listener_lan: "{{ listener_lan.lan.id }}"
      target_lan: "{{ target_lan.lan.id }}"
=======
      datacenter: DatacenterName
      application_load_balancer: ApplicationLoadBalancerName
      name: "AppLbName - UPDATE"
      listener_lan: 1
      target_lan: 2
>>>>>>> c8bd2ff8
      wait: true
      state: update
    register: alb_response_update
  
```
### Available parameters for state **update**:
&nbsp;

<<<<<<< HEAD
  | Name | Required | Type | Default | Description |
  | :--- | :---: | :--- | :--- | :--- |
  | name | True | str |  | The name of the Application Load Balancer. |
  | listener_lan | True | str |  | ID or name of the listening LAN (inbound). |
  | ips | False | list |  | Collection of the Application Load Balancer IP addresses. (Inbound and outbound) IPs of the listenerLan must be customer-reserved IPs for public Load Balancers, and private IPs for private Load Balancers. |
  | target_lan | True | str |  | ID or name of the balanced private target LAN (outbound). |
  | lb_private_ips | False | list |  | Collection of private IP addresses with subnet mask of the Application Load Balancer. IPs must contain a valid subnet mask. If no IP is provided, the system will generate an IP with /24 subnet. |
  | datacenter | True | str |  | The ID or name of the datacenter. |
  | application_load_balancer | True | str |  | The ID or name of the Application Loadbalancer. |
  | do_not_replace | False | bool | False | Boolean indincating if the resource should not be recreated when the state cannot be reached in another way. This may be used to prevent resources from being deleted from specifying a differentvalue to an immutable property. An error will be thrown instead |
  | api_url | False | str |  | The Ionos API base URL. |
  | certificate_fingerprint | False | str |  | The Ionos API certificate fingerprint. |
  | username | False | str |  | The Ionos username. Overrides the IONOS_USERNAME environment variable. |
  | password | False | str |  | The Ionos password. Overrides the IONOS_PASSWORD environment variable. |
  | token | False | str |  | The Ionos token. Overrides the IONOS_TOKEN environment variable. |
  | wait | False | bool | True | Wait for the resource to be created before returning. |
  | wait_timeout | False | int | 600 | How long before wait gives up, in seconds. |
  | state | False | str | present | Indicate desired state of the resource. |
=======
<table data-full-width="true">
  <thead>
    <tr>
      <th width="70">Name</th>
      <th width="40" align="center">Required</th>
      <th>Description</th>
    </tr>
  </thead>
  <tbody>
  <tr>
  <td>name<br/><mark style="color:blue;">str</mark></td>
  <td align="center">True</td>
  <td>The Application Load Balancer name.</td>
  </tr>
  <tr>
  <td>listener_lan<br/><mark style="color:blue;">str</mark></td>
  <td align="center">True</td>
  <td>The ID of the listening (inbound) LAN.</td>
  </tr>
  <tr>
  <td>ips<br/><mark style="color:blue;">list</mark></td>
  <td align="center">False</td>
  <td>Collection of the Application Load Balancer IP addresses. (Inbound and outbound) IPs of the 'listenerLan' are customer-reserved public IPs for the public load balancers, and private IPs for the private load balancers.</td>
  </tr>
  <tr>
  <td>target_lan<br/><mark style="color:blue;">str</mark></td>
  <td align="center">True</td>
  <td>The ID of the balanced private target LAN (outbound).</td>
  </tr>
  <tr>
  <td>lb_private_ips<br/><mark style="color:blue;">list</mark></td>
  <td align="center">False</td>
  <td>Collection of private IP addresses with the subnet mask of the Application Load Balancer. IPs must contain valid a subnet mask. If no IP is provided, the system will generate an IP with /24 subnet.</td>
  </tr>
  <tr>
  <td>datacenter<br/><mark style="color:blue;">str</mark></td>
  <td align="center">True</td>
  <td>The ID or name of the datacenter.</td>
  </tr>
  <tr>
  <td>application_load_balancer<br/><mark style="color:blue;">str</mark></td>
  <td align="center">True</td>
  <td>The ID or name of the Application Loadbalancer.</td>
  </tr>
  <tr>
  <td>allow_replace<br/><mark style="color:blue;">bool</mark></td>
  <td align="center">False</td>
  <td>Boolean indincating if the resource should be recreated when the state cannot be reached in another way. This may be used to prevent resources from being deleted from specifying a different value to an immutable property. An error will be thrown instead<br />Default: False</td>
  </tr>
  <tr>
  <td>api_url<br/><mark style="color:blue;">str</mark></td>
  <td align="center">False</td>
  <td>The Ionos API base URL.</td>
  </tr>
  <tr>
  <td>certificate_fingerprint<br/><mark style="color:blue;">str</mark></td>
  <td align="center">False</td>
  <td>The Ionos API certificate fingerprint.</td>
  </tr>
  <tr>
  <td>username<br/><mark style="color:blue;">str</mark></td>
  <td align="center">False</td>
  <td>The Ionos username. Overrides the IONOS_USERNAME environment variable.</td>
  </tr>
  <tr>
  <td>password<br/><mark style="color:blue;">str</mark></td>
  <td align="center">False</td>
  <td>The Ionos password. Overrides the IONOS_PASSWORD environment variable.</td>
  </tr>
  <tr>
  <td>token<br/><mark style="color:blue;">str</mark></td>
  <td align="center">False</td>
  <td>The Ionos token. Overrides the IONOS_TOKEN environment variable.</td>
  </tr>
  <tr>
  <td>wait<br/><mark style="color:blue;">bool</mark></td>
  <td align="center">False</td>
  <td>Wait for the resource to be created before returning.<br />Default: True<br />Options: [True, False]</td>
  </tr>
  <tr>
  <td>wait_timeout<br/><mark style="color:blue;">int</mark></td>
  <td align="center">False</td>
  <td>How long before wait gives up, in seconds.<br />Default: 600</td>
  </tr>
  <tr>
  <td>state<br/><mark style="color:blue;">str</mark></td>
  <td align="center">False</td>
  <td>Indicate desired state of the resource.<br />Default: present<br />Options: ['present', 'absent', 'update']</td>
  </tr>
  </tbody>
</table>
>>>>>>> c8bd2ff8

&nbsp;

&nbsp;<|MERGE_RESOLUTION|>--- conflicted
+++ resolved
@@ -9,13 +9,8 @@
 
   - name: Create Application Load Balancer
     application_load_balancer:
-<<<<<<< HEAD
-      datacenter: "{{ datacenter_response.datacenter.id }}"
-      name: "{{ name }}"
-=======
       datacenter: DatacenterName
       name:AppLbName
->>>>>>> c8bd2ff8
       ips:
         - "10.12.118.224"
       listener_lan: 1
@@ -26,19 +21,11 @@
 
   - name: Update Application Load Balancer
     application_load_balancer:
-<<<<<<< HEAD
-      datacenter: "{{ datacenter_response.datacenter.id }}"
-      application_load_balancer: "{{ alb_response.application_load_balancer.id }}"
-      name: "{{ name }} - UPDATE"
-      listener_lan: "{{ listener_lan.lan.id }}"
-      target_lan: "{{ target_lan.lan.id }}"
-=======
       datacenter: DatacenterName
       application_load_balancer: ApplicationLoadBalancerName
       name: "AppLbName - UPDATE"
       listener_lan: 1
       target_lan: 2
->>>>>>> c8bd2ff8
       wait: true
       state: update
     register: alb_response_update
@@ -46,13 +33,8 @@
 
   - name: Remove Application Load Balancer
     application_load_balancer:
-<<<<<<< HEAD
-      application_load_balancer: "{{ alb_response.application_load_balancer.id }}"
-      datacenter: "{{ datacenter_response.datacenter.id }}"
-=======
       application_load_balancer: ApplicationLoadBalancerName
       datacenter: DatacenterName
->>>>>>> c8bd2ff8
       wait: true
       state: absent
   
@@ -105,13 +87,8 @@
   
   - name: Create Application Load Balancer
     application_load_balancer:
-<<<<<<< HEAD
-      datacenter: "{{ datacenter_response.datacenter.id }}"
-      name: "{{ name }}"
-=======
       datacenter: DatacenterName
       name:AppLbName
->>>>>>> c8bd2ff8
       ips:
         - "10.12.118.224"
       listener_lan: 1
@@ -123,25 +100,6 @@
 ### Available parameters for state **present**:
 &nbsp;
 
-<<<<<<< HEAD
-  | Name | Required | Type | Default | Description |
-  | :--- | :---: | :--- | :--- | :--- |
-  | name | True | str |  | The name of the Application Load Balancer. |
-  | listener_lan | True | str |  | ID or name of the listening LAN (inbound). |
-  | ips | False | list |  | Collection of the Application Load Balancer IP addresses. (Inbound and outbound) IPs of the listenerLan must be customer-reserved IPs for public Load Balancers, and private IPs for private Load Balancers. |
-  | target_lan | True | str |  | ID or name of the balanced private target LAN (outbound). |
-  | lb_private_ips | False | list |  | Collection of private IP addresses with subnet mask of the Application Load Balancer. IPs must contain a valid subnet mask. If no IP is provided, the system will generate an IP with /24 subnet. |
-  | datacenter | True | str |  | The ID or name of the datacenter. |
-  | do_not_replace | False | bool | False | Boolean indincating if the resource should not be recreated when the state cannot be reached in another way. This may be used to prevent resources from being deleted from specifying a differentvalue to an immutable property. An error will be thrown instead |
-  | api_url | False | str |  | The Ionos API base URL. |
-  | certificate_fingerprint | False | str |  | The Ionos API certificate fingerprint. |
-  | username | False | str |  | The Ionos username. Overrides the IONOS_USERNAME environment variable. |
-  | password | False | str |  | The Ionos password. Overrides the IONOS_PASSWORD environment variable. |
-  | token | False | str |  | The Ionos token. Overrides the IONOS_TOKEN environment variable. |
-  | wait | False | bool | True | Wait for the resource to be created before returning. |
-  | wait_timeout | False | int | 600 | How long before wait gives up, in seconds. |
-  | state | False | str | present | Indicate desired state of the resource. |
-=======
 <table data-full-width="true">
   <thead>
     <tr>
@@ -228,7 +186,6 @@
   </tr>
   </tbody>
 </table>
->>>>>>> c8bd2ff8
 
 &nbsp;
 
@@ -238,13 +195,8 @@
   
   - name: Remove Application Load Balancer
     application_load_balancer:
-<<<<<<< HEAD
-      application_load_balancer: "{{ alb_response.application_load_balancer.id }}"
-      datacenter: "{{ datacenter_response.datacenter.id }}"
-=======
       application_load_balancer: ApplicationLoadBalancerName
       datacenter: DatacenterName
->>>>>>> c8bd2ff8
       wait: true
       state: absent
   
@@ -252,21 +204,6 @@
 ### Available parameters for state **absent**:
 &nbsp;
 
-<<<<<<< HEAD
-  | Name | Required | Type | Default | Description |
-  | :--- | :---: | :--- | :--- | :--- |
-  | name | False | str |  | The name of the Application Load Balancer. |
-  | datacenter | True | str |  | The ID or name of the datacenter. |
-  | application_load_balancer | True | str |  | The ID or name of the Application Loadbalancer. |
-  | api_url | False | str |  | The Ionos API base URL. |
-  | certificate_fingerprint | False | str |  | The Ionos API certificate fingerprint. |
-  | username | False | str |  | The Ionos username. Overrides the IONOS_USERNAME environment variable. |
-  | password | False | str |  | The Ionos password. Overrides the IONOS_PASSWORD environment variable. |
-  | token | False | str |  | The Ionos token. Overrides the IONOS_TOKEN environment variable. |
-  | wait | False | bool | True | Wait for the resource to be created before returning. |
-  | wait_timeout | False | int | 600 | How long before wait gives up, in seconds. |
-  | state | False | str | present | Indicate desired state of the resource. |
-=======
 <table data-full-width="true">
   <thead>
     <tr>
@@ -333,7 +270,6 @@
   </tr>
   </tbody>
 </table>
->>>>>>> c8bd2ff8
 
 &nbsp;
 
@@ -343,19 +279,11 @@
   
   - name: Update Application Load Balancer
     application_load_balancer:
-<<<<<<< HEAD
-      datacenter: "{{ datacenter_response.datacenter.id }}"
-      application_load_balancer: "{{ alb_response.application_load_balancer.id }}"
-      name: "{{ name }} - UPDATE"
-      listener_lan: "{{ listener_lan.lan.id }}"
-      target_lan: "{{ target_lan.lan.id }}"
-=======
       datacenter: DatacenterName
       application_load_balancer: ApplicationLoadBalancerName
       name: "AppLbName - UPDATE"
       listener_lan: 1
       target_lan: 2
->>>>>>> c8bd2ff8
       wait: true
       state: update
     register: alb_response_update
@@ -364,26 +292,6 @@
 ### Available parameters for state **update**:
 &nbsp;
 
-<<<<<<< HEAD
-  | Name | Required | Type | Default | Description |
-  | :--- | :---: | :--- | :--- | :--- |
-  | name | True | str |  | The name of the Application Load Balancer. |
-  | listener_lan | True | str |  | ID or name of the listening LAN (inbound). |
-  | ips | False | list |  | Collection of the Application Load Balancer IP addresses. (Inbound and outbound) IPs of the listenerLan must be customer-reserved IPs for public Load Balancers, and private IPs for private Load Balancers. |
-  | target_lan | True | str |  | ID or name of the balanced private target LAN (outbound). |
-  | lb_private_ips | False | list |  | Collection of private IP addresses with subnet mask of the Application Load Balancer. IPs must contain a valid subnet mask. If no IP is provided, the system will generate an IP with /24 subnet. |
-  | datacenter | True | str |  | The ID or name of the datacenter. |
-  | application_load_balancer | True | str |  | The ID or name of the Application Loadbalancer. |
-  | do_not_replace | False | bool | False | Boolean indincating if the resource should not be recreated when the state cannot be reached in another way. This may be used to prevent resources from being deleted from specifying a differentvalue to an immutable property. An error will be thrown instead |
-  | api_url | False | str |  | The Ionos API base URL. |
-  | certificate_fingerprint | False | str |  | The Ionos API certificate fingerprint. |
-  | username | False | str |  | The Ionos username. Overrides the IONOS_USERNAME environment variable. |
-  | password | False | str |  | The Ionos password. Overrides the IONOS_PASSWORD environment variable. |
-  | token | False | str |  | The Ionos token. Overrides the IONOS_TOKEN environment variable. |
-  | wait | False | bool | True | Wait for the resource to be created before returning. |
-  | wait_timeout | False | int | 600 | How long before wait gives up, in seconds. |
-  | state | False | str | present | Indicate desired state of the resource. |
-=======
 <table data-full-width="true">
   <thead>
     <tr>
@@ -475,7 +383,6 @@
   </tr>
   </tbody>
 </table>
->>>>>>> c8bd2ff8
 
 &nbsp;
 
