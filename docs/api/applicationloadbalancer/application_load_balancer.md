--- conflicted
+++ resolved
@@ -100,7 +100,6 @@
 ### Available parameters for state **present**:
 &nbsp;
 
-<<<<<<< HEAD
 <table data-full-width="true">
   <thead>
     <tr>
@@ -141,9 +140,9 @@
   <td>The ID or name of the datacenter.</td>
   </tr>
   <tr>
-  <td>do_not_replace<br/><mark style="color:blue;">bool</mark></td>
-  <td align="center">False</td>
-  <td>Boolean indincating if the resource should not be recreated when the state cannot be reached in another way. This may be used to prevent resources from being deleted from specifying a different value to an immutable property. An error will be thrown instead<br />Default: False</td>
+  <td>allow_replace<br/><mark style="color:blue;">bool</mark></td>
+  <td align="center">False</td>
+  <td>Boolean indincating if the resource should be recreated when the state cannot be reached in another way. This may be used to prevent resources from being deleted from specifying a different value to an immutable property. An error will be thrown instead<br />Default: False</td>
   </tr>
   <tr>
   <td>api_url<br/><mark style="color:blue;">str</mark></td>
@@ -187,25 +186,6 @@
   </tr>
   </tbody>
 </table>
-=======
-  | Name | Required | Type | Default | Description |
-  | :--- | :---: | :--- | :--- | :--- |
-  | name | True | str |  | The Application Load Balancer name. |
-  | listener_lan | True | str |  | The ID of the listening (inbound) LAN. |
-  | ips | False | list |  | Collection of the Application Load Balancer IP addresses. (Inbound and outbound) IPs of the 'listenerLan' are customer-reserved public IPs for the public load balancers, and private IPs for the private load balancers. |
-  | target_lan | True | str |  | The ID of the balanced private target LAN (outbound). |
-  | lb_private_ips | False | list |  | Collection of private IP addresses with the subnet mask of the Application Load Balancer. IPs must contain valid a subnet mask. If no IP is provided, the system will generate an IP with /24 subnet. |
-  | datacenter | True | str |  | The ID or name of the datacenter. |
-  | allow_replace | False | bool | False | Boolean indincating if the resource should be recreated when the state cannot be reached in another way. This may be used to prevent resources from being deleted from specifying a different value to an immutable property. An error will be thrown instead |
-  | api_url | False | str |  | The Ionos API base URL. |
-  | certificate_fingerprint | False | str |  | The Ionos API certificate fingerprint. |
-  | username | False | str |  | The Ionos username. Overrides the IONOS_USERNAME environment variable. |
-  | password | False | str |  | The Ionos password. Overrides the IONOS_PASSWORD environment variable. |
-  | token | False | str |  | The Ionos token. Overrides the IONOS_TOKEN environment variable. |
-  | wait | False | bool | True | Wait for the resource to be created before returning. |
-  | wait_timeout | False | int | 600 | How long before wait gives up, in seconds. |
-  | state | False | str | present | Indicate desired state of the resource. |
->>>>>>> 65bcd02c
 
 &nbsp;
 
@@ -312,7 +292,6 @@
 ### Available parameters for state **update**:
 &nbsp;
 
-<<<<<<< HEAD
 <table data-full-width="true">
   <thead>
     <tr>
@@ -358,9 +337,9 @@
   <td>The ID or name of the Application Loadbalancer.</td>
   </tr>
   <tr>
-  <td>do_not_replace<br/><mark style="color:blue;">bool</mark></td>
-  <td align="center">False</td>
-  <td>Boolean indincating if the resource should not be recreated when the state cannot be reached in another way. This may be used to prevent resources from being deleted from specifying a different value to an immutable property. An error will be thrown instead<br />Default: False</td>
+  <td>allow_replace<br/><mark style="color:blue;">bool</mark></td>
+  <td align="center">False</td>
+  <td>Boolean indincating if the resource should be recreated when the state cannot be reached in another way. This may be used to prevent resources from being deleted from specifying a different value to an immutable property. An error will be thrown instead<br />Default: False</td>
   </tr>
   <tr>
   <td>api_url<br/><mark style="color:blue;">str</mark></td>
@@ -404,26 +383,6 @@
   </tr>
   </tbody>
 </table>
-=======
-  | Name | Required | Type | Default | Description |
-  | :--- | :---: | :--- | :--- | :--- |
-  | name | True | str |  | The Application Load Balancer name. |
-  | listener_lan | True | str |  | The ID of the listening (inbound) LAN. |
-  | ips | False | list |  | Collection of the Application Load Balancer IP addresses. (Inbound and outbound) IPs of the 'listenerLan' are customer-reserved public IPs for the public load balancers, and private IPs for the private load balancers. |
-  | target_lan | True | str |  | The ID of the balanced private target LAN (outbound). |
-  | lb_private_ips | False | list |  | Collection of private IP addresses with the subnet mask of the Application Load Balancer. IPs must contain valid a subnet mask. If no IP is provided, the system will generate an IP with /24 subnet. |
-  | datacenter | True | str |  | The ID or name of the datacenter. |
-  | application_load_balancer | True | str |  | The ID or name of the Application Loadbalancer. |
-  | allow_replace | False | bool | False | Boolean indincating if the resource should be recreated when the state cannot be reached in another way. This may be used to prevent resources from being deleted from specifying a different value to an immutable property. An error will be thrown instead |
-  | api_url | False | str |  | The Ionos API base URL. |
-  | certificate_fingerprint | False | str |  | The Ionos API certificate fingerprint. |
-  | username | False | str |  | The Ionos username. Overrides the IONOS_USERNAME environment variable. |
-  | password | False | str |  | The Ionos password. Overrides the IONOS_PASSWORD environment variable. |
-  | token | False | str |  | The Ionos token. Overrides the IONOS_TOKEN environment variable. |
-  | wait | False | bool | True | Wait for the resource to be created before returning. |
-  | wait_timeout | False | int | 600 | How long before wait gives up, in seconds. |
-  | state | False | str | present | Indicate desired state of the resource. |
->>>>>>> 65bcd02c
 
 &nbsp;
 
