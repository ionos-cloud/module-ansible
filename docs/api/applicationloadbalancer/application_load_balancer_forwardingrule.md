# application_load_balancer_forwardingrule

This is a simple module that supports creating or removing Application Loadbalancer Flowlog rules.

## Example Syntax


```yaml

  - name: Create Application Load Balancer Forwarding Rule
    application_load_balancer_forwardingrule:
      datacenter_id: "{{ datacenter_response.datacenter.id }}"
      application_load_balancer_id: "{{ alb_response.application_load_balancer.id }}"
      name: "{{ name }}"
      protocol: "HTTP"
      listener_ip: "10.12.118.224"
      listener_port: "8081"
      client_timeout: 50
      http_rules:
        - name: "Ansible HTTP Rule"
          type : static
          response_message: "<>"
          content_type: "application/json"
          conditions:
            - type: "HEADER"
              condition: "STARTS_WITH"
              value: "Friday"

      wait: true
    register: alb_forwarding_rule_response
  

  - name: Update Application Load Balancer Forwarding Rule
    application_load_balancer_forwardingrule:
      datacenter_id: "{{ datacenter_response.datacenter.id }}"
      application_load_balancer_id: "{{ alb_response.application_load_balancer.id }}"
      forwarding_rule_id: "{{ alb_forwarding_rule_response.forwarding_rule.id }}"
      name: "{{ name }} - UPDATED"
      protocol: "HTTP"
      wait: true
      state: update
    register: alb_forwarding_rule_update_response
  

  - name: Delete Application Load Balancer Forwarding Rule
    application_load_balancer_forwardingrule:
      datacenter_id: "{{ datacenter_response.datacenter.id }}"
      application_load_balancer_id: "{{ alb_response.application_load_balancer.id }}"
      forwarding_rule_id: "{{ alb_forwarding_rule_response.forwarding_rule.id }}"
      state: absent
  
```
&nbsp;

&nbsp;

# state: **present**
```yaml
  
  - name: Create Application Load Balancer Forwarding Rule
    application_load_balancer_forwardingrule:
      datacenter_id: "{{ datacenter_response.datacenter.id }}"
      application_load_balancer_id: "{{ alb_response.application_load_balancer.id }}"
      name: "{{ name }}"
      protocol: "HTTP"
      listener_ip: "10.12.118.224"
      listener_port: "8081"
      client_timeout: 50
      http_rules:
        - name: "Ansible HTTP Rule"
          type : static
          response_message: "<>"
          content_type: "application/json"
          conditions:
            - type: "HEADER"
              condition: "STARTS_WITH"
              value: "Friday"

      wait: true
    register: alb_forwarding_rule_response
  
```
### Available parameters for state **present**:
&nbsp;

  | Name | Required | Type | Default | Description |
  | :--- | :---: | :--- | :--- | :--- |
  | name | True | str |  | The name of the Application Load Balancer forwarding rule. |
  | algorithm | False | str |  | Balancing algorithm. |
  | protocol | True | str |  | Balancing protocol. |
  | listener_ip | True | str |  | Listening (inbound) IP. |
  | listener_port | True | str |  | Listening (inbound) port number; valid range is 1 to 65535. |
  | client_timeout | False | int |  | The maximum time in milliseconds to wait for the client to acknowledge or send data; default is 50,000 (50 seconds). |
  | http_rules | False | list |  | An array of items in the collection. The original order of rules is perserved during processing, except for Forward-type rules are processed after the rules with other action defined. The relative order of Forward-type rules is also preserved during the processing. |
  | server_certificates | False | list |  | An array of items in the collection. |
  | datacenter_id | True | str |  | The ID of the datacenter. |
  | application_load_balancer_id | True | str |  | The ID of the Application Loadbalancer. |
  | api_url | False | str |  | The Ionos API base URL. |
<<<<<<< HEAD
  | certificate_fingerprint | False | str |  | The Ionos API certificate fingerprint. |
  | username | True | str |  | The Ionos username. Overrides the IONOS_USERNAME environment variable. |
  | password | True | str |  | The Ionos password. Overrides the IONOS_PASSWORD environment variable. |
=======
  | username | False | str |  | The Ionos username. Overrides the IONOS_USERNAME environment variable. |
  | password | False | str |  | The Ionos password. Overrides the IONOS_PASSWORD environment variable. |
  | token | False | str |  | The Ionos token. Overrides the IONOS_TOKEN environment variable. |
>>>>>>> 6dfe6c4c
  | wait | False | bool | True | Wait for the resource to be created before returning. |
  | wait_timeout | False | int | 600 | How long before wait gives up, in seconds. |
  | state | False | str | present | Indicate desired state of the resource. |

&nbsp;

&nbsp;
# state: **absent**
```yaml
  
  - name: Delete Application Load Balancer Forwarding Rule
    application_load_balancer_forwardingrule:
      datacenter_id: "{{ datacenter_response.datacenter.id }}"
      application_load_balancer_id: "{{ alb_response.application_load_balancer.id }}"
      forwarding_rule_id: "{{ alb_forwarding_rule_response.forwarding_rule.id }}"
      state: absent
  
```
### Available parameters for state **absent**:
&nbsp;

  | Name | Required | Type | Default | Description |
  | :--- | :---: | :--- | :--- | :--- |
  | name | False | str |  | The name of the Application Load Balancer forwarding rule. |
  | datacenter_id | True | str |  | The ID of the datacenter. |
  | application_load_balancer_id | True | str |  | The ID of the Application Loadbalancer. |
  | forwarding_rule_id | False | str |  | The ID of the Application Loadbalancer forwarding rule. |
  | api_url | False | str |  | The Ionos API base URL. |
<<<<<<< HEAD
  | certificate_fingerprint | False | str |  | The Ionos API certificate fingerprint. |
  | username | True | str |  | The Ionos username. Overrides the IONOS_USERNAME environment variable. |
  | password | True | str |  | The Ionos password. Overrides the IONOS_PASSWORD environment variable. |
=======
  | username | False | str |  | The Ionos username. Overrides the IONOS_USERNAME environment variable. |
  | password | False | str |  | The Ionos password. Overrides the IONOS_PASSWORD environment variable. |
  | token | False | str |  | The Ionos token. Overrides the IONOS_TOKEN environment variable. |
>>>>>>> 6dfe6c4c
  | wait | False | bool | True | Wait for the resource to be created before returning. |
  | wait_timeout | False | int | 600 | How long before wait gives up, in seconds. |
  | state | False | str | present | Indicate desired state of the resource. |

&nbsp;

&nbsp;
# state: **update**
```yaml
  
  - name: Update Application Load Balancer Forwarding Rule
    application_load_balancer_forwardingrule:
      datacenter_id: "{{ datacenter_response.datacenter.id }}"
      application_load_balancer_id: "{{ alb_response.application_load_balancer.id }}"
      forwarding_rule_id: "{{ alb_forwarding_rule_response.forwarding_rule.id }}"
      name: "{{ name }} - UPDATED"
      protocol: "HTTP"
      wait: true
      state: update
    register: alb_forwarding_rule_update_response
  
```
### Available parameters for state **update**:
&nbsp;

  | Name | Required | Type | Default | Description |
  | :--- | :---: | :--- | :--- | :--- |
  | name | False | str |  | The name of the Application Load Balancer forwarding rule. |
  | algorithm | False | str |  | Balancing algorithm. |
  | protocol | False | str |  | Balancing protocol. |
  | listener_ip | False | str |  | Listening (inbound) IP. |
  | listener_port | False | str |  | Listening (inbound) port number; valid range is 1 to 65535. |
  | client_timeout | False | int |  | The maximum time in milliseconds to wait for the client to acknowledge or send data; default is 50,000 (50 seconds). |
  | http_rules | False | list |  | An array of items in the collection. The original order of rules is perserved during processing, except for Forward-type rules are processed after the rules with other action defined. The relative order of Forward-type rules is also preserved during the processing. |
  | server_certificates | False | list |  | An array of items in the collection. |
  | datacenter_id | True | str |  | The ID of the datacenter. |
  | application_load_balancer_id | True | str |  | The ID of the Application Loadbalancer. |
  | forwarding_rule_id | False | str |  | The ID of the Application Loadbalancer forwarding rule. |
  | api_url | False | str |  | The Ionos API base URL. |
<<<<<<< HEAD
  | certificate_fingerprint | False | str |  | The Ionos API certificate fingerprint. |
  | username | True | str |  | The Ionos username. Overrides the IONOS_USERNAME environment variable. |
  | password | True | str |  | The Ionos password. Overrides the IONOS_PASSWORD environment variable. |
=======
  | username | False | str |  | The Ionos username. Overrides the IONOS_USERNAME environment variable. |
  | password | False | str |  | The Ionos password. Overrides the IONOS_PASSWORD environment variable. |
  | token | False | str |  | The Ionos token. Overrides the IONOS_TOKEN environment variable. |
>>>>>>> 6dfe6c4c
  | wait | False | bool | True | Wait for the resource to be created before returning. |
  | wait_timeout | False | int | 600 | How long before wait gives up, in seconds. |
  | state | False | str | present | Indicate desired state of the resource. |

&nbsp;

&nbsp;<|MERGE_RESOLUTION|>--- conflicted
+++ resolved
@@ -96,15 +96,10 @@
   | datacenter_id | True | str |  | The ID of the datacenter. |
   | application_load_balancer_id | True | str |  | The ID of the Application Loadbalancer. |
   | api_url | False | str |  | The Ionos API base URL. |
-<<<<<<< HEAD
   | certificate_fingerprint | False | str |  | The Ionos API certificate fingerprint. |
-  | username | True | str |  | The Ionos username. Overrides the IONOS_USERNAME environment variable. |
-  | password | True | str |  | The Ionos password. Overrides the IONOS_PASSWORD environment variable. |
-=======
   | username | False | str |  | The Ionos username. Overrides the IONOS_USERNAME environment variable. |
   | password | False | str |  | The Ionos password. Overrides the IONOS_PASSWORD environment variable. |
   | token | False | str |  | The Ionos token. Overrides the IONOS_TOKEN environment variable. |
->>>>>>> 6dfe6c4c
   | wait | False | bool | True | Wait for the resource to be created before returning. |
   | wait_timeout | False | int | 600 | How long before wait gives up, in seconds. |
   | state | False | str | present | Indicate desired state of the resource. |
@@ -133,15 +128,10 @@
   | application_load_balancer_id | True | str |  | The ID of the Application Loadbalancer. |
   | forwarding_rule_id | False | str |  | The ID of the Application Loadbalancer forwarding rule. |
   | api_url | False | str |  | The Ionos API base URL. |
-<<<<<<< HEAD
   | certificate_fingerprint | False | str |  | The Ionos API certificate fingerprint. |
-  | username | True | str |  | The Ionos username. Overrides the IONOS_USERNAME environment variable. |
-  | password | True | str |  | The Ionos password. Overrides the IONOS_PASSWORD environment variable. |
-=======
   | username | False | str |  | The Ionos username. Overrides the IONOS_USERNAME environment variable. |
   | password | False | str |  | The Ionos password. Overrides the IONOS_PASSWORD environment variable. |
   | token | False | str |  | The Ionos token. Overrides the IONOS_TOKEN environment variable. |
->>>>>>> 6dfe6c4c
   | wait | False | bool | True | Wait for the resource to be created before returning. |
   | wait_timeout | False | int | 600 | How long before wait gives up, in seconds. |
   | state | False | str | present | Indicate desired state of the resource. |
@@ -181,15 +171,10 @@
   | application_load_balancer_id | True | str |  | The ID of the Application Loadbalancer. |
   | forwarding_rule_id | False | str |  | The ID of the Application Loadbalancer forwarding rule. |
   | api_url | False | str |  | The Ionos API base URL. |
-<<<<<<< HEAD
   | certificate_fingerprint | False | str |  | The Ionos API certificate fingerprint. |
-  | username | True | str |  | The Ionos username. Overrides the IONOS_USERNAME environment variable. |
-  | password | True | str |  | The Ionos password. Overrides the IONOS_PASSWORD environment variable. |
-=======
   | username | False | str |  | The Ionos username. Overrides the IONOS_USERNAME environment variable. |
   | password | False | str |  | The Ionos password. Overrides the IONOS_PASSWORD environment variable. |
   | token | False | str |  | The Ionos token. Overrides the IONOS_TOKEN environment variable. |
->>>>>>> 6dfe6c4c
   | wait | False | bool | True | Wait for the resource to be created before returning. |
   | wait_timeout | False | int | 600 | How long before wait gives up, in seconds. |
   | state | False | str | present | Indicate desired state of the resource. |
