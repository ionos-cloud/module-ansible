--- conflicted
+++ resolved
@@ -5,11 +5,7 @@
 * change most arguments which have the possible values defined to only use them for the documentation instead of failing when the supplied value is not in the list
 ### Fixes
 * remove upgrade_needed from server_info as it was removed from the API
-<<<<<<< HEAD
 * use correct imports for Lan and LanProperties in cube_server and vcpu_server
-=======
-* fix lan and lanProperties import in the cube_server and vcpu_server modules
->>>>>>> 0904568e
 
 ## 7.5.2
 ### Fixes
