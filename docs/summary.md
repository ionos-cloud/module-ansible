# Table of contents

* [Introduction](README.md)
* [Changelog](changelog.md)

## Usage

* [Authentication](usage/authentication.md)
* [Using proxies](usage/http\_proxy.md)
* [Ansible Playbooks](usage/ansibleplaybooks.md)
* [Wait for Services](usage/waitforservices.md)
* [Incrementing servers](usage/incrementingservers.md)
* [SSH Key Authentication](usage/sshkeyauthentication.md)
* [Return values](usage/returnvalues.md)
* [Testing](usage/testing.md)

## API
* Application Load Balancer
  * Modules
    * [Flowlog](api/applicationloadbalancer/application_load_balancer_flowlog.md)
    * [Application Load Balancer Forwarding Rule](api/applicationloadbalancer/application_load_balancer_forwardingrule.md)
    * [Application Load Balancer](api/applicationloadbalancer/application_load_balancer.md)
    * [Target Group](api/applicationloadbalancer/target_group.md)
  * Info Modules
    * [Flowlogs](api/applicationloadbalancer/application_load_balancer_flowlog_info.md)
    * [Application Load Balancer Forwarding Rules](api/applicationloadbalancer/application_load_balancer_forwardingrule_info.md)
    * [Application Load Balancers](api/applicationloadbalancer/application_load_balancer_info.md)
    * [Target Groups](api/applicationloadbalancer/target_group_info.md)
* Compute Engine
  * Modules
    * [CUBE Server](api/compute-engine/cube_server.md)
    * [Datacenter](api/compute-engine/datacenter.md)
    * [Firewall Rule](api/compute-engine/firewall_rule.md)
    * [Image](api/compute-engine/image.md)
<<<<<<< HEAD
    * [IP Block](api/compute-engine/ipblock.md)
    * [LAN](api/compute-engine/lan.md)
    * [Flowlog](api/compute-engine/nic_flowlog.md)
    * [NIC](api/compute-engine/nic.md)
    * [PCC](api/compute-engine/pcc.md)
=======
    * [IpBlock](api/compute-engine/ipblock.md)
    * [Lan](api/compute-engine/lan.md)
    * [Nic](api/compute-engine/nic.md)
    * [Nic Flowlog](api/compute-engine/nic_flowlog.md)
    * [Cross connect](api/compute-engine/pcc.md)
>>>>>>> 48221561
    * [Server](api/compute-engine/server.md)
    * [Snapshot](api/compute-engine/snapshot.md)
    * [Volume](api/compute-engine/volume.md)
    * [VCPU Server](api/compute-engine/vcpu_server.md)
  * Info Modules
    * [CUBE templates](api/compute-engine/cube_template_info.md)
    * [Datacenters](api/compute-engine/datacenter_info.md)
    * [Firewall Rules](api/compute-engine/firewall_rule_info.md)
    * [Images](api/compute-engine/image_info.md)
    * [IpBlocks](api/compute-engine/ipblock_info.md)
    * [Lans](api/compute-engine/lan_info.md)
    * [Flowlogs](api/compute-engine/nic_flowlog_info.md)
    * [NICs](api/compute-engine/nic_info.md)
    * [PCCs](api/compute-engine/pcc_info.md)
    * [Servers](api/compute-engine/server_info.md)
    * [Snapshots](api/compute-engine/snapshot_info.md)
    * [Volumes](api/compute-engine/volume_info.md)
* Container Registry
  * Modules
    * [Registry](api/container-registry/registry.md)
    * [Registry Token](api/container-registry/registry_token.md)
  * Info Modules
    * [Registries](api/container-registry/registry_info.md)
    * [Registry Tokens](api/container-registry/registry_token_info.md)
* DBaaS Postgres
  * Modules
    * [Postgres Cluster](api/dbaas-postgres/postgres_cluster.md)
  * Info Modules
    * [Postgres Cluster Backups](api/dbaas-postgres/postgres_backup_info.md)
    * [Postgres Clusters](api/dbaas-postgres/postgres_cluster_info.md)
* DBaaS Mongo
  * Modules
    * [Mongo Cluster](api/dbaas-mongo/mongo_cluster.md)
    * [Mongo Cluster User](api/dbaas-mongo/mongo_cluster_user.md)
  * Info Modules
    * [Mongo Cluster Users](api/dbaas-mongo/mongo_cluster_info.md)
    * [Mongo Cluster Templates](api/dbaas-mongo/mongo_cluster_template_info.md)
    * [Mongo Clusters](api/dbaas-mongo/mongo_cluster_user_info.md)
* Managed Backup
  * Modules
    * [Backup Unit](api/managed-backup/backupunit.md)
  * Info Modules
    * [Backupunits](api/managed-backup/backupunit_info.md)
* Managed Kubernetes
  * Modules
    * [K8s Cluster](api/managed-kubernetes/k8s_cluster.md)
    * [K8s config](api/managed-kubernetes/k8s_config.md)
    * [K8s Nodepool](api/managed-kubernetes/k8s_nodepool.md)
  * Info Modules
    * [K8s Clusters](api/managed-kubernetes/k8s_cluster_info.md)
    * [K8s Nodepools](api/managed-kubernetes/k8s_nodepool_info.md)
* NAT Gateway
  * Modules
    * [Flowlog](api/natgateway/nat_gateway_flowlog.md)
    * [NAT Gateway rule](api/natgateway/nat_gateway_rule.md)
    * [NAT Gateway](api/natgateway/nat_gateway.md)
  * Info Modules
    * [Flowlogs](api/natgateway/nat_gateway_flowlog_info.md)
    * [NAT Gateway rules](api/natgateway/nat_gateway_rule_info.md)
    * [NAT Gateways](api/natgateway/nat_gateway_info.md)
* Network Load Balancer
  * Modules
    * [Flowlog](api/networkloadbalancer/network_load_balancer_flowlog.md)
    * [Network Loadbalancer forwarding rule](api/networkloadbalancer/network_load_balancer_rule.md)
    * [Network Loadbalancer](api/networkloadbalancer/network_load_balancer.md)
  * Info Modules
    * [Network Loadbalancers Flowlogs](api/networkloadbalancer/network_load_balancer_flowlog_info.md)
    * [Network Loadbalancer forwarding rules](api/networkloadbalancer/network_load_balancer_rule_info.md)
    * [Network Loadbalancers](api/networkloadbalancer/network_load_balancer_info.md)
* User Management
  * Modules
    * [Group](api/user-management/group.md)
    * [S3 Key](api/user-management/s3key.md)
    * [Share](api/user-management/share.md)
    * [User](api/user-management/user.md)
  * Info Modules
    * [Groups](api/user-management/group_info.md)
    * [S3 Keys](api/user-management/s3key_info.md)
    * [Shares](api/user-management/share_info.md)
    * [Users](api/user-management/user_info.md)
* Data Platform
  * Modules
    * [Data Platform Cluster](api/dataplatform/dataplatform_cluster.md)
    * [DataPlatform Cluster Config](api/dataplatform/dataplatform_cluster_config.md)
    * [Data Platform Nodepool](api/dataplatform/dataplatform_nodepool.md)
  * Info Modules
    * [DataPlatform Clusters](api/dataplatform/dataplatform_cluster_info.md)
    * [DataPlatform Nodepools](api/dataplatform/dataplatform_nodepool_info.md)
* Certificate Manager
  * Modules
    * [Certificate](api/certificate/certificate.md)
  * Info Modules
    * [Certificates](api/certificate/certificate_info.md)<|MERGE_RESOLUTION|>--- conflicted
+++ resolved
@@ -32,19 +32,11 @@
     * [Datacenter](api/compute-engine/datacenter.md)
     * [Firewall Rule](api/compute-engine/firewall_rule.md)
     * [Image](api/compute-engine/image.md)
-<<<<<<< HEAD
     * [IP Block](api/compute-engine/ipblock.md)
     * [LAN](api/compute-engine/lan.md)
     * [Flowlog](api/compute-engine/nic_flowlog.md)
     * [NIC](api/compute-engine/nic.md)
     * [PCC](api/compute-engine/pcc.md)
-=======
-    * [IpBlock](api/compute-engine/ipblock.md)
-    * [Lan](api/compute-engine/lan.md)
-    * [Nic](api/compute-engine/nic.md)
-    * [Nic Flowlog](api/compute-engine/nic_flowlog.md)
-    * [Cross connect](api/compute-engine/pcc.md)
->>>>>>> 48221561
     * [Server](api/compute-engine/server.md)
     * [Snapshot](api/compute-engine/snapshot.md)
     * [Volume](api/compute-engine/volume.md)
@@ -137,4 +129,13 @@
   * Modules
     * [Certificate](api/certificate/certificate.md)
   * Info Modules
-    * [Certificates](api/certificate/certificate_info.md)+    * [Certificates](api/certificate/certificate_info.md)
+* Dns
+  * Modules
+    * [Zone](api/dns/dns_zone.md)
+    * [Record](api/dns/dns_record.md)
+    * [Secondary Zone](api/dns/dns_secondary_zone.md)
+  * Info Modules
+    * [DNS Zones](api/dns/dns_zone_info.md)
+    * [DNS Records](api/dns/dns_record_info.md)
+    * [DNS Secondary Zones](api/dns/dns_secondary_zone_info.md)