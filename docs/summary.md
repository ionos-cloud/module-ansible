# Table of contents

* [Introduction](README.md)
* [Changelog](changelog.md)

## Usage

* [Authentication](usage/authentication.md)
* [Using proxies](usage/http\_proxy.md)
* [Ansible Playbooks](usage/ansibleplaybooks.md)
* [Wait for Services](usage/waitforservices.md)
* [Incrementing servers](usage/incrementingservers.md)
* [SSH Key Authentication](usage/sshkeyauthentication.md)
* [Return values](usage/returnvalues.md)
* [Testing](usage/testing.md)

## API
* Application Load Balancer
  * Modules
    * [Flowlog](api/applicationloadbalancer/application_load_balancer_flowlog.md)
    * [Application Load Balancer Forwarding Rule](api/applicationloadbalancer/application_load_balancer_forwardingrule.md)
    * [Application Load Balancer](api/applicationloadbalancer/application_load_balancer.md)
    * [Target Group](api/applicationloadbalancer/target_group.md)
  * Info Modules
    * [Flowlogs](api/applicationloadbalancer/application_load_balancer_flowlog_info.md)
    * [Application Load Balancer Forwarding Rules](api/applicationloadbalancer/application_load_balancer_forwardingrule_info.md)
    * [Application Load Balancers](api/applicationloadbalancer/application_load_balancer_info.md)
    * [Target Groups](api/applicationloadbalancer/target_group_info.md)
* Compute Engine
  * Modules
    * [CUBE Server](api/compute-engine/cube_server.md)
    * [Datacenter](api/compute-engine/datacenter.md)
    * [Firewall Rule](api/compute-engine/firewall_rule.md)
    * [Image](api/compute-engine/image.md)
    * [IP Block](api/compute-engine/ipblock.md)
    * [LAN](api/compute-engine/lan.md)
    * [Flowlog](api/compute-engine/nic_flowlog.md)
    * [NIC](api/compute-engine/nic.md)
    * [PCC](api/compute-engine/pcc.md)
    * [Server](api/compute-engine/server.md)
    * [Snapshot](api/compute-engine/snapshot.md)
    * [Volume](api/compute-engine/volume.md)
    * [VCPU Server](api/compute-engine/vcpu_server.md)
  * Info Modules
    * [CUBE templates](api/compute-engine/cube_template_info.md)
    * [Datacenters](api/compute-engine/datacenter_info.md)
    * [Firewall Rules](api/compute-engine/firewall_rule_info.md)
    * [Images](api/compute-engine/image_info.md)
    * [IpBlocks](api/compute-engine/ipblock_info.md)
    * [Lans](api/compute-engine/lan_info.md)
    * [Flowlogs](api/compute-engine/nic_flowlog_info.md)
    * [NICs](api/compute-engine/nic_info.md)
    * [PCCs](api/compute-engine/pcc_info.md)
    * [Servers](api/compute-engine/server_info.md)
    * [Snapshots](api/compute-engine/snapshot_info.md)
    * [Volumes](api/compute-engine/volume_info.md)
* Container Registry
  * Modules
    * [Registry](api/container-registry/registry.md)
    * [Registry Token](api/container-registry/registry_token.md)
  * Info Modules
    * [Registries](api/container-registry/registry_info.md)
    * [Registry Tokens](api/container-registry/registry_token_info.md)
* DBaaS Postgres
  * Modules
    * [Postgres Cluster](api/dbaas-postgres/postgres_cluster.md)
  * Info Modules
    * [Postgres Cluster Backups](api/dbaas-postgres/postgres_backup_info.md)
    * [Postgres Clusters](api/dbaas-postgres/postgres_cluster_info.md)
* DBaaS Mongo
  * Modules
    * [Mongo Cluster](api/dbaas-mongo/mongo_cluster.md)
    * [Mongo Cluster User](api/dbaas-mongo/mongo_cluster_user.md)
  * Info Modules
    * [Mongo Cluster Users](api/dbaas-mongo/mongo_cluster_info.md)
    * [Mongo Cluster Templates](api/dbaas-mongo/mongo_cluster_template_info.md)
    * [Mongo Clusters](api/dbaas-mongo/mongo_cluster_user_info.md)
* Managed Backup
  * Modules
    * [Backup Unit](api/managed-backup/backupunit.md)
  * Info Modules
    * [Backupunits](api/managed-backup/backupunit_info.md)
* Managed Kubernetes
  * Modules
    * [K8s Cluster](api/managed-kubernetes/k8s_cluster.md)
    * [K8s config](api/managed-kubernetes/k8s_config.md)
    * [K8s Nodepool](api/managed-kubernetes/k8s_nodepool.md)
  * Info Modules
    * [K8s Clusters](api/managed-kubernetes/k8s_cluster_info.md)
    * [K8s Nodepools](api/managed-kubernetes/k8s_nodepool_info.md)
* NAT Gateway
  * Modules
    * [Flowlog](api/natgateway/nat_gateway_flowlog.md)
    * [NAT Gateway rule](api/natgateway/nat_gateway_rule.md)
    * [NAT Gateway](api/natgateway/nat_gateway.md)
  * Info Modules
    * [Flowlogs](api/natgateway/nat_gateway_flowlog_info.md)
    * [NAT Gateway rules](api/natgateway/nat_gateway_rule_info.md)
    * [NAT Gateways](api/natgateway/nat_gateway_info.md)
* Network Load Balancer
  * Modules
    * [Flowlog](api/networkloadbalancer/network_load_balancer_flowlog.md)
    * [Network Loadbalancer forwarding rule](api/networkloadbalancer/network_load_balancer_rule.md)
    * [Network Loadbalancer](api/networkloadbalancer/network_load_balancer.md)
  * Info Modules
    * [Network Loadbalancers Flowlogs](api/networkloadbalancer/network_load_balancer_flowlog_info.md)
    * [Network Loadbalancer forwarding rules](api/networkloadbalancer/network_load_balancer_rule_info.md)
    * [Network Loadbalancers](api/networkloadbalancer/network_load_balancer_info.md)
* User Management
  * Modules
    * [Group](api/user-management/group.md)
    * [S3 Key](api/user-management/s3key.md)
    * [Share](api/user-management/share.md)
    * [User](api/user-management/user.md)
  * Info Modules
    * [Groups](api/user-management/group_info.md)
    * [S3 Keys](api/user-management/s3key_info.md)
    * [Shares](api/user-management/share_info.md)
    * [Users](api/user-management/user_info.md)
* Data Platform
  * Modules
    * [Data Platform Cluster](api/dataplatform/dataplatform_cluster.md)
    * [DataPlatform Cluster Config](api/dataplatform/dataplatform_cluster_config.md)
    * [Data Platform Nodepool](api/dataplatform/dataplatform_nodepool.md)
  * Info Modules
    * [DataPlatform Clusters](api/dataplatform/dataplatform_cluster_info.md)
    * [DataPlatform Nodepools](api/dataplatform/dataplatform_nodepool_info.md)
* Certificate Manager
  * Modules
    * [Certificate](api/certificate/certificate.md)
  * Info Modules
    * [Certificates](api/certificate/certificate_info.md)
<<<<<<< HEAD
* Logging
  * Modules
    * [Pipeline](api/logging/pipeline.md)
  * Info Modules
    * [Pipelines](api/logging/pipeline_info.md)
=======
* Vm Autoscaling
  * Modules
    * [VM Autoscaling Group](api/vm-autoscaling/vm_autoscaling_group.md)
  * Info Modules
    * [VM Autoscaling Groups](api/vm-autoscaling/vm_autoscaling_group_info.md)
    * [VM Autoscaling Group Actions](api/vm-autoscaling/vm_autoscaling_action_info.md)
    * [VM Autoscaling Group Servers](api/vm-autoscaling/vm_autoscaling_server_info.md)
>>>>>>> b1ba8042
* Dns
  * Modules
    * [Zone](api/dns/dns_zone.md)
    * [Record](api/dns/dns_record.md)
    * [Secondary Zone](api/dns/dns_secondary_zone.md)
  * Info Modules
    * [DNS Zones](api/dns/dns_zone_info.md)
    * [DNS Records](api/dns/dns_record_info.md)
    * [DNS Secondary Zones](api/dns/dns_secondary_zone_info.md)<|MERGE_RESOLUTION|>--- conflicted
+++ resolved
@@ -130,13 +130,11 @@
     * [Certificate](api/certificate/certificate.md)
   * Info Modules
     * [Certificates](api/certificate/certificate_info.md)
-<<<<<<< HEAD
 * Logging
   * Modules
     * [Pipeline](api/logging/pipeline.md)
   * Info Modules
     * [Pipelines](api/logging/pipeline_info.md)
-=======
 * Vm Autoscaling
   * Modules
     * [VM Autoscaling Group](api/vm-autoscaling/vm_autoscaling_group.md)
@@ -144,7 +142,6 @@
     * [VM Autoscaling Groups](api/vm-autoscaling/vm_autoscaling_group_info.md)
     * [VM Autoscaling Group Actions](api/vm-autoscaling/vm_autoscaling_action_info.md)
     * [VM Autoscaling Group Servers](api/vm-autoscaling/vm_autoscaling_server_info.md)
->>>>>>> b1ba8042
 * Dns
   * Modules
     * [Zone](api/dns/dns_zone.md)
