# Declarative Tasks Update (Version 7.0.0) - List of Major Changes

## Object Identification

With the introduction of the declarative tasks update (Version 7.0.0), module parameters have been revised to allow identification of objects using a single parameter that can accept either the name or the ID of the object. This replaces the need for multiple parameters previously used for object identification.

Example: Instead of using separate `id` and `name` parameters to identify a `datacenter`, a new parameter (`datacenter`) is now used, which accepts either the ID or the name of the datacenter.

This change applies to various other parameters used for identification, not limited to the resource created by the module.

Example: For `nic` identification, apart from the `nic` parameter, other resources like `datacenter`, `server`, and `lan` will be utilized.

> **_NOTE:_** For this mechanism to function properly, ansible now assumes unique names for objects. If multiple objects with the same names are found, the operation will fail.

## State Behavior for Modules

The update introduces changes in how states will work for the modules:

```yaml
    present:
        Looks for the object:
            - If it does not exist, create it.
            - If it already exists, it will function in the same way as the update state.

    update:
        - Updates the object if no unchangeable properties are modified.
        - Replaces the object if unchangeable properties are modified, creating a new object and removing the old one.
        - If `allow_replace` is set to false, the module will fail instead of replacing the object to avoid resource loss.

    absent:
        - Looks for the object:
            - If it does not exist, the operation is successful.
            - If it exists, delete it.
```

### The allow_replace parameter

Defaults to `false`

- If set to `true`, the replace behavior is allowed.
- If set to `false`, when a resource would be replaced, an error will be thrown instead.

## List of Parameters Triggering Resource Replacement

<<<<<<< HEAD
| module | replace if changed | replace if set |
| :--- | :--- | :--- |
| backupunit | name | - |
| certificate | certificate_file, certificate_chain_file | private_key_file |
| cube_server | template_uuid, availability_zone | - |
| datacenter | location | - |
| dataplatform_cluster | datacenter | - |
| dataplatform_nodepool | name, cpu_family, cores_count, ram_size, availability_zone, storage_type, storage_size | - |
| ipblock | size, location | - |
| k8s_nodepool | name, cpu_family, cores_count, ram_size, availability_zone, storage_type, storage_size, datacenter | - |
| mongo_cluster | mongo_db_version, location | - |
| postgres_cluster | connections, backup_location, location, synchronization_mode, storage_type | - |
| registry_token | name | - |
| registry | name, location | - |
| volume | backupunit, size, disk_type, availability_zone, licence_type, user_data | - |
=======
The following parameters, when changed or set, trigger resource replacement:
>>>>>>> 65bcd02c

| Module                | Replace if Changed                                                                                 | Replace if Set   |
|:----------------------|:---------------------------------------------------------------------------------------------------|:-----------------|
| backupunit            | name                                                                                               | -                |
| certificate           | certificate_file, certificate_chain_file                                                           | private_key_file |
| cube_server           | template_uuid, availability_zone                                                                   | -                |
| datacenter            | location                                                                                           | -                |
| dataplatform_cluster  | datacenter                                                                                         | -                |
| dataplatform_nodepool | name, cpu_family, cores_count, ram_size, availability_zone, storage_type, storage_size             | -                |
| ipblock               | size, location                                                                                     | -                |
| k8s_nodepool          | name, cpu_family, cores_count, ram_size, availability_zone, storage_type, storage_size, datacenter | -                |
| mongo_cluster         | mongo_db_version, location                                                                         | -                |
| postgres_cluster      | connections, backup_location, location, synchronization_mode, storage_type                         | -                |
| registry_token        | name                                                                                               | -                |
| registry              | name, location                                                                                     | -                |
| volume                | size, disk_type, availability_zone, licence_type, user_data                                        | -                |

## List of Parameter Changes

The update involves changes in parameter names, removal of parameters, and addition of new parameters for various modules. Here is the detailed list:

**application_load_balancer:**
- datacenter_id -> datacenter
- application_load_balancer_id -> application_load_balancer

**application_load_balancer_flowlog:**
- datacenter_id -> datacenter
- application_load_balancer_id -> application_load_balancer
- flowlog_id -> flowlog

**application_load_balancer_forwardingrule:**
- datacenter_id -> datacenter
- application_load_balancer_id -> application_load_balancer
- forwarding_rule_id -> forwarding_rule

**backupunit:**
- backupunit_id -> backupunit

**certificate:**
- certificate_id -> certificate

**datacenter:**
- removed id
- added datacenter

**dataplatform_cluster:**
- datacenter_id -> datacenter

**firewall_rule:**
- added firewall_rule

**group:**
- added group

**ipblock:**
- added ipblock

**k8s_cluster:**
- k8s_cluster_id -> k8s_cluster

**k8s_nodepool:**
- removed nodepool_id
- added k8s_nodepool
- k8s_cluster_id -> k8s_cluster
- datacenter_id -> datacenter
- lan_ids -> lans
- nodepool_name -> name

**lan:**
- added lan
- pcc_id -> pcc

**mongo_cluster_user:**
- mongo_cluster_id -> mongo_cluster

**nat_gateway:**
- nat_gateway_id -> nat_gateway
- datacenter_id -> datacenter

**nat_gateway_flowlog:**
- nat_gateway_id -> nat_gateway
- datacenter_id -> datacenter
- flowlog_id -> flowlog

**nat_gateway_rule:**
- nat_gateway_id -> nat_gateway
- datacenter_id -> datacenter
- nat_gateway_rule_id -> nat_gateway_rule

**network_load_balancer:**
- network_load_balancer_id -> network_load_balancer
- datacenter_id -> datacenter

**network_load_balancer_flowlog:**
- network_load_balancer_id -> network_load_balancer
- datacenter_id -> datacenter
- flowlog_id -> flowlog

**network_load_balancer_flowlog:**
- network_load_balancer_id -> network_load_balancer
- datacenter_id -> datacenter
- forwarding_rule_id -> forwarding_rule

**nic:**
- removed id
- added nic

**nic_flowlog:**
- datacenter_id -> datacenter
- server_id -> server
- nic_id -> nic
- flowlog_id -> flowlog

**pcc:**
- pcc_id -> pcc

**registry:**
- registry_id -> registry

**registry_token:**
- removed token_id
- added registry_token
- registry_id -> registry

**registry_token_info:**
- registry_id -> registry

**s3_key:**
- user_id -> user

**s3_key_info:**
- user_id -> user

**server:**
- remove template_uuid and type, use cube_server

**snapshot:**
- added snapshot

**target_group:**
- target_group_id -> target_group

**user:**
- removed s3_canonical_user_id
- added user

**volume:**
- backupunit_id -> backupunit<|MERGE_RESOLUTION|>--- conflicted
+++ resolved
@@ -42,25 +42,7 @@
 
 ## List of Parameters Triggering Resource Replacement
 
-<<<<<<< HEAD
-| module | replace if changed | replace if set |
-| :--- | :--- | :--- |
-| backupunit | name | - |
-| certificate | certificate_file, certificate_chain_file | private_key_file |
-| cube_server | template_uuid, availability_zone | - |
-| datacenter | location | - |
-| dataplatform_cluster | datacenter | - |
-| dataplatform_nodepool | name, cpu_family, cores_count, ram_size, availability_zone, storage_type, storage_size | - |
-| ipblock | size, location | - |
-| k8s_nodepool | name, cpu_family, cores_count, ram_size, availability_zone, storage_type, storage_size, datacenter | - |
-| mongo_cluster | mongo_db_version, location | - |
-| postgres_cluster | connections, backup_location, location, synchronization_mode, storage_type | - |
-| registry_token | name | - |
-| registry | name, location | - |
-| volume | backupunit, size, disk_type, availability_zone, licence_type, user_data | - |
-=======
 The following parameters, when changed or set, trigger resource replacement:
->>>>>>> 65bcd02c
 
 | Module                | Replace if Changed                                                                                 | Replace if Set   |
 |:----------------------|:---------------------------------------------------------------------------------------------------|:-----------------|
@@ -76,7 +58,7 @@
 | postgres_cluster      | connections, backup_location, location, synchronization_mode, storage_type                         | -                |
 | registry_token        | name                                                                                               | -                |
 | registry              | name, location                                                                                     | -                |
-| volume                | size, disk_type, availability_zone, licence_type, user_data                                        | -                |
+| volume                | image, size, disk_type, availability_zone, licence_type, user_data                                 | backupunit, image_password, ssh_keys                |
 
 ## List of Parameter Changes
 
